--- conflicted
+++ resolved
@@ -89,7 +89,7 @@
 	end
 
 	local light = minetest.get_node_light(pos)
-	if not light or light < 13 then
+	if not light or light < 12 then
 		return
 	end
 
@@ -99,16 +99,10 @@
 		return
 	end
 
-<<<<<<< HEAD
-		if default.weather and core.get_heat(pos) < 5 then
-			return
-		end
-
-		local pos0 = vector.subtract(pos, 4)
-		local pos1 = vector.add(pos, 4)
-		if #minetest.find_nodes_in_area(pos0, pos1, "group:flora") > 3 or
-				#minetest.find_nodes_in_area(pos0, pos1, "group:flora_block") > 0 then
-=======
+	if default.weather and core.get_heat(pos) < 5 then
+		return
+	end
+
 	local seedling = minetest.find_nodes_in_area_under_air(pos0, pos1,
 		{"default:dirt_with_grass", "default:dirt_with_dry_grass"})
 	if #seedling > 0 then
@@ -116,7 +110,6 @@
 		seedling.y = seedling.y + 1
 		light = minetest.get_node_light(seedling)
 		if not light or light < 13 then
->>>>>>> e426f649
 			return
 		end
 		minetest.set_node(seedling, {name = node.name})
