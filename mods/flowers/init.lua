-- Minetest 0.4 mod: default
-- See README.txt for licensing and other information.


-- Namespace for functions

flowers = {}


-- Map Generation

dofile(minetest.get_modpath("flowers") .. "/mapgen.lua")
dofile(minetest.get_modpath("flowers") .. "/moonflower.lua")


--
-- Flowers
--

-- Aliases for original flowers mod

minetest.register_alias("flowers:flower_rose", "flowers:rose")
minetest.register_alias("flowers:flower_tulip", "flowers:tulip")
minetest.register_alias("flowers:flower_dandelion_yellow", "flowers:dandelion_yellow")
minetest.register_alias("flowers:flower_geranium", "flowers:geranium")
minetest.register_alias("flowers:flower_viola", "flowers:viola")
minetest.register_alias("flowers:flower_dandelion_white", "flowers:dandelion_white")


-- Flower registration

local function add_simple_flower(name, desc, box, f_groups)
	-- Common flowers' groups
	f_groups.drop_by_liquid = 1
	f_groups.snappy = 3
	f_groups.flammable = 2
	f_groups.flower = 1
	f_groups.flora = 1
	f_groups.attached_node = 1
	f_groups.dig_immediate = 3

	minetest.register_node("flowers:" .. name, {
		description = desc,
		drawtype = "plantlike",
		waving = 1,
		tiles = {"flowers_" .. name .. ".png"},
		inventory_image = "flowers_" .. name .. ".png",
		wield_image = "flowers_" .. name .. ".png",
		sunlight_propagates = true,
		paramtype = "light",
		walkable = false,
		buildable_to = true,
		stack_max = 99,
		groups = f_groups,
		sounds = default.node_sound_leaves_defaults(),
		selection_box = {
			type = "fixed",
			fixed = box
		}
	})
end

flowers.datas = {
	{"rose", "Rose", {-0.15, -0.5, -0.15, 0.15, 0.3, 0.15}, {color_red = 1}},
	{"tulip", "Orange Tulip", {-0.15, -0.5, -0.15, 0.15, 0.2, 0.15}, {color_orange = 1}},
	{"dandelion_yellow", "Yellow Dandelion", {-0.15, -0.5, -0.15, 0.15, 0.2, 0.15}, {color_yellow = 1}},
	{"geranium", "Blue Geranium", {-0.15, -0.5, -0.15, 0.15, 0.2, 0.15}, {color_blue = 1}},
	{"viola", "Viola", {-0.5, -0.5, -0.5, 0.5, -0.2, 0.5}, {color_violet = 1}},
	{"dandelion_white", "White dandelion", {-0.5, -0.5, -0.5, 0.5, -0.2, 0.5}, {color_white = 1}}
}

for _,item in pairs(flowers.datas) do
	add_simple_flower(unpack(item))
end


-- Flower spread

minetest.register_abm({
	nodenames = {"group:flora"},
	neighbors = {"default:dirt_with_grass", "default:desert_sand"},
	interval = 50,
	chance = 25,
	action = function(pos, node)
		pos.y = pos.y - 1
		local under = minetest.get_node(pos)
		pos.y = pos.y + 1
		if under.name == "default:desert_sand" then
			minetest.set_node(pos, {name = "default:dry_shrub"})
		elseif under.name ~= "default:dirt_with_grass" then
			return
		end

		local light = minetest.get_node_light(pos)
		if not light or light < 13 then
			return
		end

		if default.weather and core.get_heat(pos) < 5 then
			return
		end

		local pos0 = {x = pos.x - 4, y = pos.y - 4, z = pos.z - 4}
		local pos1 = {x = pos.x + 4, y = pos.y + 4, z = pos.z + 4}
		if #minetest.find_nodes_in_area(pos0, pos1, "group:flora_block") > 0 then
			return
		end

		local flowers = minetest.find_nodes_in_area(pos0, pos1, "group:flora")
		if #flowers > 3 then
			return
		end

		local seedling = minetest.find_nodes_in_area(pos0, pos1, "default:dirt_with_grass")
		if #seedling > 0 then
			seedling = seedling[math.random(#seedling)]
			seedling.y = seedling.y + 1
			light = minetest.get_node_light(seedling)
			if not light or light < 13 then
				return
			end
			if minetest.get_node(seedling).name == "air" then
				minetest.set_node(seedling, {name = node.name})
			end
		end
	end,
})


--
-- Mushrooms
--

<<<<<<< HEAD
local mushrooms_datas = {
	{"brown", 2},
	{"red", -6}
}

for _, m in pairs(mushrooms_datas) do
	local name, nut = m[1], m[2]

	-- Register fertile mushrooms

	-- These are placed by mapgen and the growing ABM.
	-- These drop an infertile mushroom, and 0 to 3 spore
	-- nodes with an average of 1.25 per mushroom, for
	-- a slow multiplication of mushrooms when farming.

	minetest.register_node("flowers:mushroom_fertile_" .. name, {
		description = string.sub(string.upper(name), 0, 1) ..
			string.sub(name, 2) .. " Fertile Mushroom",
		tiles = {"flowers_mushroom_" .. name .. ".png"},
		inventory_image = "flowers_mushroom_" .. name .. ".png",
		wield_image = "flowers_mushroom_" .. name .. ".png",
		drawtype = "plantlike",
		paramtype = "light",
		sunlight_propagates = true,
		walkable = false,
		buildable_to = true,
		groups = {snappy = 3, flammable = 3, attached_node = 1,
			dig_immediate = 3, drop_by_liquid = 1,
			not_in_creative_inventory = 1},
		drop = {
			items = {
				{items = {"flowers:mushroom_" .. name}},
				{items = {"flowers:mushroom_spores_" .. name}, rarity = 4},
				{items = {"flowers:mushroom_spores_" .. name}, rarity = 2},
				{items = {"flowers:mushroom_spores_" .. name}, rarity = 2}
			}
		},
		sounds = default.node_sound_leaves_defaults(),
		on_use = minetest.item_eat(nut),
		selection_box = {
			type = "fixed",
			fixed = {-0.3, -0.5, -0.3, 0.3, 0, 0.3}
		}
	})

	-- Register infertile mushrooms

	-- These do not drop spores, to avoid the use of repeated digging
	-- and placing of a single mushroom to generate unlimited spores.

	minetest.register_node("flowers:mushroom_" .. name, {
		description = string.sub(string.upper(name), 0, 1) ..
			string.sub(name, 2) .. " Mushroom",
		tiles = {"flowers_mushroom_" .. name .. ".png"},
		inventory_image = "flowers_mushroom_" .. name .. ".png",
		wield_image = "flowers_mushroom_" .. name .. ".png",
		drawtype = "plantlike",
		paramtype = "light",
		sunlight_propagates = true,
		walkable = false,
		buildable_to = true,
		groups = {snappy = 3, flammable = 3, attached_node = 1,
			dig_immediate = 3, drop_by_liquid = 1},
		sounds = default.node_sound_leaves_defaults(),
		on_use = minetest.item_eat(nut),
		selection_box = {
			type = "fixed",
			fixed = {-0.3, -0.5, -0.3, 0.3, 0, 0.3}
		}
	})

	-- Register mushroom spores

	minetest.register_node("flowers:mushroom_spores_" .. name, {
		description = string.sub(string.upper(name), 0, 1) ..
			string.sub(name, 2) .. " Mushroom Spores",
		drawtype = "signlike",
		tiles = {"flowers_mushroom_spores_" .. name .. ".png"},
		inventory_image = "flowers_mushroom_spores_" .. name .. ".png",
		wield_image = "flowers_mushroom_spores_" .. name .. ".png",
		paramtype = "light",
		paramtype2 = "wallmounted",
		sunlight_propagates = true,
		walkable = false,
		buildable_to = true,
		selection_box = {
			type = "wallmounted",
		},
		groups = {attached_node = 1, dig_immediate = 3,  drop_by_liquid = 1},
	})
end

=======
minetest.register_node("flowers:mushroom_red", {
	description = "Red Mushroom",
	tiles = {"flowers_mushroom_red.png"},
	inventory_image = "flowers_mushroom_red.png",
	wield_image = "flowers_mushroom_red.png",
	drawtype = "plantlike",
	paramtype = "light",
	sunlight_propagates = true,
	walkable = false,
	buildable_to = true,
	groups = {snappy = 3, flammable = 3, attached_node = 1},
	sounds = default.node_sound_leaves_defaults(),
	on_use = minetest.item_eat(-5),
	selection_box = {
		type = "fixed",
		fixed = {-0.3, -0.5, -0.3, 0.3, 0, 0.3}
	}
})
>>>>>>> 32bdb9a3

minetest.register_node("flowers:mushroom_brown", {
	description = "Brown Mushroom",
	tiles = {"flowers_mushroom_brown.png"},
	inventory_image = "flowers_mushroom_brown.png",
	wield_image = "flowers_mushroom_brown.png",
	drawtype = "plantlike",
	paramtype = "light",
	sunlight_propagates = true,
	walkable = false,
	buildable_to = true,
	groups = {snappy = 3, flammable = 3, attached_node = 1},
	sounds = default.node_sound_leaves_defaults(),
	on_use = minetest.item_eat(1),
	selection_box = {
		type = "fixed",
		fixed = {-0.3, -0.5, -0.3, 0.3, 0, 0.3}
	}
})

-- mushroom spread and death
minetest.register_abm({
	nodenames = {"flowers:mushroom_brown", "flowers:mushroom_red"},
	interval = 11,
	chance = 50,
	action = function(pos, node)
		if minetest.get_node_light(pos, nil) == 15 then
			minetest.remove_node(pos)
		end
		local random = {
			x = pos.x + math.random(-2,2),
			y = pos.y + math.random(-1,1),
			z = pos.z + math.random(-2,2)
		}
		local random_node = minetest.get_node_or_nil(random)
		if not random_node then
			return
		end
		if random_node.name ~= "air" then
			return
		end
		local node_under = minetest.get_node_or_nil({x = random.x,
			y = random.y - 1, z = random.z})
		if not node_under then
			return
		end

		if default.weather and core.get_heat(pos) < 3 then
			return
		end

		if minetest.get_item_group(node_under.name, "soil") ~= 0 and
				minetest.get_node_light(pos, nil) <= 9 and
				minetest.get_node_light(random, nil) <= 9 then
			minetest.set_node(random, {name = node.name})
		end
	end
})

-- these old mushroom related nodes can be simplified now
minetest.register_alias("flowers:mushroom_spores_brown", "flowers:mushroom_brown")
minetest.register_alias("flowers:mushroom_spores_red", "flowers:mushroom_red")
minetest.register_alias("flowers:mushroom_fertile_brown", "flowers:mushroom_brown")
minetest.register_alias("flowers:mushroom_fertile_red", "flowers:mushroom_red")


--
-- Waterlily
--

minetest.register_node("flowers:waterlily", {
	description = "Waterlily",
	drawtype = "nodebox",
	paramtype = "light",
	paramtype2 = "facedir",
	tiles = {"flowers_waterlily.png"},
	inventory_image = "flowers_waterlily.png",
	wield_image = "flowers_waterlily.png",
	liquids_pointable = true,
	walkable = false,
	buildable_to = true,
	groups = {snappy = 3, flower = 1},
	sounds = default.node_sound_leaves_defaults(),
	node_box = {
		type = "fixed",
		fixed = {-0.5, -0.5, -0.5, 0.5, -0.46875, 0.5}
	},
	selection_box = {
		type = "fixed",
		fixed = {-0.5, -0.5, -0.5, 0.5, -0.4375, 0.5}
	},

	after_place_node = function(pos, placer, itemstack, pointed_thing)
		local find_water = minetest.find_nodes_in_area({x = pos.x - 1, y = pos.y, z = pos.z - 1},
			{x = pos.x + 1, y = pos.y, z = pos.z + 1}, "default:water_source")
		local find_river_water = minetest.find_nodes_in_area({x = pos.x - 1, y = pos.y, z = pos.z - 1},
			{x = pos.x + 1, y = pos.y, z = pos.z + 1}, "default:river_water_source")
		if #find_water ~= 0 then
			minetest.set_node(pos, {name = "default:water_source"})
			pos.y = pos.y + 1
			minetest.set_node(pos, {name = "flowers:waterlily", param2 = math.random(0, 3)})
		elseif #find_river_water ~= 0 then
			minetest.set_node(pos, {name = "default:river_water_source"})
			pos.y = pos.y + 1
			minetest.set_node(pos, {name = "flowers:waterlily", param2 = math.random(0, 3)})
		else
			minetest.remove_node(pos)
			return true
		end
	end
})<|MERGE_RESOLUTION|>--- conflicted
+++ resolved
@@ -131,100 +131,6 @@
 -- Mushrooms
 --
 
-<<<<<<< HEAD
-local mushrooms_datas = {
-	{"brown", 2},
-	{"red", -6}
-}
-
-for _, m in pairs(mushrooms_datas) do
-	local name, nut = m[1], m[2]
-
-	-- Register fertile mushrooms
-
-	-- These are placed by mapgen and the growing ABM.
-	-- These drop an infertile mushroom, and 0 to 3 spore
-	-- nodes with an average of 1.25 per mushroom, for
-	-- a slow multiplication of mushrooms when farming.
-
-	minetest.register_node("flowers:mushroom_fertile_" .. name, {
-		description = string.sub(string.upper(name), 0, 1) ..
-			string.sub(name, 2) .. " Fertile Mushroom",
-		tiles = {"flowers_mushroom_" .. name .. ".png"},
-		inventory_image = "flowers_mushroom_" .. name .. ".png",
-		wield_image = "flowers_mushroom_" .. name .. ".png",
-		drawtype = "plantlike",
-		paramtype = "light",
-		sunlight_propagates = true,
-		walkable = false,
-		buildable_to = true,
-		groups = {snappy = 3, flammable = 3, attached_node = 1,
-			dig_immediate = 3, drop_by_liquid = 1,
-			not_in_creative_inventory = 1},
-		drop = {
-			items = {
-				{items = {"flowers:mushroom_" .. name}},
-				{items = {"flowers:mushroom_spores_" .. name}, rarity = 4},
-				{items = {"flowers:mushroom_spores_" .. name}, rarity = 2},
-				{items = {"flowers:mushroom_spores_" .. name}, rarity = 2}
-			}
-		},
-		sounds = default.node_sound_leaves_defaults(),
-		on_use = minetest.item_eat(nut),
-		selection_box = {
-			type = "fixed",
-			fixed = {-0.3, -0.5, -0.3, 0.3, 0, 0.3}
-		}
-	})
-
-	-- Register infertile mushrooms
-
-	-- These do not drop spores, to avoid the use of repeated digging
-	-- and placing of a single mushroom to generate unlimited spores.
-
-	minetest.register_node("flowers:mushroom_" .. name, {
-		description = string.sub(string.upper(name), 0, 1) ..
-			string.sub(name, 2) .. " Mushroom",
-		tiles = {"flowers_mushroom_" .. name .. ".png"},
-		inventory_image = "flowers_mushroom_" .. name .. ".png",
-		wield_image = "flowers_mushroom_" .. name .. ".png",
-		drawtype = "plantlike",
-		paramtype = "light",
-		sunlight_propagates = true,
-		walkable = false,
-		buildable_to = true,
-		groups = {snappy = 3, flammable = 3, attached_node = 1,
-			dig_immediate = 3, drop_by_liquid = 1},
-		sounds = default.node_sound_leaves_defaults(),
-		on_use = minetest.item_eat(nut),
-		selection_box = {
-			type = "fixed",
-			fixed = {-0.3, -0.5, -0.3, 0.3, 0, 0.3}
-		}
-	})
-
-	-- Register mushroom spores
-
-	minetest.register_node("flowers:mushroom_spores_" .. name, {
-		description = string.sub(string.upper(name), 0, 1) ..
-			string.sub(name, 2) .. " Mushroom Spores",
-		drawtype = "signlike",
-		tiles = {"flowers_mushroom_spores_" .. name .. ".png"},
-		inventory_image = "flowers_mushroom_spores_" .. name .. ".png",
-		wield_image = "flowers_mushroom_spores_" .. name .. ".png",
-		paramtype = "light",
-		paramtype2 = "wallmounted",
-		sunlight_propagates = true,
-		walkable = false,
-		buildable_to = true,
-		selection_box = {
-			type = "wallmounted",
-		},
-		groups = {attached_node = 1, dig_immediate = 3,  drop_by_liquid = 1},
-	})
-end
-
-=======
 minetest.register_node("flowers:mushroom_red", {
 	description = "Red Mushroom",
 	tiles = {"flowers_mushroom_red.png"},
@@ -235,7 +141,7 @@
 	sunlight_propagates = true,
 	walkable = false,
 	buildable_to = true,
-	groups = {snappy = 3, flammable = 3, attached_node = 1},
+	groups = {snappy = 3, flammable = 3, attached_node = 1, dig_immediate = 3, drop_by_liquid = 1},
 	sounds = default.node_sound_leaves_defaults(),
 	on_use = minetest.item_eat(-5),
 	selection_box = {
@@ -243,7 +149,6 @@
 		fixed = {-0.3, -0.5, -0.3, 0.3, 0, 0.3}
 	}
 })
->>>>>>> 32bdb9a3
 
 minetest.register_node("flowers:mushroom_brown", {
 	description = "Brown Mushroom",
@@ -255,7 +160,7 @@
 	sunlight_propagates = true,
 	walkable = false,
 	buildable_to = true,
-	groups = {snappy = 3, flammable = 3, attached_node = 1},
+	groups = {snappy = 3, flammable = 3, attached_node = 1, dig_immediate = 3, drop_by_liquid = 1},
 	sounds = default.node_sound_leaves_defaults(),
 	on_use = minetest.item_eat(1),
 	selection_box = {
