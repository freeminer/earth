-- Minetest 0.4 mod: default
-- See README.txt for licensing and other information.


-- Namespace for functions

flowers = {}


-- Map Generation

dofile(minetest.get_modpath("flowers") .. "/mapgen.lua")
dofile(minetest.get_modpath("flowers") .. "/moonflower.lua")


--
-- Flowers
--

-- Aliases for original flowers mod

minetest.register_alias("flowers:flower_rose", "flowers:rose")
minetest.register_alias("flowers:flower_tulip", "flowers:tulip")
minetest.register_alias("flowers:flower_dandelion_yellow", "flowers:dandelion_yellow")
minetest.register_alias("flowers:flower_geranium", "flowers:geranium")
minetest.register_alias("flowers:flower_viola", "flowers:viola")
minetest.register_alias("flowers:flower_dandelion_white", "flowers:dandelion_white")


-- Flower registration

local function add_simple_flower(name, desc, box, f_groups)
	-- Common flowers' groups
	f_groups.drop_by_liquid = 1
	f_groups.snappy = 3
	f_groups.flammable = 2
	f_groups.flower = 1
	f_groups.flora = 1
	f_groups.attached_node = 1
	f_groups.dig_immediate = 3

	minetest.register_node("flowers:" .. name, {
		description = desc,
		drawtype = "plantlike",
		tiles = {"flowers_" .. name .. ".png"},
		inventory_image = "flowers_" .. name .. ".png",
		wield_image = "flowers_" .. name .. ".png",
		sunlight_propagates = true,
		paramtype = "light",
		walkable = false,
		stack_max = 99,
		groups = f_groups,
		sounds = default.node_sound_leaves_defaults(),
		selection_box = {
			type = "fixed",
			fixed = box
		}
	})
end

flowers.datas = {
	{"rose", "Rose", {-0.15, -0.5, -0.15, 0.15, 0.3, 0.15}, {color_red = 1}},
	{"tulip", "Orange Tulip", {-0.15, -0.5, -0.15, 0.15, 0.2, 0.15}, {color_orange = 1}},
	{"dandelion_yellow", "Yellow Dandelion", {-0.15, -0.5, -0.15, 0.15, 0.2, 0.15}, {color_yellow = 1}},
	{"geranium", "Blue Geranium", {-0.15, -0.5, -0.15, 0.15, 0.2, 0.15}, {color_blue = 1}},
	{"viola", "Viola", {-0.5, -0.5, -0.5, 0.5, -0.2, 0.5}, {color_violet = 1}},
	{"dandelion_white", "White dandelion", {-0.5, -0.5, -0.5, 0.5, -0.2, 0.5}, {color_white = 1}}
}

for _,item in pairs(flowers.datas) do
	add_simple_flower(unpack(item))
end


-- Flower spread

minetest.register_abm({
	nodenames = {"group:flora"},
	neighbors = {"default:dirt_with_grass", "default:desert_sand"},
	interval = 50,
	chance = 25,
	action = function(pos, node)
		pos.y = pos.y - 1
		local under = minetest.get_node(pos)
		pos.y = pos.y + 1
		if under.name == "default:desert_sand" then
			minetest.set_node(pos, {name = "default:dry_shrub"})
		elseif under.name ~= "default:dirt_with_grass" then
			return
		end
		
		local light = minetest.get_node_light(pos)
		if not light or light < 13 then
			return
		end
		
		local pos0 = {x = pos.x - 4, y = pos.y - 4, z = pos.z - 4}
		local pos1 = {x = pos.x + 4, y = pos.y + 4, z = pos.z + 4}
		if #minetest.find_nodes_in_area(pos0, pos1, "group:flora_block") > 0 then
			return
		end
		
		local flowers = minetest.find_nodes_in_area(pos0, pos1, "group:flora")
		if #flowers > 3 then
			return
		end
		
		local seedling = minetest.find_nodes_in_area(pos0, pos1, "default:dirt_with_grass")
		if #seedling > 0 then
			seedling = seedling[math.random(#seedling)]
			seedling.y = seedling.y + 1
			light = minetest.get_node_light(seedling)
			if not light or light < 13 then
				return
			end
			if minetest.get_node(seedling).name == "air" then
				minetest.set_node(seedling, {name = node.name})
			end
		end
	end,
})


--
-- Mushrooms
--

local mushrooms_datas = {
	{"brown", 2},
	{"red", -6}
}

for _, m in pairs(mushrooms_datas) do
	local name, nut = m[1], m[2]

	-- Register mushrooms

	minetest.register_node("flowers:mushroom_" .. name, {
		description = string.sub(string.upper(name), 0, 1) ..
			string.sub(name, 2) .. " Mushroom",
		tiles = {"flowers_mushroom_" .. name .. ".png"},
		inventory_image = "flowers_mushroom_" .. name .. ".png",
		wield_image = "flowers_mushroom_" .. name .. ".png",
		drawtype = "plantlike",
		paramtype = "light",
		sunlight_propagates = true,
		walkable = false,
		buildable_to = true,
		groups = {snappy = 3, flammable = 3, attached_node = 1, dig_immediate = 3},
		drop = {
			items = {
				{items = {"flowers:mushroom_spores_" .. name}, rarity = 2,},
				{items = {"flowers:mushroom_spores_" .. name}, rarity = 2,},
				{items = {"flowers:mushroom_spores_" .. name}, rarity = 2,},
				{items = {"flowers:mushroom_" .. name},},
			},
		},
		sounds = default.node_sound_leaves_defaults(),
		on_use = minetest.item_eat(nut),
		selection_box = {
			type = "fixed",
			fixed = {-0.3, -0.5, -0.3, 0.3, 0, 0.3}
		}
	})

	-- Register mushroom spores

	minetest.register_node("flowers:mushroom_spores_" .. name, {
		description = string.sub(string.upper(name), 0, 1) ..
			string.sub(name, 2) .. " Mushroom Spores",
		drawtype = "signlike",
		tiles = {"flowers_mushroom_spores_" .. name .. ".png"},
		inventory_image = "flowers_mushroom_spores_" .. name .. ".png",
		wield_image = "flowers_mushroom_spores_" .. name .. ".png",
		paramtype = "light",
		paramtype2 = "wallmounted",
		sunlight_propagates = true,
		walkable = false,
		buildable_to = true,
		selection_box = {
			type = "wallmounted",
		},
		groups = {dig_immediate = 3, attached_node = 1},
	})
end


-- Register growing ABM

minetest.register_abm({
	nodenames = {"flowers:mushroom_spores_brown", "flowers:mushroom_spores_red"},
	interval = 11,
	chance = 50,
	action = function(pos, node)
<<<<<<< HEAD
		pos.y = pos.y - 1
		local under = minetest.get_node(pos)
		pos.y = pos.y + 1
		if under.name == "default:desert_sand" then
			minetest.set_node(pos, {name = "default:dry_shrub"})
		elseif under.name ~= "default:dirt_with_grass" then
			return
		end
		
		local light = minetest.get_node_light(pos)
		if not light or light < 13 then
			return
		end

		if default.weather and core.get_heat(pos) < 5 then
			return
		end
		
		local pos0 = {x = pos.x - 4, y = pos.y - 4, z = pos.z - 4}
		local pos1 = {x = pos.x + 4, y = pos.y + 4, z = pos.z + 4}
		if #minetest.find_nodes_in_area(pos0, pos1, "group:flora_block") > 0 then
			return
		end
		
		local flowers = minetest.find_nodes_in_area(pos0, pos1, "group:flora")
		if #flowers > 3 then
=======
		local node_under = minetest.get_node_or_nil({x = pos.x,
			y = pos.y - 1, z = pos.z})
		if not node_under then
>>>>>>> 47c7b0b1
			return
		end
		if minetest.get_item_group(node_under.name, "soil") ~= 0 and
				minetest.get_node_light(pos, nil) <= 13 then
			if node.name == "flowers:mushroom_spores_brown" then
				minetest.set_node(pos, {name = "flowers:mushroom_brown"})
			else
				minetest.set_node(pos, {name = "flowers:mushroom_red"})
			end
		end
	end
})<|MERGE_RESOLUTION|>--- conflicted
+++ resolved
@@ -91,6 +91,10 @@
 		
 		local light = minetest.get_node_light(pos)
 		if not light or light < 13 then
+			return
+		end
+
+		if default.weather and core.get_heat(pos) < 5 then
 			return
 		end
 		
@@ -192,40 +196,16 @@
 	interval = 11,
 	chance = 50,
 	action = function(pos, node)
-<<<<<<< HEAD
-		pos.y = pos.y - 1
-		local under = minetest.get_node(pos)
-		pos.y = pos.y + 1
-		if under.name == "default:desert_sand" then
-			minetest.set_node(pos, {name = "default:dry_shrub"})
-		elseif under.name ~= "default:dirt_with_grass" then
-			return
-		end
-		
-		local light = minetest.get_node_light(pos)
-		if not light or light < 13 then
-			return
-		end
-
-		if default.weather and core.get_heat(pos) < 5 then
-			return
-		end
-		
-		local pos0 = {x = pos.x - 4, y = pos.y - 4, z = pos.z - 4}
-		local pos1 = {x = pos.x + 4, y = pos.y + 4, z = pos.z + 4}
-		if #minetest.find_nodes_in_area(pos0, pos1, "group:flora_block") > 0 then
-			return
-		end
-		
-		local flowers = minetest.find_nodes_in_area(pos0, pos1, "group:flora")
-		if #flowers > 3 then
-=======
 		local node_under = minetest.get_node_or_nil({x = pos.x,
 			y = pos.y - 1, z = pos.z})
 		if not node_under then
->>>>>>> 47c7b0b1
-			return
-		end
+			return
+		end
+
+		if default.weather and core.get_heat(pos) < 3 then
+			return
+		end
+
 		if minetest.get_item_group(node_under.name, "soil") ~= 0 and
 				minetest.get_node_light(pos, nil) <= 13 then
 			if node.name == "flowers:mushroom_spores_brown" then
