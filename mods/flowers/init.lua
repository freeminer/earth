-- Minetest 0.4 mod: default
-- See README.txt for licensing and other information.


-- Namespace for functions

flowers = {}


-- Map Generation

dofile(minetest.get_modpath("flowers") .. "/mapgen.lua")
dofile(minetest.get_modpath("flowers") .. "/moonflower.lua")


--
-- Flowers
--

-- Aliases for original flowers mod

minetest.register_alias("flowers:flower_rose", "flowers:rose")
minetest.register_alias("flowers:flower_tulip", "flowers:tulip")
minetest.register_alias("flowers:flower_dandelion_yellow", "flowers:dandelion_yellow")
minetest.register_alias("flowers:flower_geranium", "flowers:geranium")
minetest.register_alias("flowers:flower_viola", "flowers:viola")
minetest.register_alias("flowers:flower_dandelion_white", "flowers:dandelion_white")


-- Flower registration

local function add_simple_flower(name, desc, box, f_groups)
	-- Common flowers' groups
	f_groups.drop_by_liquid = 1
	f_groups.snappy = 3
	f_groups.flower = 1
	f_groups.flora = 1
	f_groups.attached_node = 1
	f_groups.dig_immediate = 3

	minetest.register_node("flowers:" .. name, {
		description = desc,
		drawtype = "plantlike",
		waving = 1,
		tiles = {"flowers_" .. name .. ".png"},
		inventory_image = "flowers_" .. name .. ".png",
		wield_image = "flowers_" .. name .. ".png",
		sunlight_propagates = true,
		paramtype = "light",
		walkable = false,
		buildable_to = true,
		stack_max = 99,
		groups = f_groups,
		sounds = default.node_sound_leaves_defaults(),
		selection_box = {
			type = "fixed",
			fixed = box
		}
	})
end

flowers.datas = {
	{"rose", "Rose", {-0.15, -0.5, -0.15, 0.15, 0.3, 0.15}, {color_red = 1}},
	{"tulip", "Orange Tulip", {-0.15, -0.5, -0.15, 0.15, 0.2, 0.15}, {color_orange = 1}},
	{"dandelion_yellow", "Yellow Dandelion", {-0.15, -0.5, -0.15, 0.15, 0.2, 0.15}, {color_yellow = 1}},
	{"geranium", "Blue Geranium", {-0.15, -0.5, -0.15, 0.15, 0.2, 0.15}, {color_blue = 1}},
	{"viola", "Viola", {-0.5, -0.5, -0.5, 0.5, -0.2, 0.5}, {color_violet = 1}},
	{"dandelion_white", "White dandelion", {-0.5, -0.5, -0.5, 0.5, -0.2, 0.5}, {color_white = 1}}
}

for _,item in pairs(flowers.datas) do
	add_simple_flower(unpack(item))
end


-- Flower spread

minetest.register_abm({
	nodenames = {"group:flora"},
	neighbors = {"default:dirt_with_grass", "default:desert_sand"},
	interval = 13,
	chance = 96,
	action = function(pos, node)
		pos.y = pos.y - 1
		local under = minetest.get_node(pos)
		pos.y = pos.y + 1
		if under.name == "default:desert_sand" then
			minetest.set_node(pos, {name = "default:dry_shrub"})
			return
		elseif under.name ~= "default:dirt_with_grass" then
			return
		end

		local light = minetest.get_node_light(pos)
		if not light or light < 13 then
			return
		end

<<<<<<< HEAD
		if default.weather and core.get_heat(pos) < 5 then
			return
		end

		local pos0 = {x = pos.x - 4, y = pos.y - 4, z = pos.z - 4}
		local pos1 = {x = pos.x + 4, y = pos.y + 4, z = pos.z + 4}
		if #minetest.find_nodes_in_area(pos0, pos1, "group:flora_block") > 0 then
=======
		local pos0 = vector.subtract(pos, 4)
		local pos1 = vector.add(pos, 4)
		if #minetest.find_nodes_in_area(pos0, pos1, "group:flora") > 3 or
				#minetest.find_nodes_in_area(pos0, pos1, "group:flora_block") > 0 then
>>>>>>> f8e273da
			return
		end

		local seedling = minetest.find_nodes_in_area_under_air(pos0, pos1, "default:dirt_with_grass")
		if #seedling > 0 then
			seedling = seedling[math.random(#seedling)]
			seedling.y = seedling.y + 1
			light = minetest.get_node_light(seedling)
			if not light or light < 13 then
				return
			end
			minetest.set_node(seedling, {name = node.name})
		end
	end,
})


--
-- Mushrooms
--

minetest.register_node("flowers:mushroom_red", {
	description = "Red Mushroom",
	tiles = {"flowers_mushroom_red.png"},
	inventory_image = "flowers_mushroom_red.png",
	wield_image = "flowers_mushroom_red.png",
	drawtype = "plantlike",
	paramtype = "light",
	sunlight_propagates = true,
	walkable = false,
	buildable_to = true,
	groups = {snappy = 3, attached_node = 1, dig_immediate = 3, drop_by_liquid = 1},
	sounds = default.node_sound_leaves_defaults(),
	on_use = minetest.item_eat(-5),
	selection_box = {
		type = "fixed",
		fixed = {-0.3, -0.5, -0.3, 0.3, 0, 0.3}
	}
})

minetest.register_node("flowers:mushroom_brown", {
	description = "Brown Mushroom",
	tiles = {"flowers_mushroom_brown.png"},
	inventory_image = "flowers_mushroom_brown.png",
	wield_image = "flowers_mushroom_brown.png",
	drawtype = "plantlike",
	paramtype = "light",
	sunlight_propagates = true,
	walkable = false,
	buildable_to = true,
	groups = {snappy = 3, attached_node = 1, dig_immediate = 3, drop_by_liquid = 1},
	sounds = default.node_sound_leaves_defaults(),
	on_use = minetest.item_eat(1),
	selection_box = {
		type = "fixed",
		fixed = {-0.3, -0.5, -0.3, 0.3, 0, 0.3}
	}
})

-- mushroom spread and death
minetest.register_abm({
	nodenames = {"flowers:mushroom_brown", "flowers:mushroom_red"},
	interval = 11,
	chance = 50,
	action = function(pos, node)
		if minetest.get_node_light(pos, nil) == default.LIGHT_SUN then
			minetest.remove_node(pos)
			return
		end
		local random = {
			x = pos.x + math.random(-2, 2),
			y = pos.y + math.random(-1, 1),
			z = pos.z + math.random(-2, 2)
		}
		local random_node = minetest.get_node_or_nil(random)
		if not random_node or random_node.name ~= "air" then
			return
		end
		local node_under = minetest.get_node_or_nil({x = random.x,
			y = random.y - 1, z = random.z})
		if not node_under then
			return
		end

<<<<<<< HEAD
		if default.weather and core.get_heat(pos) < 3 then
			return
		end

		if minetest.get_item_group(node_under.name, "soil") ~= 0 and
				minetest.get_node_light(pos, nil) <= 9 and
				minetest.get_node_light(random, nil) <= 9 then
=======
		if (minetest.get_item_group(node_under.name, "soil") ~= 0 or
				minetest.get_item_group(node_under.name, "tree") ~= 0) and
				minetest.get_node_light(pos, 0.5) <= 3 and
				minetest.get_node_light(random, 0.5) <= 3 then
>>>>>>> f8e273da
			minetest.set_node(random, {name = node.name})
		end
	end
})

-- these old mushroom related nodes can be simplified now
minetest.register_alias("flowers:mushroom_spores_brown", "flowers:mushroom_brown")
minetest.register_alias("flowers:mushroom_spores_red", "flowers:mushroom_red")
minetest.register_alias("flowers:mushroom_fertile_brown", "flowers:mushroom_brown")
minetest.register_alias("flowers:mushroom_fertile_red", "flowers:mushroom_red")


--
-- Waterlily
--

minetest.register_node("flowers:waterlily", {
	description = "Waterlily",
	drawtype = "nodebox",
	paramtype = "light",
	paramtype2 = "facedir",
	tiles = {"flowers_waterlily.png"},
	inventory_image = "flowers_waterlily.png",
	wield_image = "flowers_waterlily.png",
	liquids_pointable = true,
	walkable = false,
	buildable_to = true,
	sunlight_propagates = true,
	groups = {snappy = 3, flower = 1},
	sounds = default.node_sound_leaves_defaults(),
	node_box = {
		type = "fixed",
		fixed = {-0.5, -0.5, -0.5, 0.5, -0.46875, 0.5}
	},
	selection_box = {
		type = "fixed",
		fixed = {-0.5, -0.5, -0.5, 0.5, -0.4375, 0.5}
	},

	on_place = function(itemstack, _, pointed_thing)
		local pos = pointed_thing.above
		local node = minetest.get_node(pointed_thing.under).name
		local def = minetest.registered_nodes[node]
		if def and def.liquidtype == "source" and minetest.get_item_group(node, "water") > 0 then
			minetest.set_node(pos, {name = "flowers:waterlily", param2 = math.random(0, 3)})
			if not minetest.setting_getbool("creative_mode") then
				itemstack:take_item()
				return itemstack
			end
		end
	end
})<|MERGE_RESOLUTION|>--- conflicted
+++ resolved
@@ -96,20 +96,14 @@
 			return
 		end
 
-<<<<<<< HEAD
 		if default.weather and core.get_heat(pos) < 5 then
 			return
 		end
 
-		local pos0 = {x = pos.x - 4, y = pos.y - 4, z = pos.z - 4}
-		local pos1 = {x = pos.x + 4, y = pos.y + 4, z = pos.z + 4}
-		if #minetest.find_nodes_in_area(pos0, pos1, "group:flora_block") > 0 then
-=======
 		local pos0 = vector.subtract(pos, 4)
 		local pos1 = vector.add(pos, 4)
 		if #minetest.find_nodes_in_area(pos0, pos1, "group:flora") > 3 or
 				#minetest.find_nodes_in_area(pos0, pos1, "group:flora_block") > 0 then
->>>>>>> f8e273da
 			return
 		end
 
@@ -194,20 +188,14 @@
 			return
 		end
 
-<<<<<<< HEAD
 		if default.weather and core.get_heat(pos) < 3 then
 			return
 		end
 
-		if minetest.get_item_group(node_under.name, "soil") ~= 0 and
-				minetest.get_node_light(pos, nil) <= 9 and
-				minetest.get_node_light(random, nil) <= 9 then
-=======
 		if (minetest.get_item_group(node_under.name, "soil") ~= 0 or
 				minetest.get_item_group(node_under.name, "tree") ~= 0) and
 				minetest.get_node_light(pos, 0.5) <= 3 and
 				minetest.get_node_light(random, 0.5) <= 3 then
->>>>>>> f8e273da
 			minetest.set_node(random, {name = node.name})
 		end
 	end
