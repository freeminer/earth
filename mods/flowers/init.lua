--- conflicted
+++ resolved
@@ -16,118 +16,10 @@
 minetest.register_alias("flowers:flower_tulip", "flowers:tulip")
 minetest.register_alias("flowers:flower_viola", "flowers:viola")
 
-<<<<<<< HEAD
-minetest.register_node("flowers:dandelion_white", {
-	description = "White Dandelion",
-	drawtype = "plantlike",
-	tiles = { "flowers_dandelion_white.png" },
-	inventory_image = "flowers_dandelion_white.png",
-	wield_image = "flowers_dandelion_white.png",
-	sunlight_propagates = true,
-	paramtype = "light",
-	walkable = false,
-	buildable_to = true,
-	groups = {snappy=3,flammable=2,flower=1,flora=1,attached_node=1,color_white=1, drop_by_liquid=1},
-	sounds = default.node_sound_leaves_defaults(),
-	selection_box = {
-		type = "fixed",
-		fixed = { -0.5, -0.5, -0.5, 0.5, -0.2, 0.5 },
-	},
-})
-
-minetest.register_node("flowers:dandelion_yellow", {
-	description = "Yellow Dandelion",
-	drawtype = "plantlike",
-	tiles = { "flowers_dandelion_yellow.png" },
-	inventory_image = "flowers_dandelion_yellow.png",
-	wield_image = "flowers_dandelion_yellow.png",
-	sunlight_propagates = true,
-	paramtype = "light",
-	walkable = false,
-	buildable_to = true,
-	groups = {snappy=3,flammable=2,flower=1,flora=1,attached_node=1,color_yellow=1, drop_by_liquid=1},
-	sounds = default.node_sound_leaves_defaults(),
-	selection_box = {
-		type = "fixed",
-		fixed = { -0.15, -0.5, -0.15, 0.15, 0.2, 0.15 },
-	},
-})
-
-minetest.register_node("flowers:geranium", {
-	description = "Blue Geranium",
-	drawtype = "plantlike",
-	tiles = { "flowers_geranium.png" },
-	inventory_image = "flowers_geranium.png",
-	wield_image = "flowers_geranium.png",
-	sunlight_propagates = true,
-	paramtype = "light",
-	walkable = false,
-	buildable_to = true,
-	groups = {snappy=3,flammable=2,flower=1,flora=1,attached_node=1,color_blue=1, drop_by_liquid=1},
-	sounds = default.node_sound_leaves_defaults(),
-	selection_box = {
-		type = "fixed",
-		fixed = { -0.15, -0.5, -0.15, 0.15, 0.2, 0.15 },
-	},
-})
-
-minetest.register_node("flowers:rose", {
-	description = "Rose",
-	drawtype = "plantlike",
-	tiles = { "flowers_rose.png" },
-	inventory_image = "flowers_rose.png",
-	wield_image = "flowers_rose.png",
-	sunlight_propagates = true,
-	paramtype = "light",
-	walkable = false,
-	buildable_to = true,
-	groups = {snappy=3,flammable=2,flower=1,flora=1,attached_node=1,color_red=1, drop_by_liquid=1},
-	sounds = default.node_sound_leaves_defaults(),
-	selection_box = {
-		type = "fixed",
-		fixed = { -0.15, -0.5, -0.15, 0.15, 0.3, 0.15 },
-	},
-})
-
-minetest.register_node("flowers:tulip", {
-	description = "Tulip",
-	drawtype = "plantlike",
-	tiles = { "flowers_tulip.png" },
-	inventory_image = "flowers_tulip.png",
-	wield_image = "flowers_tulip.png",
-	sunlight_propagates = true,
-	paramtype = "light",
-	walkable = false,
-	buildable_to = true,
-	groups = {snappy=3,flammable=2,flower=1,flora=1,attached_node=1,color_orange=1, drop_by_liquid=1},
-	sounds = default.node_sound_leaves_defaults(),
-	selection_box = {
-		type = "fixed",
-		fixed = { -0.15, -0.5, -0.15, 0.15, 0.2, 0.15 },
-	},
-})
-
-minetest.register_node("flowers:viola", {
-	description = "Viola",
-	drawtype = "plantlike",
-	tiles = { "flowers_viola.png" },
-	inventory_image = "flowers_viola.png",
-	wield_image = "flowers_viola.png",
-	sunlight_propagates = true,
-	paramtype = "light",
-	walkable = false,
-	buildable_to = true,
-	groups = {snappy=3,flammable=2,flower=1,flora=1,attached_node=1,color_violet=1, drop_by_liquid=1},
-	sounds = default.node_sound_leaves_defaults(),
-	selection_box = {
-		type = "fixed",
-		fixed = { -0.5, -0.5, -0.5, 0.5, -0.2, 0.5 },
-	},
-})
-=======
 -- Flower registration function
 local function add_simple_flower(name, desc, box, f_groups)
 	-- Common flowers' groups
+	f_groups.drop_by_liquid = 1
 	f_groups.snappy = 3
 	f_groups.flammable = 2
 	f_groups.flower = 1
@@ -166,7 +58,6 @@
 for _,item in pairs(flowers.datas) do
 	add_simple_flower(unpack(item))
 end
->>>>>>> 01ad0903
 
 minetest.register_abm({
 	nodenames = {"group:flora"},
