--- conflicted
+++ resolved
@@ -1,20 +1,12 @@
 tnt = {}
-<<<<<<< HEAD
 --[[
--- Default to enabled in singleplayer and disabled in multiplayer
-local singleplayer = minetest.is_singleplayer()
-local setting = minetest.setting_getbool("enable_tnt")
-if (not singleplayer and setting ~= true) or
-		(singleplayer and setting == false) then
-	return
-=======
 
 -- Default to enabled when in singleplayer
 local enable_tnt = minetest.setting_getbool("enable_tnt")
 if enable_tnt == nil then
 	enable_tnt = minetest.is_singleplayer()
->>>>>>> 79dbafc1
-end
+end
+
 ]]
 
 tnt.radius_max = tonumber(core.setting_get("tnt_radius_max") or 25)
@@ -102,11 +94,7 @@
 	end
 end
 
-<<<<<<< HEAD
 --[[
-
-=======
->>>>>>> 79dbafc1
 local function destroy(drops, npos, cid, c_air, c_fire, on_blast_queue, ignore_protection, ignore_on_blast)
 	if not ignore_protection and minetest.is_protected(npos, "") then
 		return cid
@@ -711,37 +699,6 @@
 	local tnt_burning = def.tiles.burning or def.name .. "_top_burning_animated.png"
 	if not def.damage_radius then def.damage_radius = def.radius * 2 end
 
-<<<<<<< HEAD
-	minetest.register_node(":" .. name, {
-		description = def.description,
-		tiles = {tnt_top, tnt_bottom, tnt_side},
-		is_ground_content = false,
-		groups = {dig_immediate = 2, mesecon = 2, tnt = 1},
-		sounds = default.node_sound_wood_defaults(),
-		on_punch = function(pos, node, puncher)
-			if puncher:get_wielded_item():get_name() == "default:torch" then
-				minetest.set_node(pos, {name = name .. "_burning"})
-			elseif math.random(1, 200) <= 1 then
-				tnt.boom(pos, def)
-			end
-		end,
-		on_dig = function(pos, node, puncher)
-			if math.random(1,10) <= 1 then
-				tnt.boom(pos, def)
-			else
-				return core.node_dig(pos, node, puncher)
-			end
-		end,
-		on_blast = function(pos, intensity)
-			minetest.after(0.1, function()
-				tnt.boom(pos, def)
-			end)
-		end,
-		mesecons = {effector =
-			{action_on =
-				function(pos)
-					tnt.boom(pos, def)
-=======
 	if enable_tnt then
 		minetest.register_node(":" .. name, {
 			description = def.description,
@@ -752,7 +709,15 @@
 			on_punch = function(pos, node, puncher)
 				if puncher:get_wielded_item():get_name() == "default:torch" then
 					minetest.set_node(pos, {name = name .. "_burning"})
->>>>>>> 79dbafc1
+				elseif math.random(1, 200) <= 1 then
+					tnt.boom(pos, def)
+				end
+			end,
+			on_dig = function(pos, node, puncher)
+				if math.random(1,10) <= 1 then
+					tnt.boom(pos, def)
+				else
+					return core.node_dig(pos, node, puncher)
 				end
 			end,
 			on_blast = function(pos, intensity)
