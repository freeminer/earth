--- conflicted
+++ resolved
@@ -11,14 +11,15 @@
 local eject_drops = function(pos, stack)
 	local obj = core.add_item(pos, stack)
 
-<<<<<<< HEAD
 	if obj == nil then
 		return
 	end
 	obj:get_luaentity().collect = true
 	obj:setacceleration({x=0, y=-10, z=0})
 	obj:setvelocity({x=math.random(0,6)-3, y=10, z=math.random(0,6)-3})
-=======
+end
+
+--[[
 local function rand_pos(center, pos, radius)
 	local def
 	local reg_nodes = minetest.registered_nodes
@@ -34,8 +35,8 @@
 		def = reg_nodes[minetest.get_node(pos).name]
 		i = i + 1
 	until def and not def.walkable
->>>>>>> 223e924e
-end
+end
+]]
 
 local add_drop = function(drops, pos, item)
 	if loss_prob[item] ~= nil then
