-- loss probabilities array (one in X will be lost)
local loss_prob = {}

loss_prob["default:cobble"] = 3
loss_prob["default:dirt"] = 4

local radius_max = tonumber(core.setting_get("tnt_radius_max") or 25)
local time_max = tonumber(core.setting_get("tnt_time_max") or 3)

local eject_drops = function(pos, stack)
	local obj = core.add_item(pos, stack)

	if obj == nil then
		return
	end
	obj:get_luaentity().collect = true
	obj:setacceleration({x=0, y=-10, z=0})
	obj:setvelocity({x=math.random(0,6)-3, y=10, z=math.random(0,6)-3})
end

local add_drop = function(drops, pos, item)
	if loss_prob[item] ~= nil then
		if math.random(1,loss_prob[item]) == 1 then
			return
		end
	end

	if drops[item] == nil then
		drops[item] = ItemStack(item)
	else
		drops[item]:add_item(item)
	end

	if drops[item]:get_free_space() == 0 then
		stack = drops[item]
		eject_drops(pos, stack)
		drops[item] = nil
	end
end

local function destroy(drops, pos, last, fast)
	if core.is_protected(pos, "") then
		return
	end

	local nodename = core.get_node(pos).name
	if nodename ~= "air" then
		core.remove_node(pos, (fast and 1 or 0))
		if last then
			nodeupdate(pos)
		end
		if not core.registered_nodes[nodename] or not core.registered_nodes[nodename].groups then
			-- broken map and unknown nodes
			return
		end
		if core.registered_nodes[nodename].groups.flammable ~= nil then
			core.set_node(pos, {name="fire:basic_flame"}, (fast and 2 or 0))
			return
		end
		local drop = core.get_node_drops(nodename, "")
		for _,item in ipairs(drop) do
			if type(item) == "string" then
				add_drop(drops, pos, item)
			else
				for i=1,item:get_count() do
					add_drop(drops, pos, item:get_name())
				end
			end
		end
	end
end

boom = function(pos, time, force)
	core.after(time, function(pos)
		if not force and core.get_node(pos).name ~= "tnt:tnt_burning" then
			return
		end
		core.sound_play("tnt_explode", {pos=pos, gain=1.5, max_hear_distance=2*64})
		core.set_node(pos, {name="tnt:boom"}, 2)
		core.after(0.5, function(pos)
			core.remove_node(pos, 2)
		end, {x=pos.x, y=pos.y, z=pos.z})
		

		local radius = 2
		local drops = {}
		local list = {}
		local dr = 0
		local tnts = 1
		local destroyed = 0
		local melted = 0
		local end_ms = os.clock() + time_max
		local last = nil;
		while dr<radius do
			dr=dr+1
			if os.clock() > end_ms or dr>=radius then last=1 end
			for dx=-dr,dr,dr*2 do
				for dy=-dr,dr,1 do
					for dz=-dr,dr,1 do
						table.insert(list, {x=dx, y=dy, z=dz})
					end
				end
			end
			for dy=-dr,dr,dr*2 do
				for dx=-dr+1,dr-1,1 do
					for dz=-dr,dr,1 do
						table.insert(list, {x=dx, y=dy, z=dz})
					end
				end
			end
			for dz=-dr,dr,dr*2 do
				for dx=-dr+1,dr-1,1 do
					for dy=-dr+1,dr-1,1 do
						table.insert(list, {x=dx, y=dy, z=dz})
					end
				end
			end
				for _,p in ipairs(list) do
					local np = {x=pos.x+p.x, y=pos.y+p.y, z=pos.z+p.z}
					
					local node =  core.get_node(np)
					if node.name == "air" then
					elseif node.name == "tnt:tnt" or node.name == "tnt:tnt_burning" then
						if radius < radius_max and not last and dr < radius then
							if radius <= 5 then
								radius = radius + 1
							elseif radius <= 10 then
								radius = radius + 0.5
							elseif radius <= 20 then
								radius = radius + 0.3
							else
								radius = radius + 0.2
							end
							core.remove_node(np, 2)
						tnts = tnts + 1
						else
						core.set_node(np, {name="tnt:tnt_burning"}, 2)
						boom(np, 1)
						end
					elseif node.name == "fire:basic_flame"
						--or string.find(node.name, "default:water_") 
						--or string.find(node.name, "default:lava_") 
						or node.name == "tnt:boom"
						then
						
					elseif last and radius > 10 and math.random(1,15) <= 1 then
						melted = melted + core.freeze_melt(np, 1)
					else
						if math.abs(p.x)<2 and math.abs(p.y)<2 and math.abs(p.z)<2 then
							destroy(drops, np, dr == radius, radius > 7)
							destroyed = destroyed + 1
						else
							if math.random(1,5) <= 4 then
								destroy(drops, np, dr == radius, radius > 7)
								destroyed = destroyed + 1
							end
						end
					end
				end
			if last then break end
		end

		local objects = core.get_objects_inside_radius(pos, radius*2)
		for _,obj in ipairs(objects) do
			--if obj:is_player() or (obj:get_luaentity() and obj:get_luaentity().name ~= "__builtin:item") then
				local p = obj:getpos()
				local v = obj:getvelocity()
				local vec = {x=p.x-pos.x, y=p.y-pos.y, z=p.z-pos.z}
				local dist = (vec.x^2+vec.y^2+vec.z^2)^0.5
				local damage = ((radius*20)/dist)
				--print("DMG dist="..dist.." damage="..damage)
				if obj:is_player() or (obj:get_luaentity() and obj:get_luaentity().name ~= "__builtin:item") then
				obj:punch(obj, 1.0, {
					full_punch_interval=1.0,
					damage_groups={fleshy=damage},
				}, vec)
				end
				if v ~= nil then
					--obj:setvelocity({x=(p.x - pos.x) + (radius / 4) + v.x, y=(p.y - pos.y) + (radius / 2) + v.y, z=(p.z - pos.z) + (radius / 4) + v.z})
					obj:setvelocity({x=(p.x - pos.x) + (radius / 2) + v.x, y=(p.y - pos.y) + radius + v.y,       z=(p.z - pos.z) + (radius / 2) + v.z})
				end
			--end
		end

		core.log("action", "tnt:tnt : exploded=" .. tnts .. " radius=".. dr .." radius_want=" .. radius .. " destroyed="..destroyed .. " melted="..melted)

		for _,stack in pairs(drops) do
			eject_drops(pos, stack)
		end
		local radiusp = radius+1
		core.add_particlespawner({
			amount=100,
			time=0.1,
			minpos={x=pos.x-radiusp, y=pos.y-radiusp, z=pos.z-radiusp},
			maxpos={x=pos.x+radiusp, y=pos.y+radiusp, z=pos.z+radiusp},
			minvel={x=-0, y=-0, z=-0},
			maxvel={x=0, y=0, z=0},
			minacc={x=-0.5,y=5,z=-0.5},
			maxacc={x=0.5,y=5,z=0.5},
			minexptime=0.1,
			minexptime=1,
			minsize=8,
			maxsize=15,
			collisiondetection=false,
			texture="tnt_smoke.png"
		})
	end, pos)
end

core.register_node("tnt:tnt", {
	description = "TNT",
	tiles = {"tnt_top.png", "tnt_bottom.png", "tnt_side.png"},
	groups = {dig_immediate=2, mesecon=2},
	sounds = default.node_sound_wood_defaults(),
	
	on_punch = function(pos, node, puncher)
		if puncher:get_wielded_item():get_name() == "default:torch" then
			core.sound_play("tnt_ignite", {pos=pos})
			core.set_node(pos, {name="tnt:tnt_burning"})
			boom(pos, 4)
		elseif math.random(1, 200) <= 1 then
			boom(pos, 0.1, 1)
		end
	end,

	on_dig = function(pos, node, puncher)
		if math.random(1,10) <= 1 then
			boom(pos, 0.1, 1)
		else
			return core.node_dig(pos, node, puncher)
		end
	end,
	
	mesecons = {
		effector = {
			action_on = function(pos, node)
				core.set_node(pos, {name="tnt:tnt_burning"})
				boom(pos, 0)
			end
		},
	},
})

core.register_node("tnt:tnt_burning", {
	tiles = {{name="tnt_top_burning_animated.png", animation={type="vertical_frames", aspect_w=16, aspect_h=16, length=1}}, "tnt_bottom.png", "tnt_side.png"},
	light_source = 5,
	drop = "",
	sounds = default.node_sound_wood_defaults(),
})

core.register_node("tnt:boom", {
	drawtype = "plantlike",
	tiles = {"tnt_boom.png"},
	light_source = default.LIGHT_MAX,
	walkable = false,
	drop = "",
	groups = {dig_immediate=3},
})

burn = function(pos)
	if core.get_node(pos).name == "tnt:tnt" then
		core.sound_play("tnt_ignite", {pos=pos})
		core.set_node(pos, {name="tnt:tnt_burning"})
		boom(pos, 1)
		return
	end
	if core.get_node(pos).name ~= "tnt:gunpowder" then
		return
	end
	core.sound_play("tnt_gunpowder_burning", {pos=pos, gain=2})
	core.set_node(pos, {name="tnt:gunpowder_burning"})
	
	core.after(1, function(pos)
		if core.get_node(pos).name ~= "tnt:gunpowder_burning" then
			return
		end
		core.after(0.5, function(pos)
			core.remove_node(pos)
		end, {x=pos.x, y=pos.y, z=pos.z})
		for dx=-1,1 do
			for dz=-1,1 do
				for dy=-1,1 do
					pos.x = pos.x+dx
					pos.y = pos.y+dy
					pos.z = pos.z+dz
					
					if not (math.abs(dx) == 1 and math.abs(dz) == 1) then
						if dy == 0 then
							burn({x=pos.x, y=pos.y, z=pos.z})
						else
							if math.abs(dx) == 1 or math.abs(dz) == 1 then
								burn({x=pos.x, y=pos.y, z=pos.z})
							end
						end
					end
					
					pos.x = pos.x-dx
					pos.y = pos.y-dy
					pos.z = pos.z-dz
				end
			end
		end
	end, pos)
end

core.register_node("tnt:gunpowder", {
	description = "Gun Powder",
	drawtype = "raillike",
	paramtype = "light",
	sunlight_propagates = true,
	walkable = false,
	tiles = {"tnt_gunpowder_straight.png", "tnt_gunpowder_curved.png", "tnt_gunpowder_t_junction.png", "tnt_gunpowder_crossing.png"},
	inventory_image = "tnt_gunpowder_inventory.png",
	wield_image = "tnt_gunpowder_inventory.png",
	selection_box = {
		type = "fixed",
		fixed = {-1/2, -1/2, -1/2, 1/2, -1/2+1/16, 1/2},
	},
	groups = {dig_immediate=2,attached_node=1,connect_to_raillike=minetest.raillike_group("gunpowder")},
	sounds = default.node_sound_leaves_defaults(),
	
	on_punch = function(pos, node, puncher)
		if puncher:get_wielded_item():get_name() == "default:torch" then
			burn(pos)
		end
	end,
})

core.register_node("tnt:gunpowder_burning", {
	drawtype = "raillike",
	paramtype = "light",
	sunlight_propagates = true,
	walkable = false,
	light_source = 5,
<<<<<<< HEAD
	tiles = {{name="tnt_gunpowder_burning_animated.png", animation={type="vertical_frames", aspect_w=16, aspect_h=16, length=1}}},
=======
	tiles = {{
		name = "tnt_gunpowder_burning_straight_animated.png",
		animation = {
			type = "vertical_frames",
			aspect_w = 16,
			aspect_h = 16,
			length = 1,
		}
	},
	{
		name = "tnt_gunpowder_burning_curved_animated.png",
		animation = {
			type = "vertical_frames",
			aspect_w = 16,
			aspect_h = 16,
			length = 1,
		}
	},
	{
		name = "tnt_gunpowder_burning_t_junction_animated.png",
		animation = {
			type = "vertical_frames",
			aspect_w = 16,
			aspect_h = 16,
			length = 1,
		}
	},
	{
		name = "tnt_gunpowder_burning_crossing_animated.png",
		animation = {
			type = "vertical_frames",
			aspect_w = 16,
			aspect_h = 16,
			length = 1,
		}
	}},
>>>>>>> 64fa8e6b
	selection_box = {
		type = "fixed",
		fixed = {-1/2, -1/2, -1/2, 1/2, -1/2+1/16, 1/2},
	},
	drop = "",
	groups = {dig_immediate=2,attached_node=1,connect_to_raillike=minetest.raillike_group("gunpowder")},
	sounds = default.node_sound_leaves_defaults(),
})

core.register_abm({
	nodenames = {"tnt:tnt", "tnt:gunpowder"},
	neighbors = {"fire:basic_flame", "default:lava_source", "default:lava_flowing"},
	interval = 2,
	chance = 10,
	action = function(pos, node)
		if node.name == "tnt:tnt" then
			core.set_node(pos, {name="tnt:tnt_burning"})
			boom({x=pos.x, y=pos.y, z=pos.z}, 0)
		else
			burn(pos)
		end
	end
})

core.register_craft({
	output = "tnt:gunpowder",
	type = "shapeless",
	recipe = {"default:coal_lump", "default:gravel"}
})

core.register_craft({
	output = "tnt:tnt",
	recipe = {
		{"", "group:wood", ""},
		{"group:wood", "tnt:gunpowder", "group:wood"},
		{"", "group:wood", ""}
	}
})

if core.setting_get("log_mods") then
	core.log("action", "tnt loaded")
end<|MERGE_RESOLUTION|>--- conflicted
+++ resolved
@@ -332,9 +332,6 @@
 	sunlight_propagates = true,
 	walkable = false,
 	light_source = 5,
-<<<<<<< HEAD
-	tiles = {{name="tnt_gunpowder_burning_animated.png", animation={type="vertical_frames", aspect_w=16, aspect_h=16, length=1}}},
-=======
 	tiles = {{
 		name = "tnt_gunpowder_burning_straight_animated.png",
 		animation = {
@@ -371,7 +368,6 @@
 			length = 1,
 		}
 	}},
->>>>>>> 64fa8e6b
 	selection_box = {
 		type = "fixed",
 		fixed = {-1/2, -1/2, -1/2, 1/2, -1/2+1/16, 1/2},
