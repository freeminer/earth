-- Minetest 0.4 mod: bucket
-- See README.txt for licensing and other information.

local LIQUID_MAX = 8  --The number of water levels when liquid_real is enabled

-- Load support for MT game translation.
local S = minetest.get_translator("bucket")


minetest.register_alias("bucket", "bucket:bucket_empty")
minetest.register_alias("bucket_water", "bucket:bucket_water")
minetest.register_alias("bucket_lava", "bucket:bucket_lava")

minetest.register_craft({
	output = "bucket:bucket_empty 1",
	recipe = {
		{"default:steel_ingot", "", "default:steel_ingot"},
		{"", "default:steel_ingot", ""},
	}
})

bucket = {}
bucket.liquids = {}

local function check_protection(pos, name, text)
	if minetest.is_protected(pos, name) then
		minetest.log("action", (name ~= "" and name or "A mod")
			.. " tried to " .. text
			.. " at protected position "
			.. minetest.pos_to_string(pos)
			.. " with a bucket")
		minetest.record_protection_violation(pos, name)
		return true
	end
	return false
end

local function log_action(pos, name, action)
	minetest.log("action", (name ~= "" and name or "A mod")
		.. " " .. action .. " at " .. minetest.pos_to_string(pos) .. " with a bucket")
end

-- Register a new liquid
--    source = name of the source node
--    flowing = name of the flowing node
--    itemname = name of the new bucket item (or nil if liquid is not takeable)
--    inventory_image = texture of the new bucket item (ignored if itemname == nil)
--    name = text description of the bucket item
--    groups = (optional) groups of the bucket item, for example {water_bucket = 1}
--    force_renew = (optional) bool. Force the liquid source to renew if it has a
--                  source neighbour, even if defined as 'liquid_renewable = false'.
--                  Needed to avoid creating holes in sloping rivers.
-- This function can be called from any mod (that depends on bucket).
function bucket.register_liquid(source, flowing, itemname, inventory_image, name,
		groups, force_renew)
	bucket.liquids[source] = {
		source = source,
		flowing = flowing,
		itemname = itemname,
		force_renew = force_renew,
	}
	bucket.liquids[flowing] = bucket.liquids[source]

	if itemname ~= nil then
		minetest.register_craftitem(itemname, {
			description = name,
			inventory_image = inventory_image,
			stack_max = 1,
			liquids_pointable = true,
			groups = groups,

			on_place = function(itemstack, user, pointed_thing)
				-- Must be pointing to node
				if pointed_thing.type ~= "node" then
					return
				end

				local node = minetest.get_node_or_nil(pointed_thing.under)
				local ndef = node and minetest.registered_nodes[node.name]

				-- Call on_rightclick if the pointed node defines it
				if ndef and ndef.on_rightclick and
						not (user and user:is_player() and
						user:get_player_control().sneak) then
					return ndef.on_rightclick(
						pointed_thing.under,
						node, user,
						itemstack)
				end

				local lpos

				-- Check if pointing to a buildable node
				local fullness = tonumber(itemstack:get_metadata())
				if not fullness then fullness = LIQUID_MAX end

				if ndef and ndef.buildable_to then
					-- buildable; replace the node
					lpos = pointed_thing.under
				else
					-- not buildable to; place the liquid above
					-- check if the node above can be replaced

					lpos = pointed_thing.above
					node = minetest.get_node_or_nil(lpos)
					local above_ndef = node and minetest.registered_nodes[node.name]

					if not above_ndef or not above_ndef.buildable_to then
						-- do not remove the bucket with the liquid
						return itemstack
					end
				end

				local pname = user and user:get_player_name() or ""
				if check_protection(lpos, pname, "place "..source) then
					return
				end

				if math.floor(fullness/128) == 1 or
					not core.settings:get_bool("liquid_real") then
					core.add_node(lpos, {name=source, param2=fullness})
					return
				elseif node.name == flowing or node.name == source then
					core.add_node_level(lpos, fullness, 0, 1)
				else
					core.add_node(lpos, {name=flowing, param2=fullness})
				end

--[[
				minetest.set_node(lpos, {name = source})
<<<<<<< HEAD
]]
=======
				log_action(lpos, pname, "placed " .. source)
>>>>>>> 3ad8a6a4
				return ItemStack("bucket:bucket_empty")
			end
		})
	end
end

minetest.register_craftitem("bucket:bucket_empty", {
	description = S("Empty Bucket"),
	inventory_image = "bucket.png",
	groups = {tool = 1},
	liquids_pointable = true,
	on_use = function(itemstack, user, pointed_thing)
		if pointed_thing.type == "object" then
			pointed_thing.ref:punch(user, 1.0, { full_punch_interval=1.0 }, nil)
			return user:get_wielded_item()
		elseif pointed_thing.type ~= "node" then
			-- do nothing if it's neither object nor node
			return
		end
		-- Check if pointing to a liquid source
		local pos = pointed_thing.under
		local node = minetest.get_node(pos)
		local liquiddef = bucket.liquids[node.name]
		local item_count = user:get_wielded_item():get_count()

<<<<<<< HEAD
		if liquiddef ~= nil and liquiddef.itemname ~= nil and
			(node.name == liquiddef.source or
			(node.name == liquiddef.flowing and
				minetest.settings:get_bool("liquid_real"))) then
			if check_protection(pointed_thing.under,
					user:get_player_name(),
					"take ".. node.name) then
=======
		if liquiddef ~= nil
		and liquiddef.itemname ~= nil
		and node.name == liquiddef.source then
			local pname = user:get_player_name()
			if check_protection(pos, pname, "take ".. node.name) then
>>>>>>> 3ad8a6a4
				return
			end

			-- default set to return filled bucket
			local giving_back = liquiddef.itemname

			-- check if holding more than 1 empty bucket
			if item_count > 1 then

				-- if space in inventory add filled bucked, otherwise drop as item
				local inv = user:get_inventory()
				if inv:room_for_item("main", {name=liquiddef.itemname}) then
					inv:add_item("main", liquiddef.itemname)
				else
					local upos = user:get_pos()
					upos.y = math.floor(upos.y + 0.5)
					minetest.add_item(upos, liquiddef.itemname)
				end

				-- set to return empty buckets minus 1
				-- mt: giving_back = "bucket:bucket_empty "..tostring(item_count-1)
				giving_back = "bucket:bucket_empty"
				item_count = item_count - 1
			end

			-- force_renew requires a source neighbour
			local source_neighbor = false
			if liquiddef.force_renew then
				source_neighbor =
					minetest.find_node_near(pos, 1, liquiddef.source)
			end
			if source_neighbor and liquiddef.force_renew then
				log_action(pos, pname, "picked up " .. liquiddef.source .. " (force renewed)")
			else
				minetest.add_node(pos, {name = "air"})
				log_action(pos, pname, "picked up " .. liquiddef.source)
			end

			if node.name == liquiddef.source then
				node.param2 = LIQUID_MAX
			end
			return ItemStack({name = giving_back, count = item_count,
					metadata = tostring(node.param2)})
		else
			-- non-liquid nodes will have their on_punch triggered
			local node_def = minetest.registered_nodes[node.name]
			if node_def then
				node_def.on_punch(pos, node, user, pointed_thing)
			end
			return user:get_wielded_item()
		end
	end,
})

bucket.register_liquid(
	"default:water_source",
	"default:water_flowing",
	"bucket:bucket_water",
	"bucket_water.png",
	S("Water Bucket"),
	{tool = 1, water_bucket = 1}
)

-- River water source is 'liquid_renewable = false' to avoid horizontal spread
-- of water sources in sloping rivers that can cause water to overflow
-- riverbanks and cause floods.
-- River water source is instead made renewable by the 'force renew' option
-- used here.

bucket.register_liquid(
	"default:river_water_source",
	"default:river_water_flowing",
	"bucket:bucket_river_water",
	"bucket_river_water.png",
	S("River Water Bucket"),
	{tool = 1, water_bucket = 1},
	true
)

bucket.register_liquid(
	"default:lava_source",
	"default:lava_flowing",
	"bucket:bucket_lava",
	"bucket_lava.png",
	S("Lava Bucket"),
	{tool = 1}
)

minetest.register_craft({
	type = "fuel",
	recipe = "bucket:bucket_lava",
	burntime = 60,
	replacements = {{"bucket:bucket_lava", "bucket:bucket_empty"}},
})

-- Register buckets as dungeon loot
if minetest.global_exists("dungeon_loot") then
	dungeon_loot.register({
		{name = "bucket:bucket_empty", chance = 0.55},
		-- water in deserts/ice or above ground, lava otherwise
		{name = "bucket:bucket_water", chance = 0.45,
			types = {"sandstone", "desert", "ice"}},
		{name = "bucket:bucket_water", chance = 0.45, y = {0, 32768},
			types = {"normal"}},
		{name = "bucket:bucket_lava", chance = 0.45, y = {-32768, -1},
			types = {"normal"}},
	})
end<|MERGE_RESOLUTION|>--- conflicted
+++ resolved
@@ -128,11 +128,8 @@
 
 --[[
 				minetest.set_node(lpos, {name = source})
-<<<<<<< HEAD
 ]]
-=======
 				log_action(lpos, pname, "placed " .. source)
->>>>>>> 3ad8a6a4
 				return ItemStack("bucket:bucket_empty")
 			end
 		})
@@ -158,21 +155,13 @@
 		local liquiddef = bucket.liquids[node.name]
 		local item_count = user:get_wielded_item():get_count()
 
-<<<<<<< HEAD
-		if liquiddef ~= nil and liquiddef.itemname ~= nil and
-			(node.name == liquiddef.source or
-			(node.name == liquiddef.flowing and
-				minetest.settings:get_bool("liquid_real"))) then
-			if check_protection(pointed_thing.under,
-					user:get_player_name(),
-					"take ".. node.name) then
-=======
 		if liquiddef ~= nil
 		and liquiddef.itemname ~= nil
-		and node.name == liquiddef.source then
+		and (node.name == liquiddef.source or
+		   (node.name == liquiddef.flowing and
+		       minetest.settings:get_bool("liquid_real"))) then
 			local pname = user:get_player_name()
 			if check_protection(pos, pname, "take ".. node.name) then
->>>>>>> 3ad8a6a4
 				return
 			end
 
