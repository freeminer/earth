-- Minetest 0.4 mod: bucket
-- See README.txt for licensing and other information.

local LIQUID_MAX = 8  --The number of water levels when liquid_real is enabled

minetest.register_alias("bucket", "bucket:bucket_empty")
minetest.register_alias("bucket_water", "bucket:bucket_water")
minetest.register_alias("bucket_lava", "bucket:bucket_lava")

minetest.register_craft({
	output = 'bucket:bucket_empty 1',
	recipe = {
		{'default:steel_ingot', '', 'default:steel_ingot'},
		{'', 'default:steel_ingot', ''},
	}
})

bucket = {}
bucket.liquids = {}

local function check_protection(pos, name, text)
	if minetest.is_protected(pos, name) then
		minetest.log("action", (name ~= "" and name or "A mod")
			.. " tried to " .. text
			.. " at protected position "
			.. minetest.pos_to_string(pos)
			.. " with a bucket")
		minetest.record_protection_violation(pos, name)
		return true
	end
	return false
end

-- Register a new liquid
--    source = name of the source node
--    flowing = name of the flowing node
--    itemname = name of the new bucket item (or nil if liquid is not takeable)
--    inventory_image = texture of the new bucket item (ignored if itemname == nil)
--    name = text description of the bucket item
--    groups = (optional) groups of the bucket item, for example {water_bucket = 1}
-- This function can be called from any mod (that depends on bucket).
function bucket.register_liquid(source, flowing, itemname, inventory_image, name, groups)
	bucket.liquids[source] = {
		source = source,
		flowing = flowing,
		itemname = itemname,
	}
	bucket.liquids[flowing] = bucket.liquids[source]

	if itemname ~= nil then
		minetest.register_craftitem(itemname, {
			description = name,
			inventory_image = inventory_image,
			stack_max = 1,
			liquids_pointable = true,
			groups = groups,

			on_place = function(itemstack, user, pointed_thing)
				-- Must be pointing to node
				if pointed_thing.type ~= "node" then
					return
				end

				local node = minetest.get_node_or_nil(pointed_thing.under)
				local ndef = node and minetest.registered_nodes[node.name]

				-- Call on_rightclick if the pointed node defines it
				if ndef and ndef.on_rightclick and
				   user and not user:get_player_control().sneak then
					return ndef.on_rightclick(
						pointed_thing.under,
						node, user,
						itemstack)
				end

<<<<<<< HEAD
				local place_liquid = function(pos, node, source, flowing, fullness)
					if check_protection(pos,
							user and user:get_player_name() or "",
							"place "..source) then
						return
					end
					if math.floor(fullness/128) == 1 or
						not minetest.setting_getbool("liquid_real") then
						minetest.add_node(pos, {name=source, param2=fullness})
						return
					elseif node.name == flowing or node.name == source then
						minetest.add_node_level(pos, fullness, 1)
					else
						minetest.add_node(pos, {name=flowing, param2=fullness})
					end
				end
=======
				local lpos
>>>>>>> 79dbafc1

				-- Check if pointing to a buildable node
				local fullness = tonumber(itemstack:get_metadata())
				if not fullness then fullness = LIQUID_MAX end

				if ndef and ndef.buildable_to then
					-- buildable; replace the node
<<<<<<< HEAD
					place_liquid(pointed_thing.under, node,
							source, flowing, fullness)
				else
					-- not buildable to; place the liquid above
					-- check if the node above can be replaced
					local node = minetest.get_node_or_nil(pointed_thing.above)
					if node and minetest.registered_nodes[node.name].buildable_to then
						place_liquid(pointed_thing.above,
								node, source,
								flowing, fullness)
					else
=======
					lpos = pointed_thing.under
				else
					-- not buildable to; place the liquid above
					-- check if the node above can be replaced

					lpos = pointed_thing.above
					node = minetest.get_node_or_nil(lpos)
					local above_ndef = node and minetest.registered_nodes[node.name]

					if not above_ndef or not above_ndef.buildable_to then
>>>>>>> 79dbafc1
						-- do not remove the bucket with the liquid
						return itemstack
					end
				end

				if check_protection(lpos, user
						and user:get_player_name()
						or "", "place "..source) then
					return
				end

				minetest.set_node(lpos, {name = source})
				return ItemStack("bucket:bucket_empty")
			end
		})
	end
end

minetest.register_craftitem("bucket:bucket_empty", {
	description = "Empty Bucket",
	inventory_image = "bucket.png",
	stack_max = 99,
	liquids_pointable = true,
	on_use = function(itemstack, user, pointed_thing)
		-- Must be pointing to node
		if pointed_thing.type ~= "node" then
			return
		end
		-- Check if pointing to a liquid source
		local node = minetest.get_node(pointed_thing.under)
		local liquiddef = bucket.liquids[node.name]
		local item_count = user:get_wielded_item():get_count()

		if liquiddef ~= nil and liquiddef.itemname ~= nil and
			(node.name == liquiddef.source or
			(node.name == liquiddef.flowing and
				minetest.setting_getbool("liquid_real"))) then
			if check_protection(pointed_thing.under,
					user:get_player_name(),
					"take ".. node.name) then
				return
			end

			-- default set to return filled bucket
			local giving_back = liquiddef.itemname

			-- check if holding more than 1 empty bucket
			if item_count > 1 then

				-- if space in inventory add filled bucked, otherwise drop as item
				local inv = user:get_inventory()
				if inv:room_for_item("main", {name=liquiddef.itemname}) then
					inv:add_item("main", liquiddef.itemname)
				else
					local pos = user:getpos()
					pos.y = math.floor(pos.y + 0.5)
					core.add_item(pos, liquiddef.itemname)
				end

				-- set to return empty buckets minus 1
				giving_back = "bucket:bucket_empty "..tostring(item_count-1)

			end

			minetest.add_node(pointed_thing.under, {name="air"})

			if node.name == liquiddef.source then
				node.param2 = LIQUID_MAX
			end
			return ItemStack({name = giving_back,
					metadata = tostring(node.param2)})
		end
	end,
})

bucket.register_liquid(
	"default:water_source",
	"default:water_flowing",
	"bucket:bucket_water",
	"bucket_water.png",
	"Water Bucket",
	{water_bucket = 1}
)

bucket.register_liquid(
	"default:river_water_source",
	"default:river_water_flowing",
	"bucket:bucket_river_water",
	"bucket_river_water.png",
	"River Water Bucket",
	{water_bucket = 1}
)

bucket.register_liquid(
	"default:lava_source",
	"default:lava_flowing",
	"bucket:bucket_lava",
	"bucket_lava.png",
	"Lava Bucket"
)

minetest.register_craft({
	type = "fuel",
	recipe = "bucket:bucket_lava",
	burntime = 60,
	replacements = {{"bucket:bucket_lava", "bucket:bucket_empty"}},
})
<|MERGE_RESOLUTION|>--- conflicted
+++ resolved
@@ -73,26 +73,7 @@
 						itemstack)
 				end
 
-<<<<<<< HEAD
-				local place_liquid = function(pos, node, source, flowing, fullness)
-					if check_protection(pos,
-							user and user:get_player_name() or "",
-							"place "..source) then
-						return
-					end
-					if math.floor(fullness/128) == 1 or
-						not minetest.setting_getbool("liquid_real") then
-						minetest.add_node(pos, {name=source, param2=fullness})
-						return
-					elseif node.name == flowing or node.name == source then
-						minetest.add_node_level(pos, fullness, 1)
-					else
-						minetest.add_node(pos, {name=flowing, param2=fullness})
-					end
-				end
-=======
 				local lpos
->>>>>>> 79dbafc1
 
 				-- Check if pointing to a buildable node
 				local fullness = tonumber(itemstack:get_metadata())
@@ -100,19 +81,6 @@
 
 				if ndef and ndef.buildable_to then
 					-- buildable; replace the node
-<<<<<<< HEAD
-					place_liquid(pointed_thing.under, node,
-							source, flowing, fullness)
-				else
-					-- not buildable to; place the liquid above
-					-- check if the node above can be replaced
-					local node = minetest.get_node_or_nil(pointed_thing.above)
-					if node and minetest.registered_nodes[node.name].buildable_to then
-						place_liquid(pointed_thing.above,
-								node, source,
-								flowing, fullness)
-					else
-=======
 					lpos = pointed_thing.under
 				else
 					-- not buildable to; place the liquid above
@@ -123,7 +91,6 @@
 					local above_ndef = node and minetest.registered_nodes[node.name]
 
 					if not above_ndef or not above_ndef.buildable_to then
->>>>>>> 79dbafc1
 						-- do not remove the bucket with the liquid
 						return itemstack
 					end
@@ -135,7 +102,19 @@
 					return
 				end
 
+				if math.floor(fullness/128) == 1 or
+					not core.setting_getbool("liquid_real") then
+					core.add_node(lpos, {name=source, param2=fullness})
+					return
+				elseif node.name == flowing or node.name == source then
+					core.add_node_level(lpos, fullness, 1)
+				else
+					core.add_node(lpos, {name=flowing, param2=fullness})
+				end
+
+--[[
 				minetest.set_node(lpos, {name = source})
+]]
 				return ItemStack("bucket:bucket_empty")
 			end
 		})
