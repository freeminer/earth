--- conflicted
+++ resolved
@@ -24,18 +24,15 @@
 	inventory_image = "fire_basic_flame.png",
 	paramtype = "light",
 	light_source = 14,
-<<<<<<< HEAD
-	waving = 1,
-	groups = {igniter = 2, dig_immediate = 3, hot = 200, wield_light = 13, drop_by_liquid = 1},
-	drop = '',
-=======
->>>>>>> a88576af
 	walkable = false,
 	buildable_to = true,
 	sunlight_propagates = true,
 	damage_per_second = 4,
 	groups = {igniter = 2, dig_immediate = 3},
 	drop = "",
+
+	waving = 1,
+	groups = {igniter = 2, dig_immediate = 3, hot = 200, wield_light = 13, drop_by_liquid = 1},
 
 	on_construct = function(pos)
 		minetest.after(0, fire.on_flame_add_at, pos)
@@ -191,20 +188,7 @@
 })
 
 
-<<<<<<< HEAD
-	minetest.register_abm({
-		nodenames = {"fire:basic_flame"},
-		interval = 3,
-		chance = 2,
-		action = function(p0, node, _, _)
-			--check if fire is permanent or not
-			if core.get_node(p0).param2 == 128 then return end
-			minetest.remove_node(p0)
-		end,
-	})
-=======
 -- Enable the following ABMs according to 'disable fire' setting
->>>>>>> a88576af
 
 if minetest.setting_getbool("disable_fire") then
 
