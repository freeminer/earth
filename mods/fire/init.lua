-- minetest/fire/init.lua

-- Global namespace for functions

fire = {}


-- Register flame nodes

minetest.register_node("fire:basic_flame", {
	drawtype = "firelike",
	tiles = {
		{
			name = "fire_basic_flame_animated.png",
			animation = {
				type = "vertical_frames",
				aspect_w = 16,
				aspect_h = 16,
				length = 1
			},
		},
	},
	inventory_image = "fire_basic_flame.png",
	paramtype = "light",
	light_source = 14,
	walkable = false,
	buildable_to = true,
	sunlight_propagates = true,
	damage_per_second = 4,
	groups = {igniter = 2, dig_immediate = 3, not_in_creative_inventory = 1},
	on_timer = function(pos)
		local f = minetest.find_node_near(pos, 1, {"group:flammable"})
		if not f then
			minetest.remove_node(pos)
			return
		end
		-- restart timer
		return true
	end,
	drop = "",

	waving = 1,
	groups = {igniter = 2, dig_immediate = 3, hot = 200, wield_light = 13, drop_by_liquid = 1},

	on_construct = function(pos)
		minetest.get_node_timer(pos):start(math.random(30, 60))
		minetest.after(0, fire.update_sounds_around, pos)
	end,

	on_destruct = function(pos)
		minetest.after(0, fire.update_sounds_around, pos)
	end,

	on_blast = function()
	end, -- unaffected by explosions
})

minetest.register_node("fire:permanent_flame", {
	description = "Permanent Flame",
	drawtype = "firelike",
	tiles = {
		{
			name = "fire_basic_flame_animated.png",
			animation = {
				type = "vertical_frames",
				aspect_w = 16,
				aspect_h = 16,
				length = 1
			},
		},
	},
	inventory_image = "fire_basic_flame.png",
	paramtype = "light",
	light_source = 14,
	walkable = false,
	buildable_to = true,
	sunlight_propagates = true,
	damage_per_second = 4,
	groups = {igniter = 2, dig_immediate = 3},
	drop = "",

	on_blast = function()
	end,
})


-- Flint and steel

minetest.register_tool("fire:flint_and_steel", {
	description = "Flint and Steel",
	inventory_image = "fire_flint_steel.png",
	on_use = function(itemstack, user, pointed_thing)
		itemstack:add_wear(1000)
		local pt = pointed_thing
		if pt.type == "node" then
			local node_under = minetest.get_node(pt.under).name
			local is_coalblock = node_under == "default:coalblock"
			local is_tnt = node_under == "tnt:tnt"
			local is_gunpowder = node_under == "tnt:gunpowder"
			if minetest.get_item_group(node_under, "flammable") >= 1 or
					is_coalblock or is_tnt or is_gunpowder then
				local flame_pos = pt.above
				if is_coalblock then
					flame_pos = {x = pt.under.x, y = pt.under.y + 1, z = pt.under.z}
				elseif is_tnt or is_gunpowder then
					flame_pos = pt.under
				end
				if minetest.get_node(flame_pos).name == "air" or
						is_tnt or is_gunpowder then
					local player_name = user:get_player_name()
					if not minetest.is_protected(flame_pos, player_name) then
						if is_coalblock then
							minetest.set_node(flame_pos,
								{name = "fire:permanent_flame"})
						elseif is_tnt then
							minetest.set_node(flame_pos,
								{name = "tnt:tnt_burning"})
						elseif is_gunpowder then
							minetest.set_node(flame_pos,
								{name = "tnt:gunpowder_burning"})
						else
							minetest.set_node(flame_pos,
								{name = "fire:basic_flame"})
						end
					else
						minetest.chat_send_player(player_name, "This area is protected")
					end
				end
			end
		end
		if not minetest.setting_getbool("creative_mode") then
			return itemstack
		end
	end
})

minetest.register_craft({
	output = "fire:flint_and_steel",
	recipe = {
		{"default:flint", "default:steel_ingot"}
	}
})


-- Override coalblock to enable permanent flame above
-- Coalblock is non-flammable to avoid unwanted basic_flame nodes

minetest.override_item("default:coalblock", {
	after_destruct = function(pos, oldnode)
		pos.y = pos.y + 1
		if minetest.get_node(pos).name == "fire:permanent_flame" then
			minetest.remove_node(pos)
		end
	end,
})


-- Get sound area of position

fire.D = 6 -- size of sound areas

function fire.get_area_p0p1(pos)
	local p0 = {
		x = math.floor(pos.x / fire.D) * fire.D,
		y = math.floor(pos.y / fire.D) * fire.D,
		z = math.floor(pos.z / fire.D) * fire.D,
	}
	local p1 = {
		x = p0.x + fire.D - 1,
		y = p0.y + fire.D - 1,
		z = p0.z + fire.D - 1
	}
	return p0, p1
end


-- Fire sounds table
-- key: position hash of low corner of area
-- value: {handle=sound handle, name=sound name}
fire.sounds = {}


-- Update fire sounds in sound area of position

function fire.update_sounds_around(pos)
	local p0, p1 = fire.get_area_p0p1(pos)
	local cp = {x = (p0.x + p1.x) / 2, y = (p0.y + p1.y) / 2, z = (p0.z + p1.z) / 2}
	local flames_p = minetest.find_nodes_in_area(p0, p1, {"fire:basic_flame"})
	--print("number of flames at "..minetest.pos_to_string(p0).."/"
	--		..minetest.pos_to_string(p1)..": "..#flames_p)
	local should_have_sound = (#flames_p > 0)
	local wanted_sound = nil
	if #flames_p >= 9 then
		wanted_sound = {name = "fire_large", gain = 0.7}
	elseif #flames_p > 0 then
		wanted_sound = {name = "fire_small", gain = 0.9}
	end
	local p0_hash = minetest.hash_node_position(p0)
	local sound = fire.sounds[p0_hash]
	if not sound then
		if should_have_sound then
			fire.sounds[p0_hash] = {
				handle = minetest.sound_play(wanted_sound,
					{pos = cp, max_hear_distance = 16, loop = true}),
				name = wanted_sound.name,
			}
		end
	else
		if not wanted_sound then
			minetest.sound_stop(sound.handle)
			fire.sounds[p0_hash] = nil
		elseif sound.name ~= wanted_sound.name then
			minetest.sound_stop(sound.handle)
			fire.sounds[p0_hash] = {
				handle = minetest.sound_play(wanted_sound,
					{pos = cp, max_hear_distance = 16, loop = true}),
				name = wanted_sound.name,
			}
		end
	end
end


-- Extinguish all flames quickly with water, snow, ice

minetest.register_abm({
	nodenames = {"fire:basic_flame", "fire:permanent_flame"},
	neighbors = {"group:puts_out_fire"},
	interval = 3,
	chance = 1,
	catch_up = false,
	action = function(pos, node, active_object_count, active_object_count_wider)
		minetest.remove_node(pos)
		minetest.sound_play("fire_extinguish_flame",
			{pos = pos, max_hear_distance = 16, gain = 0.25})
	end,
})


-- Enable the following ABMs according to 'disable fire' setting

if minetest.setting_getbool("disable_fire") then

	-- Remove basic flames only

	minetest.register_abm({
		nodenames = {"fire:basic_flame"},
		interval = 7,
		chance = 1,
		catch_up = false,
<<<<<<< HEAD
		action = function(p0, node, _, _)
			--check if fire is permanent or not
			if core.get_node(p0).param2 == 128 then return end

			minetest.remove_node(p0)
		end,
=======
		action = minetest.remove_node,
>>>>>>> 79dbafc1
	})

else

	-- Ignite neighboring nodes, add basic flames

	minetest.register_abm({
		nodenames = {"group:flammable"},
		neighbors = {"group:igniter"},
		interval = 7,
		chance = 12,
		catch_up = false,
<<<<<<< HEAD
		action = function(p0, node, _, _)

			if default.weather then
				local humidity = core.get_humidity(p0)
				if humidity > 55 and math.random(55, humidity) >= 60 then
					return
				end
			end

			-- If there is water or stuff like that around node, don't ignite

			if minetest.find_node_near(p0, 1, {"group:puts_out_fire"}) then
=======
		action = function(pos, node, active_object_count, active_object_count_wider)
			-- If there is water or stuff like that around node, don't ignite
			if minetest.find_node_near(pos, 1, {"group:puts_out_fire"}) then
>>>>>>> 79dbafc1
				return
			end
			local p = minetest.find_node_near(pos, 1, {"air"})
			if p then
				minetest.set_node(p, {name = "fire:basic_flame"})
			end
		end,
	})

	-- Remove flammable nodes

	minetest.register_abm({
		nodenames = {"fire:basic_flame"},
		neighbors = "group:flammable",
		interval = 5,
		chance = 18,
		catch_up = false,
		action = function(pos, node, active_object_count, active_object_count_wider)
			local p = minetest.find_node_near(pos, 1, {"group:flammable"})
			if p then
				-- remove flammable nodes around flame
				local flammable_node = minetest.get_node(p)
				local def = minetest.registered_nodes[flammable_node.name]
				if def.on_burn then
					def.on_burn(p)
				else
					minetest.remove_node(p)
					nodeupdate(p)
				end
			end
		end,
	})

end


-- Rarely ignite things from far

--[[ Currently disabled to reduce the chance of uncontrollable spreading
	fires that disrupt servers. Also for less lua processing load.

minetest.register_abm({
	nodenames = {"group:igniter"},
	neighbors = {"air"},
	interval = 5,
	chance = 10,
	action = function(pos, node, active_object_count, active_object_count_wider)
		local reg = minetest.registered_nodes[node.name]
		if not reg or not reg.groups.igniter or reg.groups.igniter < 2 then
			return
		end
		local d = reg.groups.igniter
		local p = minetest.find_node_near(pos, d, {"group:flammable"})
		if p then
			-- If there is water or stuff like that around flame, don't ignite
			if fire.flame_should_extinguish(p) then
				return
			end
			local p2 = fire.find_pos_for_flame_around(p)
			if p2 then
				minetest.set_node(p2, {name = "fire:basic_flame"})
			end
		end
	end,
})
--]]

-- too hot
if default.weather then
minetest.register_abm({
	nodenames = {"group:flammable"},
	interval = 5,
	chance = 5,
	action = function(p0, node, _, _)
		-- If there is water or stuff like that around flame, don't ignite
		if core.get_heat(p0) < 500 then return end

		if default.weather then
			local humidity = core.get_humidity(p0)
			if humidity > 55 and math.random(55, humidity) >= 60 then
				return
			end
		end

		if minetest.find_node_near(p0, 1, {"group:puts_out_fire"}) then
			return
		end

		--local p = fire.find_pos_for_flame_around(p0)
		local p = minetest.find_node_near(p0, 1, {"air"})
		if p then
			minetest.set_node(p, {name="fire:basic_flame"})
			fire.on_flame_add_at(p)
		end
	end,
})
end<|MERGE_RESOLUTION|>--- conflicted
+++ resolved
@@ -248,16 +248,12 @@
 		interval = 7,
 		chance = 1,
 		catch_up = false,
-<<<<<<< HEAD
-		action = function(p0, node, _, _)
+		action = function(pos, node, _, _)
 			--check if fire is permanent or not
-			if core.get_node(p0).param2 == 128 then return end
-
-			minetest.remove_node(p0)
+			if core.get_node(pos).param2 == 128 then return end
+
+			minetest.remove_node(pos)
 		end,
-=======
-		action = minetest.remove_node,
->>>>>>> 79dbafc1
 	})
 
 else
@@ -270,24 +266,17 @@
 		interval = 7,
 		chance = 12,
 		catch_up = false,
-<<<<<<< HEAD
-		action = function(p0, node, _, _)
+		action = function(pos, node, active_object_count, active_object_count_wider)
 
 			if default.weather then
-				local humidity = core.get_humidity(p0)
+				local humidity = core.get_humidity(pos)
 				if humidity > 55 and math.random(55, humidity) >= 60 then
 					return
 				end
 			end
 
 			-- If there is water or stuff like that around node, don't ignite
-
-			if minetest.find_node_near(p0, 1, {"group:puts_out_fire"}) then
-=======
-		action = function(pos, node, active_object_count, active_object_count_wider)
-			-- If there is water or stuff like that around node, don't ignite
 			if minetest.find_node_near(pos, 1, {"group:puts_out_fire"}) then
->>>>>>> 79dbafc1
 				return
 			end
 			local p = minetest.find_node_near(pos, 1, {"air"})
