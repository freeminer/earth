-- Minetest 0.4 mod: bones
-- See README.txt for licensing and other information. 

bones = {}

local function is_owner(pos, name)
	local owner = minetest.get_meta(pos):get_string("owner")
	if owner == "" or owner == name then
		return true
	end
	return false
end

bones.bones_formspec =
	"size[8,9]"..
	default.gui_bg..
	default.gui_bg_img..
	default.gui_slots..
	"list[current_name;main;0,0.3;8,4;]"..
	"list[current_player;main;0,4.85;8,1;]"..
	"list[current_player;main;0,6.08;8,3;8]"..
	default.get_hotbar_bg(0,4.85)

local share_bones_time = tonumber(minetest.setting_get("share_bones_time") or 1200)
local share_bones_time_early = tonumber(minetest.setting_get("share_bones_time_early") or (share_bones_time/4))

minetest.register_node("bones:bones", {
	description = "Bones",
	tiles = {
		"bones_top.png",
		"bones_bottom.png",
		"bones_side.png",
		"bones_side.png",
		"bones_rear.png",
		"bones_front.png"
	},
	paramtype2 = "facedir",
	groups = {dig_immediate=2},
	sounds = default.node_sound_dirt_defaults({
		footstep = {name="default_gravel_footstep", gain=0.5},
		dug = {name="default_gravel_footstep", gain=1.0},
	}),
	
	can_dig = function(pos, player)
		local inv = minetest.get_meta(pos):get_inventory()
<<<<<<< HEAD
		return is_owner(pos, player:get_player_name()) or inv:is_empty("main")
=======
		local name = ""
		if player then
			name = player:get_player_name()
		end
		return is_owner(pos, name) and inv:is_empty("main")
>>>>>>> aa254e28
	end,
	
	allow_metadata_inventory_move = function(pos, from_list, from_index, to_list, to_index, count, player)
		if is_owner(pos, player:get_player_name()) then
			return count
		end
		return 0
	end,
	
	allow_metadata_inventory_put = function(pos, listname, index, stack, player)
		return 0
	end,
	
	allow_metadata_inventory_take = function(pos, listname, index, stack, player)
		if is_owner(pos, player:get_player_name()) then
			return stack:get_count()
		end
		return 0
	end,
	
	on_metadata_inventory_take = function(pos, listname, index, stack, player)
		local meta = minetest.get_meta(pos)
		if meta:get_inventory():is_empty("main") then
			minetest.remove_node(pos)
		end
	end,
	
	on_punch = function(pos, node, player)
		if(not is_owner(pos, player:get_player_name())) then
			return
		end
		
		if(minetest.get_meta(pos):get_string("infotext") == "") then
			return
		end
		
		local inv = minetest.get_meta(pos):get_inventory()
		local player_inv = player:get_inventory()
		local has_space = true
		
		for i=1,inv:get_size("main") do
			local stk = inv:get_stack("main", i)
			if player_inv:room_for_item("main", stk) then
				inv:set_stack("main", i, nil)
				player_inv:add_item("main", stk)
			else
				has_space = false
				break
			end
		end
		
		-- remove bones if player emptied them
		if has_space then
			if player_inv:room_for_item("main", {name = "bones:bones"}) then
				player_inv:add_item("main", {name = "bones:bones"})
			else
				minetest.add_item(pos,"bones:bones")
			end
			minetest.remove_node(pos)
		end
	end,
	
	on_timer = function(pos, elapsed)
		local meta = minetest.get_meta(pos)
		if minetest.get_gametime() >= meta:get_int("time") + share_bones_time then
			meta:set_string("infotext", meta:get_string("owner").."'s old bones")
			meta:set_string("owner", "")
		else
			return true
		end
	end,
})

local function may_replace(pos, player)
	local node_name = minetest.get_node(pos).name
	local node_definition = minetest.registered_nodes[node_name]

	-- if the node is unknown, we let the protection mod decide
	-- this is consistent with when a player could dig or not dig it
	-- unknown decoration would often be removed
	-- while unknown building materials in use would usually be left
	if not node_definition then
		-- only replace nodes that are not protected
		return not minetest.is_protected(pos, player:get_player_name())
	end

	-- allow replacing air and liquids
	if node_name == "air" or node_definition.liquidtype ~= "none" then
		return true
	end

	-- don't replace filled chests and other nodes that don't allow it
	local can_dig_func = node_definition.can_dig
	if can_dig_func and not can_dig_func(pos, player) then
		return false
	end

	if not core.check_player_privs(player:get_player_name(), {interact=true}) and not core.is_singleplayer() then
		return false
	end

	-- default to each nodes buildable_to; if a placed block would replace it, why shouldn't bones?
	-- flowers being squished by bones are more realistical than a squished stone, too
	-- exception are of course any protected buildable_to
	return node_definition.buildable_to and not minetest.is_protected(pos, player:get_player_name())
end

minetest.register_on_dieplayer(function(player)
	if minetest.setting_getbool("creative_mode") then
		return
	end
	
	local player_inv = player:get_inventory()
	if player_inv:is_empty("main") and
		player_inv:is_empty("craft") then
		return
	end

	local pos = player:getpos()
	pos.x = math.floor(pos.x+0.5)
	pos.y = math.floor(pos.y+0.5)
	pos.z = math.floor(pos.z+0.5)
	local param2 = minetest.dir_to_facedir(player:get_look_dir())
	local player_name = player:get_player_name()
	local player_inv = player:get_inventory()

	if (not may_replace(pos, player)) then
		if (may_replace({x=pos.x, y=pos.y+1, z=pos.z}, player)) then
			-- drop one node above if there's space
			-- this should solve most cases of protection related deaths in which players dig straight down
			-- yet keeps the bones reachable
			pos.y = pos.y+1
		else
			-- drop items instead of delete
			for i=1,player_inv:get_size("main") do
				minetest.add_item(pos, player_inv:get_stack("main", i))
			end
			for i=1,player_inv:get_size("craft") do
				minetest.add_item(pos, player_inv:get_stack("craft", i))
			end
			-- empty lists main and craft
			player_inv:set_list("main", {})
			player_inv:set_list("craft", {})
			return
		end
	end
	
	minetest.set_node(pos, {name="bones:bones", param2=param2})
	
	local meta = minetest.get_meta(pos)
	local inv = meta:get_inventory()
	inv:set_size("main", 8*4)
	inv:set_list("main", player_inv:get_list("main"))
	
	for i=1,player_inv:get_size("craft") do
		local stack = player_inv:get_stack("craft", i)
		if inv:room_for_item("main", stack) then
			inv:add_item("main", stack)
		else
			--drop if no space left
			minetest.add_item(pos, stack)
		end
	end
	
	player_inv:set_list("main", {})
	player_inv:set_list("craft", {})
	
	meta:set_string("formspec", bones.bones_formspec)
	meta:set_string("owner", player_name)
	
	if share_bones_time ~= 0 then
		meta:set_string("infotext", player_name.."'s fresh bones")

		if share_bones_time_early == 0 or not minetest.is_protected(pos, player_name) then
			meta:set_int("time", minetest.get_gametime())
		else
			meta:set_int("time", (minetest.get_gametime() - share_bones_time_early))
		end

		minetest.get_node_timer(pos):start(10)
	else
		meta:set_string("infotext", player_name.."'s bones")
	end
end)<|MERGE_RESOLUTION|>--- conflicted
+++ resolved
@@ -43,15 +43,11 @@
 	
 	can_dig = function(pos, player)
 		local inv = minetest.get_meta(pos):get_inventory()
-<<<<<<< HEAD
-		return is_owner(pos, player:get_player_name()) or inv:is_empty("main")
-=======
 		local name = ""
 		if player then
 			name = player:get_player_name()
 		end
-		return is_owner(pos, name) and inv:is_empty("main")
->>>>>>> aa254e28
+		return is_owner(pos, name) or inv:is_empty("main")
 	end,
 	
 	allow_metadata_inventory_move = function(pos, from_list, from_index, to_list, to_index, count, player)
