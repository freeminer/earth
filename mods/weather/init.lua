<<<<<<< HEAD

dofile(core.get_modpath("weather").."/weather.lua")

=======
-- Always load the API
dofile(minetest.get_modpath(minetest.get_current_modname()) .. "/api.lua")
>>>>>>> 3ad8a6a4

-- Disable by mapgen or setting

if minetest.settings:get_bool("enable_weather") == false then
	return
end

<<<<<<< HEAD
if  mg_name == "indev" or mg_name == "v6" or mg_name == "singlenode" then
=======
local mg_name = minetest.get_mapgen_setting("mg_name")
if mg_name == "v6" or mg_name == "singlenode" then
>>>>>>> 3ad8a6a4
	-- set a default shadow intensity for mgv6 and singlenode
	minetest.register_on_joinplayer(function(player)
		player:set_lighting({ shadows = { intensity = 0.33 } })
	end)

	return
end

<<<<<<< HEAD
local cloud_height = tonumber(core.settings:get("cloud_height"));

-- Parameters
=======
-- Default implementation for noise based cloud appearance
>>>>>>> 3ad8a6a4

local TSCALE = 600 -- Time scale of noise variation in seconds

local np_density = {
	offset = 0.5,
	scale = 0.5,
	spread = {x = TSCALE, y = TSCALE, z = TSCALE},
	seed = 813,
	octaves = 1,
	persist = 0,
	lacunarity = 2,
}

local np_thickness = {
	offset = 0.5,
	scale = 0.5,
	spread = {x = TSCALE, y = TSCALE, z = TSCALE},
	seed = 96,
	octaves = 1,
	persist = 0,
	lacunarity = 2,
}

local np_speedx = {
	offset = 0,
	scale = 1,
	spread = {x = TSCALE, y = TSCALE, z = TSCALE},
	seed = 911923,
	octaves = 1,
	persist = 0,
	lacunarity = 2,
}

local np_speedz = {
	offset = 0,
	scale = 1,
	spread = {x = TSCALE, y = TSCALE, z = TSCALE},
	seed = 5728,
	octaves = 1,
	persist = 0,
	lacunarity = 2,
}

local nobj_density = nil
local nobj_thickness = nil
local nobj_speedx = nil
local nobj_speedz = nil

local function rangelim(value, lower, upper)
	return math.min(math.max(value, lower), upper)
end

local t_offset
do
	local meta = minetest.get_mod_storage()
	if meta:contains("time_offset") then
		t_offset = meta:get_int("time_offset")
	else
		-- Use random offset so not each new world behaves the same.
		t_offset = math.random(0, 300000)
		meta:set_int("time_offset", t_offset)
	end
end

function weather.get(player)
	-- Adjusted time in seconds
	local time = math.floor(minetest.get_gametime() - t_offset)

	nobj_density = nobj_density or minetest.get_perlin(np_density)
	nobj_thickness = nobj_thickness or minetest.get_perlin(np_thickness)
	nobj_speedx = nobj_speedx or minetest.get_perlin(np_speedx)
	nobj_speedz = nobj_speedz or minetest.get_perlin(np_speedz)

	local n_density = nobj_density:get_2d({x = time, y = 0}) -- 0 to 1
	local n_thickness = nobj_thickness:get_2d({x = time, y = 0}) -- 0 to 1
	local n_speedx = nobj_speedx:get_2d({x = time, y = 0}) -- -1 to 1
	local n_speedz = nobj_speedz:get_2d({x = time, y = 0}) -- -1 to 1

<<<<<<< HEAD
	for _, player in ipairs(minetest.get_connected_players()) do
        local ppos = player:get_pos()
		-- Fallback to mid-value 50 for very old worlds
		local humid = minetest.get_humidity({x = ppos.x, y = cloud_height, z = ppos.z}) or 50
		-- Default and classic density value is 0.4, make this happen
		-- at humidity midvalue 50 when n_density is at midvalue 0.5.
		-- density_max = 0.25 at humid = 0.
		-- density_max = 0.8 at humid = 50.
		-- density_max = 1.35 at humid = 100.
		local density_max = 0.8 + ((humid - 50) / 50) * 0.55
		local density = rangelim(density_max, 0.2, 1.0) * n_density
		player:set_clouds({
			-- Range limit density_max to always have occasional
			-- small scattered clouds at extreme low humidity.
=======
	-- Fallback to mid-value 50 for very old worlds
	local humid = minetest.get_humidity(player:get_pos()) or 50
	-- Default and classic density value is 0.4, make this happen
	-- at humidity midvalue 50 when n_density is at midvalue 0.5.
	-- density_max = 0.25 at humid = 0.
	-- density_max = 0.8 at humid = 50.
	-- density_max = 1.35 at humid = 100.
	local density_max = 0.8 + ((humid - 50) / 50) * 0.55
	-- Range limit density_max to always have occasional
	-- small scattered clouds at extreme low humidity.
	local density = rangelim(density_max, 0.2, 1.0) * n_density

	return {
		clouds = {
>>>>>>> 3ad8a6a4
			density = density,
			thickness = math.max(math.floor(
				rangelim(32 * humid / 100, 8, 32) * n_thickness
				), 2),
			speed = {x = n_speedx * 4, z = n_speedz * 4},
		},
		lighting = {
			shadows = { intensity = 0.7 * (1 - density) }
		}
	}
end<|MERGE_RESOLUTION|>--- conflicted
+++ resolved
@@ -1,11 +1,8 @@
-<<<<<<< HEAD
 
-dofile(core.get_modpath("weather").."/weather.lua")
+dofile(core.get_modpath("weather") .. "/weather.lua")
 
-=======
 -- Always load the API
 dofile(minetest.get_modpath(minetest.get_current_modname()) .. "/api.lua")
->>>>>>> 3ad8a6a4
 
 -- Disable by mapgen or setting
 
@@ -13,12 +10,8 @@
 	return
 end
 
-<<<<<<< HEAD
-if  mg_name == "indev" or mg_name == "v6" or mg_name == "singlenode" then
-=======
 local mg_name = minetest.get_mapgen_setting("mg_name")
-if mg_name == "v6" or mg_name == "singlenode" then
->>>>>>> 3ad8a6a4
+if mg_name == "indev" or mg_name == "v6" or mg_name == "singlenode" then
 	-- set a default shadow intensity for mgv6 and singlenode
 	minetest.register_on_joinplayer(function(player)
 		player:set_lighting({ shadows = { intensity = 0.33 } })
@@ -27,13 +20,9 @@
 	return
 end
 
-<<<<<<< HEAD
 local cloud_height = tonumber(core.settings:get("cloud_height"));
 
--- Parameters
-=======
 -- Default implementation for noise based cloud appearance
->>>>>>> 3ad8a6a4
 
 local TSCALE = 600 -- Time scale of noise variation in seconds
 
@@ -112,24 +101,10 @@
 	local n_speedx = nobj_speedx:get_2d({x = time, y = 0}) -- -1 to 1
 	local n_speedz = nobj_speedz:get_2d({x = time, y = 0}) -- -1 to 1
 
-<<<<<<< HEAD
-	for _, player in ipairs(minetest.get_connected_players()) do
-        local ppos = player:get_pos()
-		-- Fallback to mid-value 50 for very old worlds
-		local humid = minetest.get_humidity({x = ppos.x, y = cloud_height, z = ppos.z}) or 50
-		-- Default and classic density value is 0.4, make this happen
-		-- at humidity midvalue 50 when n_density is at midvalue 0.5.
-		-- density_max = 0.25 at humid = 0.
-		-- density_max = 0.8 at humid = 50.
-		-- density_max = 1.35 at humid = 100.
-		local density_max = 0.8 + ((humid - 50) / 50) * 0.55
-		local density = rangelim(density_max, 0.2, 1.0) * n_density
-		player:set_clouds({
-			-- Range limit density_max to always have occasional
-			-- small scattered clouds at extreme low humidity.
-=======
 	-- Fallback to mid-value 50 for very old worlds
-	local humid = minetest.get_humidity(player:get_pos()) or 50
+	-- local humid = minetest.get_humidity(player:get_pos()) or 50
+	local ppos = player:get_pos()
+	local humid = minetest.get_humidity({x = ppos.x, y = cloud_height, z = ppos.z}) or 50
 	-- Default and classic density value is 0.4, make this happen
 	-- at humidity midvalue 50 when n_density is at midvalue 0.5.
 	-- density_max = 0.25 at humid = 0.
@@ -142,7 +117,6 @@
 
 	return {
 		clouds = {
->>>>>>> 3ad8a6a4
 			density = density,
 			thickness = math.max(math.floor(
 				rangelim(32 * humid / 100, 8, 32) * n_thickness
