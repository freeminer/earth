--- conflicted
+++ resolved
@@ -12,11 +12,8 @@
 end
 
 minetest.override_item("default:dirt", {
-<<<<<<< HEAD
-	groups = {crumbly=3, soil=1,
+	groups = {
 				melt=55, liquid_drop=flowing_sand_liquid_drop, weight=2000},
-=======
->>>>>>> 0ad3306c
 	soil = {
 		base = "default:dirt",
 		dry = "farming:soil",
@@ -25,11 +22,8 @@
 })
 
 minetest.override_item("default:dirt_with_grass", {
-<<<<<<< HEAD
-	groups = {crumbly=3, soil=1,
+	groups = {
 				melt=55, liquid_drop=flowing_sand_liquid_drop, weight=2000},
-=======
->>>>>>> 0ad3306c
 	soil = {
 		base = "default:dirt_with_grass",
 		dry = "farming:soil",
@@ -38,10 +32,6 @@
 })
 
 minetest.override_item("default:dirt_with_dry_grass", {
-<<<<<<< HEAD
-	--groups = {crumbly=3, soil=1},
-=======
->>>>>>> 0ad3306c
 	soil = {
 		base = "default:dirt_with_dry_grass",
 		dry = "farming:soil",
