local flowing_sand_type = "flowing"
local flowing_sand_leveled = 1
local flowing_sand_paramtype2 = "leveled"
local flowing_sand_liquid_drop = 1
if tonumber(minetest.setting_get("flowing_sand_disable") or 0) == 1 then
	flowing_sand_type = "none"
	flowing_sand_leveled = 0
	flowing_sand_paramtype2 = "none"
end
if tonumber(minetest.setting_get("flowing_sand_disable") or 0) >= 1 then
	flowing_sand_liquid_drop = 0
end

minetest.override_item("default:dirt", {
<<<<<<< HEAD
	groups = {crumbly=3,soil=1, melt=55, liquid_drop=flowing_sand_liquid_drop, weight=2000},
=======
	groups = {crumbly=3, soil=1},
>>>>>>> 47b197e4
	soil = {
		base = "default:dirt",
		dry = "farming:soil",
		wet = "farming:soil_wet"
	}
})

minetest.override_item("default:dirt_with_grass", {
<<<<<<< HEAD
	groups = {crumbly=3,soil=1, melt=55, liquid_drop=flowing_sand_liquid_drop, weight=2000},
=======
	groups = {crumbly=3, soil=1},
>>>>>>> 47b197e4
	soil = {
		base = "default:dirt_with_grass",
		dry = "farming:soil",
		wet = "farming:soil_wet"
	}
})

minetest.override_item("default:dirt_with_dry_grass", {
	groups = {crumbly=3, soil=1},
	soil = {
		base = "default:dirt_with_dry_grass",
		dry = "farming:soil",
		wet = "farming:soil_wet"
	}
})

minetest.register_node("farming:soil", {
	description = "Soil",
	tiles = {"default_dirt.png^farming_soil.png", "default_dirt.png"},
	drop = "default:dirt",
	leveled = flowing_sand_leveled,
	liquidtype = flowing_sand_type,
	paramtype2 = flowing_sand_paramtype2,
	groups = {crumbly=3, not_in_creative_inventory=1, soil=2, grassland = 1, field = 1, melt=55, liquid_drop=flowing_sand_liquid_drop, weight=2000},
	sounds = default.node_sound_dirt_defaults(),
	soil = {
		base = "default:dirt",
		dry = "farming:soil",
		wet = "farming:soil_wet"
	}
})

minetest.register_node("farming:soil_wet", {
	description = "Wet Soil",
	tiles = {"default_dirt.png^farming_soil_wet.png", "default_dirt.png^farming_soil_wet_side.png"},
	drop = "default:dirt",
	leveled = flowing_sand_leveled,
	liquidtype = flowing_sand_type,
	paramtype2 = flowing_sand_paramtype2,
	groups = {crumbly=3, not_in_creative_inventory=1, soil=3, wet = 1, grassland = 1, field = 1, melt=55, liquid_drop=flowing_sand_liquid_drop, weight=2000},
	sounds = default.node_sound_dirt_defaults(),
	soil = {
		base = "default:dirt",
		dry = "farming:soil",
		wet = "farming:soil_wet"
	}
})

minetest.override_item("default:desert_sand", {
	groups = {crumbly=3, falling_node=1, sand=1, soil = 1, liquid_drop=flowing_sand_liquid_drop, weight=2000},
	soil = {
		base = "default:desert_sand",
		dry = "farming:desert_sand_soil",
		wet = "farming:desert_sand_soil_wet"
	}
})
minetest.register_node("farming:desert_sand_soil", {
	description = "Desert Sand Soil",
	drop = "default:desert_sand",
	tiles = {"farming_desert_sand_soil.png", "default_desert_sand.png"},
	leveled = flowing_sand_leveled,
	liquidtype = flowing_sand_type,
	paramtype2 = flowing_sand_paramtype2,
	groups = {crumbly=3, not_in_creative_inventory = 1, falling_node=1, sand=1, soil = 2, desert = 1, field = 1, liquid_drop=flowing_sand_liquid_drop, weight=2000},
	sounds = default.node_sound_sand_defaults(),
	soil = {
		base = "default:desert_sand",
		dry = "farming:desert_sand_soil",
		wet = "farming:desert_sand_soil_wet"
	}
})

minetest.register_node("farming:desert_sand_soil_wet", {
	description = "Wet Desert Sand Soil",
	drop = "default:desert_sand",
	tiles = {"farming_desert_sand_soil_wet.png", "farming_desert_sand_soil_wet_side.png"},
	leveled = flowing_sand_leveled,
	liquidtype = flowing_sand_type,
	paramtype2 = flowing_sand_paramtype2,
	groups = {crumbly=3, falling_node=1, sand=1, not_in_creative_inventory=1, soil=3, wet = 1, desert = 1, field = 1, liquid_drop=flowing_sand_liquid_drop, weight=2000},
	sounds = default.node_sound_sand_defaults(),
	soil = {
		base = "default:desert_sand",
		dry = "farming:desert_sand_soil",
		wet = "farming:desert_sand_soil_wet"
	}
})

minetest.register_node("farming:straw", {
	description = "Straw",
	tiles = {"farming_straw.png"},
	is_ground_content = false,
	groups = {snappy=3, flammable=4},
	sounds = default.node_sound_leaves_defaults(),
})

minetest.register_abm({
	nodenames = {"group:field"},
	interval = 15,
	chance = 4,
	action = function(pos, node)
		local n_def = minetest.registered_nodes[node.name] or nil
		local wet = n_def.soil.wet or nil
		local base = n_def.soil.base or nil
		local dry = n_def.soil.dry or nil
		if not n_def or not n_def.soil or not wet or not base or not dry then
			return
		end

		pos.y = pos.y + 1
		local nn = minetest.get_node_or_nil(pos)
		if not nn or not nn.name then
			return
		end
		local nn_def = minetest.registered_nodes[nn.name] or nil
		pos.y = pos.y - 1
		
		if nn_def and nn_def.walkable and minetest.get_item_group(nn.name, "plant") == 0 then
			minetest.set_node(pos, {name = base})
			return
		end
		-- check if there is water nearby
		local wet_lvl = minetest.get_item_group(node.name, "wet")
		if minetest.find_node_near(pos, 3, {"group:water"}) then
			-- if it is dry soil and not base node, turn it into wet soil
			if wet_lvl == 0 then
				minetest.set_node(pos, {name = wet})
			end
		else
			-- only turn back if there are no unloaded blocks (and therefore
			-- possible water sources) nearby
			if not minetest.find_node_near(pos, 3, {"ignore"}) then
				-- turn it back into base if it is already dry
				if wet_lvl == 0 then
					-- only turn it back if there is no plant/seed on top of it
					if minetest.get_item_group(nn.name, "plant") == 0 and minetest.get_item_group(nn.name, "seed") == 0 then
						minetest.set_node(pos, {name = base})
					end
					
				-- if its wet turn it back into dry soil
				elseif wet_lvl == 1 then
					minetest.set_node(pos, {name = dry})
				end
			end
		end
	end,
})


for i = 1, 5 do		
	minetest.override_item("default:grass_"..i, {drop = {
		max_items = 1,
		items = {
			{items = {'farming:seed_wheat'},rarity = 5},
			{items = {'default:grass_1'}},
		}
	}})
end
	
minetest.override_item("default:junglegrass", {drop = {
	max_items = 1,
	items = {
		{items = {'farming:seed_cotton'},rarity = 8},
		{items = {'default:junglegrass'}},
	}
}})<|MERGE_RESOLUTION|>--- conflicted
+++ resolved
@@ -12,11 +12,8 @@
 end
 
 minetest.override_item("default:dirt", {
-<<<<<<< HEAD
-	groups = {crumbly=3,soil=1, melt=55, liquid_drop=flowing_sand_liquid_drop, weight=2000},
-=======
-	groups = {crumbly=3, soil=1},
->>>>>>> 47b197e4
+	groups = {crumbly=3, soil=1,
+				melt=55, liquid_drop=flowing_sand_liquid_drop, weight=2000},
 	soil = {
 		base = "default:dirt",
 		dry = "farming:soil",
@@ -25,11 +22,8 @@
 })
 
 minetest.override_item("default:dirt_with_grass", {
-<<<<<<< HEAD
-	groups = {crumbly=3,soil=1, melt=55, liquid_drop=flowing_sand_liquid_drop, weight=2000},
-=======
-	groups = {crumbly=3, soil=1},
->>>>>>> 47b197e4
+	groups = {crumbly=3, soil=1,
+				melt=55, liquid_drop=flowing_sand_liquid_drop, weight=2000},
 	soil = {
 		base = "default:dirt_with_grass",
 		dry = "farming:soil",
