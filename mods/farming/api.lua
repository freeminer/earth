--- conflicted
+++ resolved
@@ -228,6 +228,13 @@
 		return
 	end
 
+	if default.weather and (
+		core.get_heat(pos) < def.heat_min or
+		core.get_heat(pos) > def.heat_max or
+		core.get_humidity(pos) > def.humidity_max or
+		core.get_humidity(pos) < def.humidity_min
+	) then return end
+
 	-- grow
 	minetest.swap_node(pos, {name = def.next_plant})
 
@@ -269,12 +276,8 @@
 	if not def.humidity_max	then def.humidity_max	= 100 end
 
 	-- Register seed
-<<<<<<< HEAD
+	local lbm_nodes = {mname .. ":seed_" .. pname}
 	local g = {seed = 1, snappy = 3, attached_node = 1, dig_immediate = 3}
-=======
-	local lbm_nodes = {mname .. ":seed_" .. pname}
-	local g = {seed = 1, snappy = 3, attached_node = 1}
->>>>>>> e0cb3fce
 	for k, v in pairs(def.fertility) do
 		g[v] = 1
 	end
@@ -362,62 +365,8 @@
 		name = "farming:start_nodetimer_" .. mname .. "_" .. pname,
 		nodenames = lbm_nodes,
 		action = function(pos, node)
-<<<<<<< HEAD
-			local plant_height = minetest.get_item_group(node.name, pname)
-
-			-- return if already full grown
-			if plant_height == def.steps then
-				return
-			end
-
-			local node_def = minetest.registered_items[node.name] or nil
-
-			-- grow seed
-			if minetest.get_item_group(node.name, "seed") and node_def.fertility then
-				local can_grow = false
-				local soil_node = minetest.get_node_or_nil({x = pos.x, y = pos.y - 1, z = pos.z})
-				if not soil_node then
-					return
-				end
-				for _, v in pairs(node_def.fertility) do
-					if minetest.get_item_group(soil_node.name, v) ~= 0 then
-						can_grow = true
-					end
-				end
-				if can_grow then
-					minetest.set_node(pos, {name = node.name:gsub("seed_", "") .. "_1"})
-				end
-				return
-			end
-
-			-- check if on wet soil
-			pos.y = pos.y - 1
-			local n = minetest.get_node(pos)
-			if minetest.get_item_group(n.name, "soil") < 3 then
-				return
-			end
-			pos.y = pos.y + 1
-
-			-- check light
-			local ll = minetest.get_node_light(pos)
-
-			if not ll or ll < def.minlight or ll > def.maxlight then
-				return
-			end
-			if default.weather and (
-				core.get_heat(pos) < def.heat_min or
-				core.get_heat(pos) > def.heat_max or
-				core.get_humidity(pos) > def.humidity_max or
-				core.get_humidity(pos) < def.humidity_min
-			) then return end
-
-			-- grow
-			minetest.set_node(pos, {name = mname .. ":" .. pname .. "_" .. plant_height + 1})
-		end
-=======
 			tick_again(pos)
 		end,
->>>>>>> e0cb3fce
 	})
 
 	-- Return
