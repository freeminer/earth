
-- Wear out hoes, place soil
-- TODO Ignore group:flower
farming.registered_plants = {}

farming.hoe_on_use = function(itemstack, user, pointed_thing, uses)
	local pt = pointed_thing
	-- check if pointing at a node
	if not pt then
		return
	end
	if pt.type ~= "node" then
		return
	end

	local under = minetest.get_node(pt.under)
	local p = {x=pt.under.x, y=pt.under.y+1, z=pt.under.z}
	local above = minetest.get_node(p)

	-- return if any of the nodes is not registered
	if not minetest.registered_nodes[under.name] then
		return
	end
	if not minetest.registered_nodes[above.name] then
		return
	end

	-- check if the node above the pointed thing is air
	if above.name ~= "air" then
		return
	end

	-- check if pointing at soil
	if minetest.get_item_group(under.name, "soil") ~= 1 then
		return
	end

	-- check if (wet) soil defined
	local regN = minetest.registered_nodes
	if regN[under.name].soil == nil or regN[under.name].soil.wet == nil or regN[under.name].soil.dry == nil then
		return
	end

	if minetest.is_protected(pt.under, user:get_player_name()) then
		minetest.record_protection_violation(pt.under, user:get_player_name())
		return
	end
	if minetest.is_protected(pt.above, user:get_player_name()) then
		minetest.record_protection_violation(pt.above, user:get_player_name())
		return
	end

	-- turn the node into soil, wear out item and play sound
	minetest.set_node(pt.under, {name = regN[under.name].soil.dry})
	minetest.sound_play("default_dig_crumbly", {
		pos = pt.under,
		gain = 0.5,
	})

	if not minetest.setting_getbool("creative_mode") then
		itemstack:add_wear(65535/(uses-1))
	end
	return itemstack
end

-- Register new hoes
farming.register_hoe = function(name, def)
	-- Check for : prefix (register new hoes in your mod's namespace)
	if name:sub(1,1) ~= ":" then
		name = ":" .. name
	end
	-- Check def table
	if def.description == nil then
		def.description = "Hoe"
	end
	if def.inventory_image == nil then
		def.inventory_image = "unknown_item.png"
	end
	if def.recipe == nil then
		def.recipe = {
			{"air","air",""},
			{"","group:stick",""},
			{"","group:stick",""}
		}
	end
	if def.max_uses == nil then
		def.max_uses = 30
	end
	-- Register the tool
	minetest.register_tool(name, {
		description = def.description,
		inventory_image = def.inventory_image,
		on_use = function(itemstack, user, pointed_thing)
			return farming.hoe_on_use(itemstack, user, pointed_thing, def.max_uses)
		end
	})
	-- Register its recipe
	if def.material == nil then
		minetest.register_craft({
			output = name:sub(2),
			recipe = def.recipe
		})
	else
		minetest.register_craft({
			output = name:sub(2),
			recipe = {
				{def.material, def.material, ""},
				{"", "group:stick", ""},
				{"", "group:stick", ""}
			}
		})
		-- Reverse Recipe
		minetest.register_craft({
			output = name:sub(2),
			recipe = {
				{"", def.material, def.material},
				{"", "group:stick", ""},
				{"", "group:stick", ""}
			}
		})
	end
end

-- how often node timers for plants will tick, +/- some random value
local function tick(pos)
	minetest.get_node_timer(pos):start(math.random(166, 286))
end
-- how often a growth failure tick is retried (e.g. too dark)
local function tick_again(pos)
	minetest.get_node_timer(pos):start(math.random(40, 80))
end

-- Seed placement
farming.place_seed = function(itemstack, placer, pointed_thing, plantname)
	local pt = pointed_thing
	-- check if pointing at a node
	if not pt then
		return itemstack
	end
	if pt.type ~= "node" then
		return itemstack
	end

	local under = minetest.get_node(pt.under)
	local above = minetest.get_node(pt.above)

	if minetest.is_protected(pt.under, placer:get_player_name()) then
		minetest.record_protection_violation(pt.under, placer:get_player_name())
		return
	end
	if minetest.is_protected(pt.above, placer:get_player_name()) then
		minetest.record_protection_violation(pt.above, placer:get_player_name())
		return
	end

	-- return if any of the nodes is not registered
	if not minetest.registered_nodes[under.name] then
		return itemstack
	end
	if not minetest.registered_nodes[above.name] then
		return itemstack
	end

	-- check if pointing at the top of the node
	if pt.above.y ~= pt.under.y+1 then
		return itemstack
	end

	-- check if you can replace the node above the pointed node
	if not minetest.registered_nodes[above.name].buildable_to then
		return itemstack
	end

	-- check if pointing at soil
	if minetest.get_item_group(under.name, "soil") < 2 then
		return itemstack
	end

	-- add the node and remove 1 item from the itemstack
	minetest.add_node(pt.above, {name = plantname, param2 = 1})
	tick(pt.above)
	if not minetest.setting_getbool("creative_mode") then
		itemstack:take_item()
	end
	return itemstack
end

farming.grow_plant = function(pos, elapsed)
	local node = minetest.get_node(pos)
	local name = node.name
	local def = minetest.registered_nodes[name]

	if not def.next_plant then
		-- disable timer for fully grown plant
		return
	end

	-- grow seed
	if minetest.get_item_group(node.name, "seed") and def.fertility then
		local soil_node = minetest.get_node_or_nil({x = pos.x, y = pos.y - 1, z = pos.z})
		if not soil_node then
			tick_again(pos)
			return
		end
		-- omitted is a check for light, we assume seeds can germinate in the dark.
		for _, v in pairs(def.fertility) do
			if minetest.get_item_group(soil_node.name, v) ~= 0 then
				minetest.swap_node(pos, {name = def.next_plant})
				if minetest.registered_nodes[def.next_plant].next_plant then
					tick(pos)
					return
				end
			end
		end

		return
	end

	-- check if on wet soil
	local below = minetest.get_node({x = pos.x, y = pos.y - 1, z = pos.z})
	if minetest.get_item_group(below.name, "soil") < 3 then
		tick_again(pos)
		return
	end

	-- check light
	local light = minetest.get_node_light(pos)
	if not light or light < def.minlight or light > def.maxlight then
		tick_again(pos)
		return
	end

	if default.weather and (
		core.get_heat(pos) < def.heat_min or
		core.get_heat(pos) > def.heat_max or
		core.get_humidity(pos) > def.humidity_max or
		core.get_humidity(pos) < def.humidity_min
	) then return end

	-- grow
	minetest.swap_node(pos, {name = def.next_plant})

	-- new timer needed?
	if minetest.registered_nodes[def.next_plant].next_plant then
		tick(pos)
	end
	return
end

-- Register plants
farming.register_plant = function(name, def)
	local mname = name:split(":")[1]
	local pname = name:split(":")[2]

	-- Check def table
	if not def.description then
		def.description = "Seed"
	end
	if not def.inventory_image then
		def.inventory_image = "unknown_item.png"
	end
	if not def.steps then
		return nil
	end
	if not def.minlight then
		def.minlight = 1
	end
	if not def.maxlight then
		def.maxlight = 14
	end
	if not def.fertility then
		def.fertility = {}
	end

<<<<<<< HEAD
	if not def.heat_min	then def.heat_min	= 3 end
	if not def.heat_max	then def.heat_max	= 45 end
	if not def.humidity_min	then def.humidity_min	= 15 end
	if not def.humidity_max	then def.humidity_max	= 100 end
=======
	farming.registered_plants[pname] = def
>>>>>>> 3d26b33e

	-- Register seed
	local lbm_nodes = {mname .. ":seed_" .. pname}
	local g = {seed = 1, snappy = 3, attached_node = 1, dig_immediate = 3}
	for k, v in pairs(def.fertility) do
		g[v] = 1
	end
	minetest.register_node(":" .. mname .. ":seed_" .. pname, {
		description = def.description,
		tiles = {def.inventory_image},
		inventory_image = def.inventory_image,
		wield_image = def.inventory_image,
		drawtype = "signlike",
		groups = g,
		paramtype = "light",
		paramtype2 = "wallmounted",
		walkable = false,
		sunlight_propagates = true,
		selection_box = {
			type = "fixed",
			fixed = {-0.5, -0.5, -0.5, 0.5, -5/16, 0.5},
		},
		fertility = def.fertility,
		sounds = default.node_sound_dirt_defaults({
			dug = {name = "default_grass_footstep", gain = 0.2},
			place = {name = "default_place_node", gain = 0.25},
		}),

		on_place = function(itemstack, placer, pointed_thing)
			return farming.place_seed(itemstack, placer, pointed_thing, mname .. ":seed_" .. pname)
		end,
		next_plant = mname .. ":" .. pname .. "_1",
		on_timer = farming.grow_plant,
		minlight = def.minlight,
		maxlight = def.maxlight,
	})

	-- Register harvest
	minetest.register_craftitem(":" .. mname .. ":" .. pname, {
		description = pname:gsub("^%l", string.upper),
		inventory_image = mname .. "_" .. pname .. ".png",
	})

	-- Register growing steps
	for i = 1, def.steps do
		local drop = {
			items = {
				{items = {mname .. ":" .. pname}, rarity = 9 - i},
				{items = {mname .. ":" .. pname}, rarity= 18 - i * 2},
				{items = {mname .. ":seed_" .. pname}, rarity = 9 - i},
				{items = {mname .. ":seed_" .. pname}, rarity = 18 - i * 2},
			}
		}
		local nodegroups = {snappy = 3, flammable = 2, plant = 1, not_in_creative_inventory = 1, attached_node = 1, drop_by_liquid = 1, dig_immediate = 3}
		nodegroups[pname] = i

		local next_plant = nil

		if i < def.steps then
			next_plant = mname .. ":" .. pname .. "_" .. (i + 1)
			lbm_nodes[#lbm_nodes + 1] = mname .. ":" .. pname .. "_" .. i
		end

		minetest.register_node(mname .. ":" .. pname .. "_" .. i, {
			drawtype = "plantlike",
			waving = 1,
			tiles = {mname .. "_" .. pname .. "_" .. i .. ".png"},
			paramtype = "light",
			walkable = false,
			buildable_to = true,
			drop = drop,
			selection_box = {
				type = "fixed",
				fixed = {-0.5, -0.5, -0.5, 0.5, -5/16, 0.5},
			},
			groups = nodegroups,
			sounds = default.node_sound_leaves_defaults(),
			next_plant = next_plant,
			on_timer = farming.grow_plant,
			minlight = def.minlight,
			maxlight = def.maxlight,
		})
	end

	-- replacement LBM for pre-nodetimer plants
	minetest.register_lbm({
		name = ":" .. mname .. ":start_nodetimer_" .. pname,
		nodenames = lbm_nodes,
		action = function(pos, node)
			tick_again(pos)
		end,
	})

	-- Return
	local r = {
		seed = mname .. ":seed_" .. pname,
		harvest = mname .. ":" .. pname
	}
	return r
end<|MERGE_RESOLUTION|>--- conflicted
+++ resolved
@@ -272,14 +272,12 @@
 		def.fertility = {}
 	end
 
-<<<<<<< HEAD
 	if not def.heat_min	then def.heat_min	= 3 end
 	if not def.heat_max	then def.heat_max	= 45 end
 	if not def.humidity_min	then def.humidity_min	= 15 end
 	if not def.humidity_max	then def.humidity_max	= 100 end
-=======
+
 	farming.registered_plants[pname] = def
->>>>>>> 3d26b33e
 
 	-- Register seed
 	local lbm_nodes = {mname .. ":seed_" .. pname}
