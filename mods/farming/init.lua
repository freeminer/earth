--- conflicted
+++ resolved
@@ -181,74 +181,16 @@
 --
 -- Override grass for drops
 --
-<<<<<<< HEAD
-minetest.register_node(":default:grass_1", {
-	description = "Grass",
-	drawtype = "plantlike",
-	tiles = {"default_grass_1.png"},
-	-- use a bigger inventory image
-	inventory_image = "default_grass_3.png",
-	wield_image = "default_grass_3.png",
-	paramtype = "light",
-	waving = 1,
-	walkable = false,
-	buildable_to = true,
-	drop = {
-		max_items = 1,
-		items = {
-			{items = {'farming:seed_wheat'},rarity = 5},
-			{items = {'default:grass_1'}},
-		}
-	},
-	groups = {snappy=3,flammable=3,flora=1,attached_node=1, drop_by_liquid=1},
-	sounds = default.node_sound_leaves_defaults(),
-	selection_box = {
-		type = "fixed",
-		fixed = {-0.5, -0.5, -0.5, 0.5, -5/16, 0.5},
-	},
-	on_place = function(itemstack, placer, pointed_thing)
-		-- place a random grass node
-		local stack = ItemStack("default:grass_"..math.random(1,5))
-		local ret = minetest.item_place(stack, placer, pointed_thing)
-		return ItemStack("default:grass_1 "..itemstack:get_count()-(1-ret:get_count()))
-	end,
-})
-
-for i=2,5 do
-	minetest.register_node(":default:grass_"..i, {
-		description = "Grass",
-		drawtype = "plantlike",
-		tiles = {"default_grass_"..i..".png"},
-		inventory_image = "default_grass_"..i..".png",
-		wield_image = "default_grass_"..i..".png",
-		paramtype = "light",
-		waving = 1,
-		walkable = false,
-		buildable_to = true,
-		is_ground_content = true,
-		drop = {
-=======
+drop_by_liquid=1
 for i = 1, 5 do
 		
 	minetest.override_item("default:grass_"..i, {drop = {
->>>>>>> a2c9e9e9
 			max_items = 1,
 			items = {
 				{items = {'farming:seed_wheat'},rarity = 5},
 				{items = {'default:grass_1'}},
 			}
-<<<<<<< HEAD
-		},
-		groups = {snappy=3,flammable=3,flora=1,attached_node=1,not_in_creative_inventory=1, drop_by_liquid=1},
-		sounds = default.node_sound_leaves_defaults(),
-		selection_box = {
-			type = "fixed",
-			fixed = {-0.5, -0.5, -0.5, 0.5, -5/16, 0.5},
-		},
-	})
-=======
 		}})
->>>>>>> a2c9e9e9
 end
 	
 minetest.override_item("default:junglegrass", {drop = {
@@ -257,18 +199,7 @@
 			{items = {'farming:seed_cotton'},rarity = 8},
 			{items = {'default:junglegrass'}},
 		}
-<<<<<<< HEAD
-	},
-	groups = {snappy=3,flammable=2,flora=1,attached_node=1, drop_by_liquid=1},
-	sounds = default.node_sound_leaves_defaults(),
-	selection_box = {
-		type = "fixed",
-		fixed = {-0.5, -0.5, -0.5, 0.5, -5/16, 0.5},
-	},
-})
-=======
 	}})
->>>>>>> a2c9e9e9
 
 --
 -- Place seeds
@@ -379,7 +310,7 @@
 			type = "fixed",
 			fixed = {-0.5, -0.5, -0.5, 0.5, -5/16, 0.5},
 		},
-		groups = {snappy=3,flammable=2,plant=1,wheat=i,not_in_creative_inventory=1,attached_node=1},
+		groups = {snappy=3,flammable=2,plant=1,wheat=i,not_in_creative_inventory=1,attached_node=1,drop_by_liquid=1},
 		sounds = default.node_sound_leaves_defaults(),
 	})
 end
