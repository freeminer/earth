-- Global farming namespace
farming = {}
<<<<<<< HEAD
local weather = minetest.setting_getbool("weather")
--
-- Soil
--
minetest.register_node("farming:soil", {
	description = "Soil",
	tiles = {"farming_soil.png", "default_dirt.png"},
	drop = "default:dirt",
	is_ground_content = true,
	groups = {crumbly=3, not_in_creative_inventory=1, soil=2},
	sounds = default.node_sound_dirt_defaults(),
})

minetest.register_node("farming:soil_wet", {
	description = "Wet Soil",
	tiles = {"farming_soil_wet.png", "farming_soil_wet_side.png"},
	drop = "default:dirt",
	is_ground_content = true,
	groups = {crumbly=3, not_in_creative_inventory=1, soil=3},
	sounds = default.node_sound_dirt_defaults(),
})

minetest.register_abm({
	nodenames = {"farming:soil", "farming:soil_wet"},
	interval = 15,
	chance = 4,
	action = function(pos, node)
		pos.y = pos.y+1
		local nn = minetest.get_node(pos).name
		pos.y = pos.y-1
		if minetest.registered_nodes[nn] and
				minetest.registered_nodes[nn].walkable and
				minetest.get_item_group(nn, "plant") == 0
		then
			minetest.set_node(pos, {name="default:dirt"})
		end
		-- check if there is water nearby
		if minetest.find_node_near(pos, 3, {"group:water"}) then
			-- if it is dry soil turn it into wet soil
			if node.name == "farming:soil" then
				minetest.set_node(pos, {name="farming:soil_wet"})
			end
		else
			-- turn it back into dirt if it is already dry
			if node.name == "farming:soil" then
				-- only turn it back if there is no plant on top of it
				if minetest.get_item_group(nn, "plant") == 0 then
					minetest.set_node(pos, {name="default:dirt"})
				end
				
			-- if its wet turn it back into dry soil
			elseif node.name == "farming:soil_wet" then
				minetest.set_node(pos, {name="farming:soil"})
			end
		end
	end,
})

--
-- Hoes
--
-- turns nodes with group soil=1 into soil
function farming.hoe_on_use(itemstack, user, pointed_thing, uses)
	local pt = pointed_thing
	-- check if pointing at a node
	if not pt then
		return
	end
	if pt.type ~= "node" then
		return
	end
	
	local under = minetest.get_node(pt.under)
	local p = {x=pt.under.x, y=pt.under.y+1, z=pt.under.z}
	local above = minetest.get_node(p)
	
	-- return if any of the nodes is not registered
	if not minetest.registered_nodes[under.name] then
		return
	end
	if not minetest.registered_nodes[above.name] then
		return
	end
	
	-- check if the node above the pointed thing is air
	if above.name ~= "air" then
		return
	end
	
	-- check if pointing at dirt
	if minetest.get_item_group(under.name, "soil") ~= 1 then
		return
	end
	
	-- turn the node into soil, wear out item and play sound
	minetest.set_node(pt.under, {name="farming:soil"})
	minetest.sound_play("default_dig_crumbly", {
		pos = pt.under,
		gain = 0.5,
	})
	itemstack:add_wear(65535/(uses-1))
	return itemstack
end

minetest.register_tool("farming:hoe_wood", {
	description = "Wooden Hoe",
	inventory_image = "farming_tool_woodhoe.png",
	
	on_use = function(itemstack, user, pointed_thing)
		return farming.hoe_on_use(itemstack, user, pointed_thing, 30)
	end,
})

minetest.register_tool("farming:hoe_stone", {
	description = "Stone Hoe",
	inventory_image = "farming_tool_stonehoe.png",
	
	on_use = function(itemstack, user, pointed_thing)
		return farming.hoe_on_use(itemstack, user, pointed_thing, 90)
	end,
})

minetest.register_tool("farming:hoe_steel", {
	description = "Steel Hoe",
	inventory_image = "farming_tool_steelhoe.png",
	
	on_use = function(itemstack, user, pointed_thing)
		return farming.hoe_on_use(itemstack, user, pointed_thing, 200)
	end,
})

minetest.register_tool("farming:hoe_bronze", {
	description = "Bronze Hoe",
	inventory_image = "farming_tool_bronzehoe.png",
	
	on_use = function(itemstack, user, pointed_thing)
		return farming.hoe_on_use(itemstack, user, pointed_thing, 220)
	end,
})

minetest.register_tool("farming:hoe_mese", {
	description = "Mese Hoe",
	inventory_image = "farming_tool_mesehoe.png",
	
	on_use = function(itemstack, user, pointed_thing)
		return farming.hoe_on_use(itemstack, user, pointed_thing, 350)
	end,
})

minetest.register_tool("farming:hoe_diamond", {
	description = "Diamond Hoe",
	inventory_image = "farming_tool_diamondhoe.png",
	
	on_use = function(itemstack, user, pointed_thing)
		return farming.hoe_on_use(itemstack, user, pointed_thing, 500)
	end,
})

minetest.register_craft({
	output = "farming:hoe_wood",
	recipe = {
		{"group:wood", "group:wood"},
		{"", "group:stick"},
		{"", "group:stick"},
	}
})

minetest.register_craft({
	output = "farming:hoe_stone",
	recipe = {
		{"group:stone", "group:stone"},
		{"", "group:stick"},
		{"", "group:stick"},
	}
})

minetest.register_craft({
	output = "farming:hoe_steel",
	recipe = {
		{"default:steel_ingot", "default:steel_ingot"},
		{"", "group:stick"},
		{"", "group:stick"},
	}
})

minetest.register_craft({
	output = "farming:hoe_bronze",
	recipe = {
		{"default:bronze_ingot", "default:bronze_ingot"},
		{"", "group:stick"},
		{"", "group:stick"},
	}
})

minetest.register_craft({
	output = "farming:hoe_mese",
	recipe = {
		{"default:mese_crystal", "default:mese_crystal"},
		{"", "group:stick"},
		{"", "group:stick"},
	}
})

minetest.register_craft({
	output = "farming:hoe_diamond",
	recipe = {
		{"default:diamond", "default:diamond"},
		{"", "group:stick"},
		{"", "group:stick"},
	}
})

--
-- Override grass for drops
--
drop_by_liquid=1
for i = 1, 5 do
		
	minetest.override_item("default:grass_"..i, {drop = {
			max_items = 1,
			items = {
				{items = {'farming:seed_wheat'},rarity = 5},
				{items = {'default:grass_1'}},
			}
		}})
end
	
minetest.override_item("default:junglegrass", {drop = {
		max_items = 1,
		items = {
			{items = {'farming:seed_cotton'},rarity = 8},
			{items = {'default:junglegrass'}},
		}
	}})

--
-- Place seeds
--
local function place_seed(itemstack, placer, pointed_thing, plantname)
	local pt = pointed_thing
	-- check if pointing at a node
	if not pt then
		return
	end
	if pt.type ~= "node" then
		return
	end
	
	local under = minetest.get_node(pt.under)
	local above = minetest.get_node(pt.above)
	
	-- return if any of the nodes is not registered
	if not minetest.registered_nodes[under.name] then
		return
	end
	if not minetest.registered_nodes[above.name] then
		return
	end
	
	-- check if pointing at the top of the node
	if pt.above.y ~= pt.under.y+1 then
		return
	end
	
	-- check if you can replace the node above the pointed node
	if not minetest.registered_nodes[above.name].buildable_to then
		return
	end
	
	-- check if pointing at soil
	if minetest.get_item_group(under.name, "soil") <= 1 then
		return
	end
	
	-- add the node and remove 1 item from the itemstack
	minetest.add_node(pt.above, {name=plantname})
	if not minetest.setting_getbool("creative_mode") then
		itemstack:take_item()
	end
	return itemstack
end

--
-- Wheat
--
minetest.register_craftitem("farming:seed_wheat", {
	description = "Wheat Seed",
=======
farming.path = minetest.get_modpath("farming")

-- Load files
dofile(farming.path .. "/api.lua")
dofile(farming.path .. "/nodes.lua")
dofile(farming.path .. "/hoes.lua")

-- WHEAT
farming.register_plant("farming:wheat", {
	description = "Wheat seed",
>>>>>>> 78da053d
	inventory_image = "farming_wheat_seed.png",
	steps = 8,
	minlight = 13,
	maxlight = LIGHT_MAX,
	fertility = {"grassland"}
})
minetest.register_craftitem("farming:flour", {
	description = "Flour",
	inventory_image = "farming_flour.png",
})

minetest.register_craftitem("farming:bread", {
	description = "Bread",
	inventory_image = "farming_bread.png",
	on_use = minetest.item_eat(4),
})

minetest.register_craft({
	type = "shapeless",
	output = "farming:flour",
	recipe = {"farming:wheat", "farming:wheat", "farming:wheat", "farming:wheat"}
})

minetest.register_craft({
	type = "cooking",
	cooktime = 15,
	output = "farming:bread",
	recipe = "farming:flour"
})

<<<<<<< HEAD
for i=1,8 do
	local drop = {
		items = {
			{items = {'farming:wheat'},rarity=9-i},
			{items = {'farming:wheat'},rarity=18-i*2},
			{items = {'farming:seed_wheat'},rarity=9-i},
			{items = {'farming:seed_wheat'},rarity=18-i*2},
		}
	}
	minetest.register_node("farming:wheat_"..i, {
		drawtype = "plantlike",
		waving = 1,
		tiles = {"farming_wheat_"..i..".png"},
		paramtype = "light",
		walkable = false,
		buildable_to = true,
		is_ground_content = true,
		drop = drop,
		selection_box = {
			type = "fixed",
			fixed = {-0.5, -0.5, -0.5, 0.5, -5/16, 0.5},
		},
		groups = {snappy=3,flammable=2,plant=1,wheat=i,not_in_creative_inventory=1,attached_node=1,drop_by_liquid=1},
		sounds = default.node_sound_leaves_defaults(),
	})
end

minetest.register_abm({
	nodenames = {"group:wheat"},
	neighbors = {"group:soil"},
	interval = 90,
	chance = 2,
	action = function(pos, node)
		-- return if already full grown
		if minetest.get_item_group(node.name, "wheat") == 8 then
			return
		end
		if weather and minetest.get_heat(pos) < 3 then return end
		
		-- check if on wet soil
		pos.y = pos.y-1
		local n = minetest.get_node(pos)
		if minetest.get_item_group(n.name, "soil") < 3 then
			return
		end
		pos.y = pos.y+1
		
		-- check light
		if not minetest.get_node_light(pos) then
			return
		end
		if minetest.get_node_light(pos) < 13 then
			return
		end
		
		-- grow
		local height = minetest.get_item_group(node.name, "wheat") + 1
		minetest.set_node(pos, {name="farming:wheat_"..height})
	end
})

--
=======
>>>>>>> 78da053d
-- Cotton
farming.register_plant("farming:cotton", {
	description = "Cotton seed",
	inventory_image = "farming_cotton_seed.png",
	steps = 8,
	minlight = 13,
	maxlight = LIGHT_MAX,
	fertility = {"grassland", "desert"}
})

minetest.register_craftitem("farming:string", {
	description = "String",
	inventory_image = "farming_cotton.png",
})

minetest.register_craft({
	output = "wool:white",
	recipe = {
		{"farming:cotton", "farming:cotton"},
		{"farming:cotton", "farming:cotton"},
	}
<<<<<<< HEAD
})

for i=1,8 do
	local drop = {
		items = {
			{items = {'farming:string'},rarity=9-i},
			{items = {'farming:string'},rarity=18-i*2},
			{items = {'farming:string'},rarity=27-i*3},
			{items = {'farming:seed_cotton'},rarity=9-i},
			{items = {'farming:seed_cotton'},rarity=18-i*2},
			{items = {'farming:seed_cotton'},rarity=27-i*3},
		}
	}
	minetest.register_node("farming:cotton_"..i, {
		drawtype = "plantlike",
		waving = 1,
		tiles = {"farming_cotton_"..i..".png"},
		paramtype = "light",
		walkable = false,
		buildable_to = true,
		is_ground_content = true,
		drop = drop,
		selection_box = {
			type = "fixed",
			fixed = {-0.5, -0.5, -0.5, 0.5, -5/16, 0.5},
		},
		groups = {snappy=3,flammable=2,plant=1,cotton=i,not_in_creative_inventory=1,attached_node=1},
		sounds = default.node_sound_leaves_defaults(),
	})
end

minetest.register_abm({
	nodenames = {"group:cotton"},
	neighbors = {"group:soil"},
	interval = 80,
	chance = 2,
	action = function(pos, node)
		-- return if already full grown
		if minetest.get_item_group(node.name, "cotton") == 8 then
			return
		end
		if weather and minetest.get_heat(pos) < 3 then return end
		
		-- check if on wet soil
		pos.y = pos.y-1
		local n = minetest.get_node(pos)
		if minetest.get_item_group(n.name, "soil") < 3 then
			return
		end
		pos.y = pos.y+1
		
		-- check light
		if not minetest.get_node_light(pos) then
			return
		end
		if minetest.get_node_light(pos) < 13 then
			return
		end
		
		-- grow
		local height = minetest.get_item_group(node.name, "cotton") + 1
		minetest.set_node(pos, {name="farming:cotton_"..height})
	end
=======
>>>>>>> 78da053d
})<|MERGE_RESOLUTION|>--- conflicted
+++ resolved
@@ -1,294 +1,5 @@
 -- Global farming namespace
 farming = {}
-<<<<<<< HEAD
-local weather = minetest.setting_getbool("weather")
---
--- Soil
---
-minetest.register_node("farming:soil", {
-	description = "Soil",
-	tiles = {"farming_soil.png", "default_dirt.png"},
-	drop = "default:dirt",
-	is_ground_content = true,
-	groups = {crumbly=3, not_in_creative_inventory=1, soil=2},
-	sounds = default.node_sound_dirt_defaults(),
-})
-
-minetest.register_node("farming:soil_wet", {
-	description = "Wet Soil",
-	tiles = {"farming_soil_wet.png", "farming_soil_wet_side.png"},
-	drop = "default:dirt",
-	is_ground_content = true,
-	groups = {crumbly=3, not_in_creative_inventory=1, soil=3},
-	sounds = default.node_sound_dirt_defaults(),
-})
-
-minetest.register_abm({
-	nodenames = {"farming:soil", "farming:soil_wet"},
-	interval = 15,
-	chance = 4,
-	action = function(pos, node)
-		pos.y = pos.y+1
-		local nn = minetest.get_node(pos).name
-		pos.y = pos.y-1
-		if minetest.registered_nodes[nn] and
-				minetest.registered_nodes[nn].walkable and
-				minetest.get_item_group(nn, "plant") == 0
-		then
-			minetest.set_node(pos, {name="default:dirt"})
-		end
-		-- check if there is water nearby
-		if minetest.find_node_near(pos, 3, {"group:water"}) then
-			-- if it is dry soil turn it into wet soil
-			if node.name == "farming:soil" then
-				minetest.set_node(pos, {name="farming:soil_wet"})
-			end
-		else
-			-- turn it back into dirt if it is already dry
-			if node.name == "farming:soil" then
-				-- only turn it back if there is no plant on top of it
-				if minetest.get_item_group(nn, "plant") == 0 then
-					minetest.set_node(pos, {name="default:dirt"})
-				end
-				
-			-- if its wet turn it back into dry soil
-			elseif node.name == "farming:soil_wet" then
-				minetest.set_node(pos, {name="farming:soil"})
-			end
-		end
-	end,
-})
-
---
--- Hoes
---
--- turns nodes with group soil=1 into soil
-function farming.hoe_on_use(itemstack, user, pointed_thing, uses)
-	local pt = pointed_thing
-	-- check if pointing at a node
-	if not pt then
-		return
-	end
-	if pt.type ~= "node" then
-		return
-	end
-	
-	local under = minetest.get_node(pt.under)
-	local p = {x=pt.under.x, y=pt.under.y+1, z=pt.under.z}
-	local above = minetest.get_node(p)
-	
-	-- return if any of the nodes is not registered
-	if not minetest.registered_nodes[under.name] then
-		return
-	end
-	if not minetest.registered_nodes[above.name] then
-		return
-	end
-	
-	-- check if the node above the pointed thing is air
-	if above.name ~= "air" then
-		return
-	end
-	
-	-- check if pointing at dirt
-	if minetest.get_item_group(under.name, "soil") ~= 1 then
-		return
-	end
-	
-	-- turn the node into soil, wear out item and play sound
-	minetest.set_node(pt.under, {name="farming:soil"})
-	minetest.sound_play("default_dig_crumbly", {
-		pos = pt.under,
-		gain = 0.5,
-	})
-	itemstack:add_wear(65535/(uses-1))
-	return itemstack
-end
-
-minetest.register_tool("farming:hoe_wood", {
-	description = "Wooden Hoe",
-	inventory_image = "farming_tool_woodhoe.png",
-	
-	on_use = function(itemstack, user, pointed_thing)
-		return farming.hoe_on_use(itemstack, user, pointed_thing, 30)
-	end,
-})
-
-minetest.register_tool("farming:hoe_stone", {
-	description = "Stone Hoe",
-	inventory_image = "farming_tool_stonehoe.png",
-	
-	on_use = function(itemstack, user, pointed_thing)
-		return farming.hoe_on_use(itemstack, user, pointed_thing, 90)
-	end,
-})
-
-minetest.register_tool("farming:hoe_steel", {
-	description = "Steel Hoe",
-	inventory_image = "farming_tool_steelhoe.png",
-	
-	on_use = function(itemstack, user, pointed_thing)
-		return farming.hoe_on_use(itemstack, user, pointed_thing, 200)
-	end,
-})
-
-minetest.register_tool("farming:hoe_bronze", {
-	description = "Bronze Hoe",
-	inventory_image = "farming_tool_bronzehoe.png",
-	
-	on_use = function(itemstack, user, pointed_thing)
-		return farming.hoe_on_use(itemstack, user, pointed_thing, 220)
-	end,
-})
-
-minetest.register_tool("farming:hoe_mese", {
-	description = "Mese Hoe",
-	inventory_image = "farming_tool_mesehoe.png",
-	
-	on_use = function(itemstack, user, pointed_thing)
-		return farming.hoe_on_use(itemstack, user, pointed_thing, 350)
-	end,
-})
-
-minetest.register_tool("farming:hoe_diamond", {
-	description = "Diamond Hoe",
-	inventory_image = "farming_tool_diamondhoe.png",
-	
-	on_use = function(itemstack, user, pointed_thing)
-		return farming.hoe_on_use(itemstack, user, pointed_thing, 500)
-	end,
-})
-
-minetest.register_craft({
-	output = "farming:hoe_wood",
-	recipe = {
-		{"group:wood", "group:wood"},
-		{"", "group:stick"},
-		{"", "group:stick"},
-	}
-})
-
-minetest.register_craft({
-	output = "farming:hoe_stone",
-	recipe = {
-		{"group:stone", "group:stone"},
-		{"", "group:stick"},
-		{"", "group:stick"},
-	}
-})
-
-minetest.register_craft({
-	output = "farming:hoe_steel",
-	recipe = {
-		{"default:steel_ingot", "default:steel_ingot"},
-		{"", "group:stick"},
-		{"", "group:stick"},
-	}
-})
-
-minetest.register_craft({
-	output = "farming:hoe_bronze",
-	recipe = {
-		{"default:bronze_ingot", "default:bronze_ingot"},
-		{"", "group:stick"},
-		{"", "group:stick"},
-	}
-})
-
-minetest.register_craft({
-	output = "farming:hoe_mese",
-	recipe = {
-		{"default:mese_crystal", "default:mese_crystal"},
-		{"", "group:stick"},
-		{"", "group:stick"},
-	}
-})
-
-minetest.register_craft({
-	output = "farming:hoe_diamond",
-	recipe = {
-		{"default:diamond", "default:diamond"},
-		{"", "group:stick"},
-		{"", "group:stick"},
-	}
-})
-
---
--- Override grass for drops
---
-drop_by_liquid=1
-for i = 1, 5 do
-		
-	minetest.override_item("default:grass_"..i, {drop = {
-			max_items = 1,
-			items = {
-				{items = {'farming:seed_wheat'},rarity = 5},
-				{items = {'default:grass_1'}},
-			}
-		}})
-end
-	
-minetest.override_item("default:junglegrass", {drop = {
-		max_items = 1,
-		items = {
-			{items = {'farming:seed_cotton'},rarity = 8},
-			{items = {'default:junglegrass'}},
-		}
-	}})
-
---
--- Place seeds
---
-local function place_seed(itemstack, placer, pointed_thing, plantname)
-	local pt = pointed_thing
-	-- check if pointing at a node
-	if not pt then
-		return
-	end
-	if pt.type ~= "node" then
-		return
-	end
-	
-	local under = minetest.get_node(pt.under)
-	local above = minetest.get_node(pt.above)
-	
-	-- return if any of the nodes is not registered
-	if not minetest.registered_nodes[under.name] then
-		return
-	end
-	if not minetest.registered_nodes[above.name] then
-		return
-	end
-	
-	-- check if pointing at the top of the node
-	if pt.above.y ~= pt.under.y+1 then
-		return
-	end
-	
-	-- check if you can replace the node above the pointed node
-	if not minetest.registered_nodes[above.name].buildable_to then
-		return
-	end
-	
-	-- check if pointing at soil
-	if minetest.get_item_group(under.name, "soil") <= 1 then
-		return
-	end
-	
-	-- add the node and remove 1 item from the itemstack
-	minetest.add_node(pt.above, {name=plantname})
-	if not minetest.setting_getbool("creative_mode") then
-		itemstack:take_item()
-	end
-	return itemstack
-end
-
---
--- Wheat
---
-minetest.register_craftitem("farming:seed_wheat", {
-	description = "Wheat Seed",
-=======
 farming.path = minetest.get_modpath("farming")
 
 -- Load files
@@ -299,7 +10,6 @@
 -- WHEAT
 farming.register_plant("farming:wheat", {
 	description = "Wheat seed",
->>>>>>> 78da053d
 	inventory_image = "farming_wheat_seed.png",
 	steps = 8,
 	minlight = 13,
@@ -330,71 +40,6 @@
 	recipe = "farming:flour"
 })
 
-<<<<<<< HEAD
-for i=1,8 do
-	local drop = {
-		items = {
-			{items = {'farming:wheat'},rarity=9-i},
-			{items = {'farming:wheat'},rarity=18-i*2},
-			{items = {'farming:seed_wheat'},rarity=9-i},
-			{items = {'farming:seed_wheat'},rarity=18-i*2},
-		}
-	}
-	minetest.register_node("farming:wheat_"..i, {
-		drawtype = "plantlike",
-		waving = 1,
-		tiles = {"farming_wheat_"..i..".png"},
-		paramtype = "light",
-		walkable = false,
-		buildable_to = true,
-		is_ground_content = true,
-		drop = drop,
-		selection_box = {
-			type = "fixed",
-			fixed = {-0.5, -0.5, -0.5, 0.5, -5/16, 0.5},
-		},
-		groups = {snappy=3,flammable=2,plant=1,wheat=i,not_in_creative_inventory=1,attached_node=1,drop_by_liquid=1},
-		sounds = default.node_sound_leaves_defaults(),
-	})
-end
-
-minetest.register_abm({
-	nodenames = {"group:wheat"},
-	neighbors = {"group:soil"},
-	interval = 90,
-	chance = 2,
-	action = function(pos, node)
-		-- return if already full grown
-		if minetest.get_item_group(node.name, "wheat") == 8 then
-			return
-		end
-		if weather and minetest.get_heat(pos) < 3 then return end
-		
-		-- check if on wet soil
-		pos.y = pos.y-1
-		local n = minetest.get_node(pos)
-		if minetest.get_item_group(n.name, "soil") < 3 then
-			return
-		end
-		pos.y = pos.y+1
-		
-		-- check light
-		if not minetest.get_node_light(pos) then
-			return
-		end
-		if minetest.get_node_light(pos) < 13 then
-			return
-		end
-		
-		-- grow
-		local height = minetest.get_item_group(node.name, "wheat") + 1
-		minetest.set_node(pos, {name="farming:wheat_"..height})
-	end
-})
-
---
-=======
->>>>>>> 78da053d
 -- Cotton
 farming.register_plant("farming:cotton", {
 	description = "Cotton seed",
@@ -416,70 +61,4 @@
 		{"farming:cotton", "farming:cotton"},
 		{"farming:cotton", "farming:cotton"},
 	}
-<<<<<<< HEAD
-})
-
-for i=1,8 do
-	local drop = {
-		items = {
-			{items = {'farming:string'},rarity=9-i},
-			{items = {'farming:string'},rarity=18-i*2},
-			{items = {'farming:string'},rarity=27-i*3},
-			{items = {'farming:seed_cotton'},rarity=9-i},
-			{items = {'farming:seed_cotton'},rarity=18-i*2},
-			{items = {'farming:seed_cotton'},rarity=27-i*3},
-		}
-	}
-	minetest.register_node("farming:cotton_"..i, {
-		drawtype = "plantlike",
-		waving = 1,
-		tiles = {"farming_cotton_"..i..".png"},
-		paramtype = "light",
-		walkable = false,
-		buildable_to = true,
-		is_ground_content = true,
-		drop = drop,
-		selection_box = {
-			type = "fixed",
-			fixed = {-0.5, -0.5, -0.5, 0.5, -5/16, 0.5},
-		},
-		groups = {snappy=3,flammable=2,plant=1,cotton=i,not_in_creative_inventory=1,attached_node=1},
-		sounds = default.node_sound_leaves_defaults(),
-	})
-end
-
-minetest.register_abm({
-	nodenames = {"group:cotton"},
-	neighbors = {"group:soil"},
-	interval = 80,
-	chance = 2,
-	action = function(pos, node)
-		-- return if already full grown
-		if minetest.get_item_group(node.name, "cotton") == 8 then
-			return
-		end
-		if weather and minetest.get_heat(pos) < 3 then return end
-		
-		-- check if on wet soil
-		pos.y = pos.y-1
-		local n = minetest.get_node(pos)
-		if minetest.get_item_group(n.name, "soil") < 3 then
-			return
-		end
-		pos.y = pos.y+1
-		
-		-- check light
-		if not minetest.get_node_light(pos) then
-			return
-		end
-		if minetest.get_node_light(pos) < 13 then
-			return
-		end
-		
-		-- grow
-		local height = minetest.get_item_group(node.name, "cotton") + 1
-		minetest.set_node(pos, {name="farming:cotton_"..height})
-	end
-=======
->>>>>>> 78da053d
 })