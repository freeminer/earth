local pi = math.pi
local is_sp = minetest.is_singleplayer()
local enable_respawn = minetest.settings:get_bool("enable_bed_respawn")
if enable_respawn == nil then
	enable_respawn = true
end

-- support for MT game translation.
local S = beds.get_translator

-- Helper functions

local function get_look_yaw(pos)
	local rotation = minetest.get_node(pos).param2
	if rotation > 3 then
		rotation = rotation % 4 -- Mask colorfacedir values
	end
	if rotation == 1 then
		return pi / 2, rotation
	elseif rotation == 3 then
		return -pi / 2, rotation
	elseif rotation == 0 then
		return pi, rotation
	else
		return 0, rotation
	end
end

local function is_night_skip_enabled()
	local enable_night_skip = minetest.settings:get_bool("enable_bed_night_skip")
	if enable_night_skip == nil then
		enable_night_skip = true
	end
	return enable_night_skip
end

local function check_in_beds(players)
	local in_bed = beds.player
	if not players then
		players = minetest.get_connected_players()
	end

	for n, player in ipairs(players) do
		local name = player:get_player_name()
		if not in_bed[name] then
			return false
		end
	end

	return #players > 0
end

local function lay_down(player, pos, bed_pos, state, skip)
	if not player then return end
	local name = player:get_player_name()
	local hud_flags = player:hud_get_flags()

	if not player or not name then
		return
	end

	-- stand up
	if state ~= nil and not state then
		if not beds.player[name] then
			-- player not in bed, do nothing
			return false
		end
		beds.bed_position[name] = nil
		-- skip here to prevent sending player specific changes (used for leaving players)
		if skip then
			return
		end
		player:set_pos(beds.pos[name])

		-- physics, eye_offset, etc
		local physics_override = beds.player[name].physics_override
		beds.player[name] = nil
		player:set_physics_override({
			speed = physics_override.speed,
			jump = physics_override.jump,
			gravity = physics_override.gravity
		})
		player:set_eye_offset({x = 0, y = 0, z = 0}, {x = 0, y = 0, z = 0})
		player:set_look_horizontal(math.random(1, 180) / 100)
		player_api.player_attached[name] = false
		hud_flags.wielditem = true
		player_api.set_animation(player, "stand" , 30)

	-- lay down
	else

		-- Check if bed is occupied
		for _, other_pos in pairs(beds.bed_position) do
			if vector.distance(bed_pos, other_pos) < 0.1 then
				minetest.chat_send_player(name, S("This bed is already occupied!"))
				return false
			end
		end

		-- Check if player is moving
		if vector.length(player:get_velocity()) > 0.001 then
			minetest.chat_send_player(name, S("You have to stop moving before going to bed!"))
			return false
		end

		-- Check if player is attached to an object
		if player:get_attach() then
			return false
		end

		if beds.player[name] then
			-- player already in bed, do nothing
			return false
		end

		beds.pos[name] = pos
		beds.bed_position[name] = bed_pos
		beds.player[name] = {physics_override = player:get_physics_override()}

		local yaw, param2 = get_look_yaw(bed_pos)
		player:set_look_horizontal(yaw)
		local dir = minetest.facedir_to_dir(param2)
		-- p.y is just above the nodebox height of the 'Simple Bed' (the highest bed),
		-- to avoid sinking down through the bed.
		local p = {
			x = bed_pos.x + dir.x / 2,
			y = bed_pos.y + 0.07,
			z = bed_pos.z + dir.z / 2
		}
		player:set_physics_override({speed = 0, jump = 0, gravity = 0})
		player:set_pos(p)
		player_api.player_attached[name] = true
		hud_flags.wielditem = false
		player_api.set_animation(player, "lay" , 0)
	end

	player:hud_set_flags(hud_flags)
end

local function get_player_in_bed_count()
	local c = 0
	for _, _ in pairs(beds.player) do
		c = c + 1
	end
	return c
end

local function update_formspecs(finished)
	local ges = #minetest.get_connected_players()
	local player_in_bed = get_player_in_bed_count()
	local is_majority = (ges / 2) < player_in_bed

	local form_n
	local esc = minetest.formspec_escape
	if finished then
		form_n = beds.formspec .. "label[2.7,9;" .. esc(S("Good morning.")) .. "]"
	else
		form_n = beds.formspec .. "label[2.2,9;" ..
			esc(S("@1 of @2 players are in bed", player_in_bed, ges)) .. "]"
		if is_majority and is_night_skip_enabled() then
			form_n = form_n .. "button_exit[2,6;4,0.75;force;" ..
				esc(S("Force night skip")) .. "]"
		end
	end

	for name,_ in pairs(beds.player) do
		minetest.show_formspec(name, "beds_form", form_n)
	end
end


-- Public functions

function beds.kick_players()
	for name, _ in pairs(beds.player) do
		local player = minetest.get_player_by_name(name)
		lay_down(player, nil, nil, false)
	end
end

function beds.skip_night()
	minetest.set_timeofday(0.23)
end

local update_scheduled = false
local function schedule_update()
	if update_scheduled then
		-- there already is an update scheduled; don't schedule more to prevent races
		return
	end
	update_scheduled = true
	minetest.after(2, function()
		update_scheduled = false
		if not is_sp then
			update_formspecs(is_night_skip_enabled())
		end
		if is_night_skip_enabled() then
			-- skip the night and let all players stand up
			beds.skip_night()
			beds.kick_players()
		end
	end)
end

function beds.on_rightclick(pos, player)
	local name = player:get_player_name()
	local ppos = player:get_pos()
	local tod = minetest.get_timeofday()

	if tod > beds.day_interval.start and tod < beds.day_interval.finish then
		if beds.player[name] then
			lay_down(player, nil, nil, false)
		end
		minetest.chat_send_player(name, S("You can only sleep at night."))
		return
	end

	-- move to bed
	if not beds.player[name] then
		lay_down(player, ppos, pos)
		beds.set_spawns() -- save respawn positions when entering bed
	else
		lay_down(player, nil, nil, false)
	end

	if not is_sp then
		update_formspecs(false)
	end

	if check_in_beds() then
		schedule_update()
	end
end

function beds.can_dig(bed_pos)
	-- Check all players in bed which one is at the expected position
	for _, player_bed_pos in pairs(beds.bed_position) do
		if vector.equals(bed_pos, player_bed_pos) then
			return false
		end
	end
	return true
end

-- Callbacks
-- Only register respawn callback if respawn enabled
<<<<<<< HEAD
if enable_respawn and beds.spawn then
	-- respawn player at bed if enabled and valid position is found
	minetest.register_on_respawnplayer(function(player)
		local name = player:get_player_name()
		beds.read_spawns(player)
		if not beds.spawn then return false end
		local pos = beds.spawn[name]
=======
if enable_respawn then
	-- Respawn player at bed if valid position is found
	spawn.register_on_spawn(function(player, is_new)
		local pos = beds.spawn[player:get_player_name()]
>>>>>>> 3ad8a6a4
		if pos then
			player:set_pos(pos)
			return true
		end
	end)
end

minetest.register_on_leaveplayer(function(player)
	local name = player:get_player_name()
	lay_down(player, nil, nil, false, true)
	beds.player[name] = nil
	if check_in_beds() then
		schedule_update()
	end
end)

minetest.register_on_dieplayer(function(player)
	local name = player:get_player_name()
	local in_bed = beds.player
	local pos = player:get_pos()
	local yaw = get_look_yaw(pos)

	if in_bed[name] then
		lay_down(player, nil, pos, false)
		player:set_look_horizontal(yaw)
		player:set_pos(pos)
	end
end)

minetest.register_on_player_receive_fields(function(player, formname, fields)
	if formname ~= "beds_form" then
		return
	end

	-- Because "Force night skip" button is a button_exit, it will set fields.quit
	-- and lay_down call will change value of player_in_bed, so it must be taken
	-- earlier.
	local last_player_in_bed = get_player_in_bed_count()

	if fields.quit or fields.leave then
		lay_down(player, nil, nil, false)
		update_formspecs(false)
	end

	if fields.force then
		local is_majority = (#minetest.get_connected_players() / 2) < last_player_in_bed
		if is_majority and is_night_skip_enabled() then
			update_formspecs(true)
			beds.skip_night()
			beds.kick_players()
		else
			update_formspecs(false)
		end
	end
end)<|MERGE_RESOLUTION|>--- conflicted
+++ resolved
@@ -244,20 +244,14 @@
 
 -- Callbacks
 -- Only register respawn callback if respawn enabled
-<<<<<<< HEAD
 if enable_respawn and beds.spawn then
-	-- respawn player at bed if enabled and valid position is found
-	minetest.register_on_respawnplayer(function(player)
-		local name = player:get_player_name()
+	-- Respawn player at bed if valid position is found
+	spawn.register_on_spawn(function(player, is_new)
+
 		beds.read_spawns(player)
 		if not beds.spawn then return false end
-		local pos = beds.spawn[name]
-=======
-if enable_respawn then
-	-- Respawn player at bed if valid position is found
-	spawn.register_on_spawn(function(player, is_new)
+
 		local pos = beds.spawn[player:get_player_name()]
->>>>>>> 3ad8a6a4
 		if pos then
 			player:set_pos(pos)
 			return true
