local pi = math.pi
local player_in_bed = 0
local is_sp = minetest.is_singleplayer()
local enable_respawn = minetest.setting_getbool("enable_bed_respawn")
if enable_respawn == nil then
	enable_respawn = true
end

-- Helper functions

local function get_look_yaw(pos)
	local n = minetest.get_node(pos)
	if n.param2 == 1 then
		return pi / 2, n.param2
	elseif n.param2 == 3 then
		return -pi / 2, n.param2
	elseif n.param2 == 0 then
		return pi, n.param2
	else
		return 0, n.param2
	end
end

local function is_night_skip_enabled()
	local enable_night_skip = minetest.setting_getbool("enable_bed_night_skip")
	if enable_night_skip == nil then
		enable_night_skip = true
	end
	return enable_night_skip
end

local function check_in_beds(players)
	local in_bed = beds.player
	if not players then
		players = minetest.get_connected_players()
	end

	for n, player in ipairs(players) do
		local name = player:get_player_name()
		if not in_bed[name] then
			return false
		end
	end

	return #players > 0
end

local function lay_down(player, pos, bed_pos, state, skip)
	local name = player:get_player_name()
	local hud_flags = player:hud_get_flags()

	if not player or not name then
		return
	end

	-- stand up
	if state ~= nil and not state then
		local p = beds.pos[name] or nil
		if beds.player[name] ~= nil then
			beds.player[name] = nil
			player_in_bed = player_in_bed - 1
		end
		-- skip here to prevent sending player specific changes (used for leaving players)
		if skip then
			return
		end
		if p then
			player:setpos(p)
		end

		-- physics, eye_offset, etc
		player:set_eye_offset({x = 0, y = 0, z = 0}, {x = 0, y = 0, z = 0})
		player:set_look_yaw(math.random(1, 180) / 100)
		default.player_attached[name] = false
		player:set_physics_override(1, 1, 1)
		hud_flags.wielditem = true
		default.player_set_animation(player, "stand" , 30)

	-- lay down
	else
		beds.player[name] = 1
		beds.pos[name] = pos
		player_in_bed = player_in_bed + 1

		-- physics, eye_offset, etc
		player:set_eye_offset({x = 0, y = -13, z = 0}, {x = 0, y = 0, z = 0})
		local yaw, param2 = get_look_yaw(bed_pos)
		player:set_look_yaw(yaw)
		local dir = minetest.facedir_to_dir(param2)
		local p = {x = bed_pos.x + dir.x / 2, y = bed_pos.y, z = bed_pos.z + dir.z / 2}
		player:set_physics_override(0, 0, 0)
		player:setpos(p)
		default.player_attached[name] = true
		hud_flags.wielditem = false
		default.player_set_animation(player, "lay" , 0)
	end

	player:hud_set_flags(hud_flags)
end

local function update_formspecs(finished)
	local ges = #minetest.get_connected_players()
	local form_n
	local is_majority = (ges / 2) < player_in_bed

	if finished then
		form_n = beds.formspec .. "label[2.7,11; Good morning.]"
	else
		form_n = beds.formspec .. "label[2.2,11;" .. tostring(player_in_bed) ..
			" of " .. tostring(ges) .. " players are in bed]"
		if is_majority and is_night_skip_enabled() then
			form_n = form_n .. "button_exit[2,8;4,0.75;force;Force night skip]"
		end
	end

	for name,_ in pairs(beds.player) do
		minetest.show_formspec(name, "beds_form", form_n)
	end
end


-- Public functions

function beds.kick_players()
	for name, _ in pairs(beds.player) do
		local player = minetest.get_player_by_name(name)
		lay_down(player, nil, nil, false)
	end
end

function beds.skip_night()
	minetest.set_timeofday(0.23)
end

function beds.on_rightclick(pos, player)
	local name = player:get_player_name()
	local ppos = player:getpos()
	local tod = minetest.get_timeofday()

	if tod > 0.2 and tod < 0.805 then
		if beds.player[name] then
			lay_down(player, nil, nil, false)
		end
		minetest.chat_send_player(name, "You can only sleep at night.")
		return
	end

	-- move to bed
	if not beds.player[name] then
		lay_down(player, ppos, pos)
		beds.set_spawns() -- save respawn positions when entering bed
	else
		lay_down(player, nil, nil, false)
	end

	if not is_sp then
		update_formspecs(false)
	end

	-- skip the night and let all players stand up
	if check_in_beds() then
		minetest.after(2, function()
			if not is_sp then
				update_formspecs(is_night_skip_enabled())
			end
			if is_night_skip_enabled() then
				beds.skip_night()
				beds.kick_players()
			end
		end)
	end
end


-- Callbacks
<<<<<<< HEAD

core.register_on_joinplayer(function(player)
	beds.read_spawns(player)
end)

-- respawn player at bed if enabled and valid position is found
minetest.register_on_respawnplayer(function(player)
	if not enable_respawn or not beds.spawn then
		return false
	end
	local name = player:get_player_name()
	local pos = beds.spawn[name] or nil
	if pos then
		player:setpos(pos)
		return true
	end
end)
=======
-- Only register respawn callback if respawn enabled
if enable_respawn then 
	-- respawn player at bed if enabled and valid position is found
	minetest.register_on_respawnplayer(function(player)
		local name = player:get_player_name()
		local pos = beds.spawn[name]
		if pos then
			player:setpos(pos)
			return true
		end
	end)
end
>>>>>>> 79dbafc1

minetest.register_on_leaveplayer(function(player)
	local name = player:get_player_name()
	lay_down(player, nil, nil, false, true)
	beds.player[name] = nil
	if check_in_beds() then
		minetest.after(2, function()
			update_formspecs(is_night_skip_enabled())
			if is_night_skip_enabled() then
				beds.skip_night()
				beds.kick_players()
			end
		end)
	end
end)

minetest.register_on_player_receive_fields(function(player, formname, fields)
	if formname ~= "beds_form" then
		return
	end
	if fields.quit or fields.leave then
		lay_down(player, nil, nil, false)
		update_formspecs(false)
	end

	if fields.force then
		update_formspecs(is_night_skip_enabled())
		if is_night_skip_enabled() then
			beds.skip_night()
			beds.kick_players()
		end
	end
end)<|MERGE_RESOLUTION|>--- conflicted
+++ resolved
@@ -173,30 +173,13 @@
 
 
 -- Callbacks
-<<<<<<< HEAD
-
-core.register_on_joinplayer(function(player)
-	beds.read_spawns(player)
-end)
-
--- respawn player at bed if enabled and valid position is found
-minetest.register_on_respawnplayer(function(player)
-	if not enable_respawn or not beds.spawn then
-		return false
-	end
-	local name = player:get_player_name()
-	local pos = beds.spawn[name] or nil
-	if pos then
-		player:setpos(pos)
-		return true
-	end
-end)
-=======
 -- Only register respawn callback if respawn enabled
-if enable_respawn then 
+if enable_respawn and beds.spawn then 
 	-- respawn player at bed if enabled and valid position is found
 	minetest.register_on_respawnplayer(function(player)
 		local name = player:get_player_name()
+		beds.read_spawns(player)
+		if not beds.spawn then return false end
 		local pos = beds.spawn[name]
 		if pos then
 			player:setpos(pos)
@@ -204,7 +187,6 @@
 		end
 	end)
 end
->>>>>>> 79dbafc1
 
 minetest.register_on_leaveplayer(function(player)
 	local name = player:get_player_name()
