local pi = math.pi
local player_in_bed = 0
local is_sp = minetest.is_singleplayer()
local enable_respawn = minetest.setting_getbool("enable_bed_respawn")
if enable_respawn == nil then
	enable_respawn = true
end

-- Helper functions

local function get_look_yaw(pos)
	local n = minetest.get_node(pos)
	if n.param2 == 1 then
		return pi / 2, n.param2
	elseif n.param2 == 3 then
		return -pi / 2, n.param2
	elseif n.param2 == 0 then
		return pi, n.param2
	else
		return 0, n.param2
	end
end

local function is_night_skip_enabled()
	local enable_night_skip = minetest.setting_getbool("enable_bed_night_skip")
	if enable_night_skip == nil then
		enable_night_skip = true
	end
	return enable_night_skip
end

local function check_in_beds(players)
	local in_bed = beds.player
	if not players then
		players = minetest.get_connected_players()
	end

	for n, player in ipairs(players) do
		local name = player:get_player_name()
		if not in_bed[name] then
			return false
		end
	end

	return #players > 0
end

local function lay_down(player, pos, bed_pos, state, skip)
	if not player then return end
	local name = player:get_player_name()
	local hud_flags = player:hud_get_flags()

	if not player or not name then
		return
	end

	-- stand up
	if state ~= nil and not state then
		local p = beds.pos[name] or nil
		if beds.player[name] ~= nil then
			beds.player[name] = nil
			player_in_bed = player_in_bed - 1
		end
		-- skip here to prevent sending player specific changes (used for leaving players)
		if skip then
			return
		end
		if p then
			player:setpos(p)
		end

		-- physics, eye_offset, etc
		player:set_eye_offset({x = 0, y = 0, z = 0}, {x = 0, y = 0, z = 0})
		player:set_look_horizontal(math.random(1, 180) / 100)
		default.player_attached[name] = false
		player:set_physics_override(1, 1, 1)
		hud_flags.wielditem = true
		default.player_set_animation(player, "stand" , 30)

	-- lay down
	else
		beds.player[name] = 1
		beds.pos[name] = pos
		player_in_bed = player_in_bed + 1

		-- physics, eye_offset, etc
		player:set_eye_offset({x = 0, y = -13, z = 0}, {x = 0, y = 0, z = 0})
		local yaw, param2 = get_look_yaw(bed_pos)
		player:set_look_horizontal(yaw)
		local dir = minetest.facedir_to_dir(param2)
		local p = {x = bed_pos.x + dir.x / 2, y = bed_pos.y, z = bed_pos.z + dir.z / 2}
		player:set_physics_override(0, 0, 0)
		player:setpos(p)
		default.player_attached[name] = true
		hud_flags.wielditem = false
		default.player_set_animation(player, "lay" , 0)
	end

	player:hud_set_flags(hud_flags)
end

local function update_formspecs(finished)
	local ges = #minetest.get_connected_players()
	local form_n
	local is_majority = (ges / 2) < player_in_bed

	if finished then
		form_n = beds.formspec .. "label[2.7,11; Good morning.]"
	else
		form_n = beds.formspec .. "label[2.2,11;" .. tostring(player_in_bed) ..
			" of " .. tostring(ges) .. " players are in bed]"
		if is_majority and is_night_skip_enabled() then
			form_n = form_n .. "button_exit[2,8;4,0.75;force;Force night skip]"
		end
	end

	for name,_ in pairs(beds.player) do
		minetest.show_formspec(name, "beds_form", form_n)
	end
end


-- Public functions

function beds.kick_players()
	for name, _ in pairs(beds.player) do
		local player = minetest.get_player_by_name(name)
		lay_down(player, nil, nil, false)
	end
end

function beds.skip_night()
	minetest.set_timeofday(0.23)
end

function beds.on_rightclick(pos, player)
	local name = player:get_player_name()
	local ppos = player:getpos()
	local tod = minetest.get_timeofday()

	if tod > 0.2 and tod < 0.805 then
		if beds.player[name] then
			lay_down(player, nil, nil, false)
		end
		minetest.chat_send_player(name, "You can only sleep at night.")
		return
	end

	-- move to bed
	if not beds.player[name] then
		lay_down(player, ppos, pos)
		beds.set_spawns() -- save respawn positions when entering bed
	else
		lay_down(player, nil, nil, false)
	end

	if not is_sp then
		update_formspecs(false)
	end

	-- skip the night and let all players stand up
	if check_in_beds() then
		minetest.after(2, function()
			if not is_sp then
				update_formspecs(is_night_skip_enabled())
			end
			if is_night_skip_enabled() then
				beds.skip_night()
				beds.kick_players()
			end
		end)
	end
end


-- Callbacks
-- Only register respawn callback if respawn enabled
<<<<<<< HEAD
if enable_respawn and beds.spawn then 
=======
if enable_respawn then
>>>>>>> 75caa916
	-- respawn player at bed if enabled and valid position is found
	minetest.register_on_respawnplayer(function(player)
		local name = player:get_player_name()
		beds.read_spawns(player)
		if not beds.spawn then return false end
		local pos = beds.spawn[name]
		if pos then
			player:setpos(pos)
			return true
		end
	end)
end

minetest.register_on_leaveplayer(function(player)
	local name = player:get_player_name()
	lay_down(player, nil, nil, false, true)
	beds.player[name] = nil
	if check_in_beds() then
		minetest.after(2, function()
			update_formspecs(is_night_skip_enabled())
			if is_night_skip_enabled() then
				beds.skip_night()
				beds.kick_players()
			end
		end)
	end
end)

minetest.register_on_player_receive_fields(function(player, formname, fields)
	if formname ~= "beds_form" then
		return
	end
	if fields.quit or fields.leave then
		lay_down(player, nil, nil, false)
		update_formspecs(false)
	end

	if fields.force then
		update_formspecs(is_night_skip_enabled())
		if is_night_skip_enabled() then
			beds.skip_night()
			beds.kick_players()
		end
	end
end)<|MERGE_RESOLUTION|>--- conflicted
+++ resolved
@@ -175,11 +175,7 @@
 
 -- Callbacks
 -- Only register respawn callback if respawn enabled
-<<<<<<< HEAD
-if enable_respawn and beds.spawn then 
-=======
-if enable_respawn then
->>>>>>> 75caa916
+if enable_respawn and beds.spawn then
 	-- respawn player at bed if enabled and valid position is found
 	minetest.register_on_respawnplayer(function(player)
 		local name = player:get_player_name()
