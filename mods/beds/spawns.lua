--[[
local world_path = minetest.get_worldpath()
local org_file = world_path .. "/beds_spawns"
local file = world_path .. "/beds_spawns"
local bkwd = false

-- check for PA's beds mod spawns
local cf = io.open(world_path .. "/beds_player_spawns", "r")
if cf ~= nil then
	io.close(cf)
	file = world_path .. "/beds_player_spawns"
	bkwd = true
end
]]

function beds.read_spawns(player)
	--local spawns = beds.spawn
	local name = player:get_player_name()
	local bed = core.kv_get('p_' .. name .. '_beds')
	if not bed then return end
	beds.spawn[name] = bed.spawn

--[[
	local input = io.open(file, "r")
	if input and not bkwd then
		repeat
			local x = input:read("*n")
			if x == nil then
				break
			end
			local y = input:read("*n")
			local z = input:read("*n")
			local name = input:read("*l")
			spawns[name:sub(2)] = {x = x, y = y, z = z}
		until input:read(0) == nil
		io.close(input)
	elseif input and bkwd then
		beds.spawn = minetest.deserialize(input:read("*all"))
		input:close()
		beds.save_spawns()
		os.rename(file, file .. ".backup")
		file = org_file
<<<<<<< HEAD
	else
		beds.spawn = {}
=======
>>>>>>> 79dbafc1
	end
]]
end

beds.read_spawns()

function beds.save_spawns()
--[[
	if not beds.spawn then
		return
	end
	local data = {}
	local output = io.open(org_file, "w")
	for k, v in pairs(beds.spawn) do
		table.insert(data, string.format("%.1f %.1f %.1f %s\n", v.x, v.y, v.z, k))
	end
	output:write(table.concat(data))
	io.close(output)
]]
end

function beds.set_spawns()
	for name,_ in pairs(beds.player) do
		local player = minetest.get_player_by_name(name)
		local p = player:getpos()
		-- but don't change spawn location if borrowing a bed
		if not minetest.is_protected(p, name) then
			beds.spawn[name] = p
			core.kv_put('p_' .. name .. '_beds', {spawn = p})
		end
	end
	--beds.save_spawns()
end<|MERGE_RESOLUTION|>--- conflicted
+++ resolved
@@ -40,16 +40,15 @@
 		beds.save_spawns()
 		os.rename(file, file .. ".backup")
 		file = org_file
-<<<<<<< HEAD
 	else
 		beds.spawn = {}
-=======
->>>>>>> 79dbafc1
 	end
 ]]
 end
 
+--[[
 beds.read_spawns()
+]]
 
 function beds.save_spawns()
 --[[
@@ -76,5 +75,5 @@
 			core.kv_put('p_' .. name .. '_beds', {spawn = p})
 		end
 	end
-	--beds.save_spawns()
+	beds.save_spawns()
 end