--- conflicted
+++ resolved
@@ -63,15 +63,11 @@
 	for name,_ in pairs(beds.player) do
 		local player = minetest.get_player_by_name(name)
 		local p = player:getpos()
-<<<<<<< HEAD
-		beds.spawn[name] = p
-		core.kv_put('p_' .. name .. '_beds', {spawn = p})
-=======
 		-- but don't change spawn location if borrowing a bed
 		if not minetest.is_protected(p, name) then
 			beds.spawn[name] = p
+			core.kv_put('p_' .. name .. '_beds', {spawn = p})
 		end
->>>>>>> 537f94c2
 	end
 	--beds.save_spawns()
 end