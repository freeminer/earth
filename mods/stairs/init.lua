-- stairs/init.lua

-- Minetest 0.4 mod: stairs
-- See README.txt for licensing and other information.


-- Global namespace for functions

stairs = {}

-- Load support for MT game translation.
local S = minetest.get_translator("stairs")
-- Same as S, but will be ignored by translation file update scripts
local T = S


-- Register aliases for new pine node names

minetest.register_alias("stairs:stair_pinewood", "stairs:stair_pine_wood")
minetest.register_alias("stairs:slab_pinewood", "stairs:slab_pine_wood")


-- Get setting for replace ABM

local replace = minetest.settings:get_bool("enable_stairs_replace_abm")

local function rotate_and_place(itemstack, placer, pointed_thing)
	local p0 = pointed_thing.under
	local p1 = pointed_thing.above
	local param2 = 0

	if placer then
		local placer_pos = placer:get_pos()
		if placer_pos then
			local diff = vector.subtract(p1, placer_pos)
			param2 = minetest.dir_to_facedir(diff)
			-- The player places a node on the side face of the node he is standing on
			if p0.y == p1.y and math.abs(diff.x) <= 0.5 and math.abs(diff.z) <= 0.5 and diff.y < 0 then
				-- reverse node direction
				param2 = (param2 + 2) % 4
			end
		end

		local finepos = minetest.pointed_thing_to_face_pos(placer, pointed_thing)
		local fpos = finepos.y % 1

		if p0.y - 1 == p1.y or (fpos > 0 and fpos < 0.5)
				or (fpos < -0.5 and fpos > -0.999999999) then
			param2 = param2 + 20
			if param2 == 21 then
				param2 = 23
			elseif param2 == 23 then
				param2 = 21
			end
		end
	end
	return minetest.item_place(itemstack, placer, pointed_thing, param2)
end

local function warn_if_exists(nodename)
	if minetest.registered_nodes[nodename] then
		minetest.log("warning", "Overwriting stairs node: " .. nodename)
	end
end

-- Set backface culling and world-aligned textures
local function set_textures(images, worldaligntex)
	local stair_images = {}
	for i, image in ipairs(images) do
		stair_images[i] = type(image) == "string" and {name = image} or table.copy(image)
		if stair_images[i].backface_culling == nil then
			stair_images[i].backface_culling = true
		end
		if worldaligntex and stair_images[i].align_style == nil then
			stair_images[i].align_style = "world"
		end
	end
	return stair_images
end

-- Register stair
-- Node will be called stairs:stair_<subname>

function stairs.register_stair(subname, recipeitem, groups, images, description,
<<<<<<< HEAD
		sounds, worldaligntex, melt)
	local light_source, texture_alpha, sunlight = get_node_vars(recipeitem)

	-- Set backface culling and world-aligned textures
	local stair_images = {}
	for i, image in ipairs(images) do
		if type(image) == "string" then
			stair_images[i] = {
				name = image,
				backface_culling = true,
			}
			if worldaligntex then
				stair_images[i].align_style = "world"
			end
		else
			stair_images[i] = table.copy(image)
			if stair_images[i].backface_culling == nil then
				stair_images[i].backface_culling = true
			end
			if worldaligntex and stair_images[i].align_style == nil then
				stair_images[i].align_style = "world"
			end
		end
	end
=======
		sounds, worldaligntex)
	local def = minetest.registered_nodes[recipeitem] or {}
	local stair_images = set_textures(images, worldaligntex)
>>>>>>> b58991d4
	local new_groups = table.copy(groups)
	new_groups.stair = 1
	warn_if_exists("stairs:stair_" .. subname)
	minetest.register_node(":stairs:stair_" .. subname, {
		description = description,
		drawtype = "nodebox",
		tiles = stair_images,
		use_texture_alpha = def.use_texture_alpha,
		sunlight_propagates = def.sunlight_propagates,
		light_source = def.light_source,
		paramtype = "light",
		paramtype2 = "facedir",
		is_ground_content = false,
		melt = melt,
		groups = new_groups,
		sounds = sounds or def.sounds,
		node_box = {
			type = "fixed",
			fixed = {
				{-0.5, -0.5, -0.5, 0.5, 0.0, 0.5},
				{-0.5, 0.0, 0.0, 0.5, 0.5, 0.5},
			},
		},
		on_place = function(itemstack, placer, pointed_thing)
			if pointed_thing.type ~= "node" then
				return itemstack
			end

			return rotate_and_place(itemstack, placer, pointed_thing)
		end,
	})

	-- for replace ABM
	if replace then
		minetest.register_node(":stairs:stair_" .. subname .. "upside_down", {
			replace_name = "stairs:stair_" .. subname,
			groups = {slabs_replace = 1},
		})
	end

	if recipeitem then
		-- Recipe matches appearence in inventory
		minetest.register_craft({
			output = "stairs:stair_" .. subname .. " 8",
			recipe = {
				{"", "", recipeitem},
				{"", recipeitem, recipeitem},
				{recipeitem, recipeitem, recipeitem},
			},
		})

		-- Use stairs to craft full blocks again (1:1)
		minetest.register_craft({
			output = recipeitem .. " 3",
			recipe = {
				{"stairs:stair_" .. subname, "stairs:stair_" .. subname},
				{"stairs:stair_" .. subname, "stairs:stair_" .. subname},
			},
		})

		-- Fuel
		local baseburntime = minetest.get_craft_result({
			method = "fuel",
			width = 1,
			items = {recipeitem}
		}).time
		if baseburntime > 0 then
			minetest.register_craft({
				type = "fuel",
				recipe = "stairs:stair_" .. subname,
				burntime = math.floor(baseburntime * 0.75),
			})
		end
	end
end


-- Register slab
-- Node will be called stairs:slab_<subname>

function stairs.register_slab(subname, recipeitem, groups, images, description,
<<<<<<< HEAD
		sounds, worldaligntex, melt)
	local light_source, texture_alpha, sunlight = get_node_vars(recipeitem)

	-- Set world-aligned textures
	local slab_images = {}
	for i, image in ipairs(images) do
		if type(image) == "string" then
			slab_images[i] = {
				name = image,
			}
			if worldaligntex then
				slab_images[i].align_style = "world"
			end
		else
			slab_images[i] = table.copy(image)
			if worldaligntex and image.align_style == nil then
				slab_images[i].align_style = "world"
			end
		end
	end
=======
		sounds, worldaligntex)
	local def = minetest.registered_nodes[recipeitem] or {}
	local slab_images = set_textures(images, worldaligntex)
>>>>>>> b58991d4
	local new_groups = table.copy(groups)
	new_groups.slab = 1
	warn_if_exists("stairs:slab_" .. subname)
	minetest.register_node(":stairs:slab_" .. subname, {
		description = description,
		drawtype = "nodebox",
		tiles = slab_images,
		use_texture_alpha = def.use_texture_alpha,
		sunlight_propagates = def.sunlight_propagates,
		light_source = def.light_source,
		paramtype = "light",
		paramtype2 = "facedir",
		is_ground_content = false,
		melt = melt,
		groups = new_groups,
		sounds = sounds or def.sounds,
		node_box = {
			type = "fixed",
			fixed = {-0.5, -0.5, -0.5, 0.5, 0, 0.5},
		},
		on_place = function(itemstack, placer, pointed_thing)
			local under = minetest.get_node(pointed_thing.under)
			local wield_item = itemstack:get_name()
			local player_name = placer and placer:get_player_name() or ""

			if under and under.name:find("^stairs:slab_") then
				-- place slab using under node orientation
				local dir = minetest.dir_to_facedir(vector.subtract(
					pointed_thing.above, pointed_thing.under), true)

				local p2 = under.param2

				-- Placing a slab on an upside down slab should make it right-side up.
				if p2 >= 20 and dir == 8 then
					p2 = p2 - 20
				-- same for the opposite case: slab below normal slab
				elseif p2 <= 3 and dir == 4 then
					p2 = p2 + 20
				end

				-- else attempt to place node with proper param2
				minetest.item_place_node(ItemStack(wield_item), placer, pointed_thing, p2)
				if not minetest.is_creative_enabled(player_name) then
					itemstack:take_item()
				end
				return itemstack
			else
				return rotate_and_place(itemstack, placer, pointed_thing)
			end
		end,
	})

	-- for replace ABM
	if replace then
		minetest.register_node(":stairs:slab_" .. subname .. "upside_down", {
			replace_name = "stairs:slab_".. subname,
			groups = {slabs_replace = 1},
		})
	end

	if recipeitem then
		minetest.register_craft({
			output = "stairs:slab_" .. subname .. " 6",
			recipe = {
				{recipeitem, recipeitem, recipeitem},
			},
		})

		-- Use 2 slabs to craft a full block again (1:1)
		minetest.register_craft({
			output = recipeitem,
			recipe = {
				{"stairs:slab_" .. subname},
				{"stairs:slab_" .. subname},
			},
		})

		-- Fuel
		local baseburntime = minetest.get_craft_result({
			method = "fuel",
			width = 1,
			items = {recipeitem}
		}).time
		if baseburntime > 0 then
			minetest.register_craft({
				type = "fuel",
				recipe = "stairs:slab_" .. subname,
				burntime = math.floor(baseburntime * 0.5),
			})
		end
	end
end


-- Optionally replace old "upside_down" nodes with new param2 versions.
-- Disabled by default.

if replace then
	minetest.register_abm({
		label = "Slab replace",
		nodenames = {"group:slabs_replace"},
		interval = 16,
		chance = 1,
		action = function(pos, node)
			node.name = minetest.registered_nodes[node.name].replace_name
			node.param2 = node.param2 + 20
			if node.param2 == 21 then
				node.param2 = 23
			elseif node.param2 == 23 then
				node.param2 = 21
			end
			minetest.set_node(pos, node)
		end,
	})
end


-- Register inner stair
-- Node will be called stairs:stair_inner_<subname>

function stairs.register_stair_inner(subname, recipeitem, groups, images,
<<<<<<< HEAD
		description, sounds, worldaligntex, full_description, melt)
	local light_source, texture_alpha, sunlight = get_node_vars(recipeitem)

	-- Set backface culling and world-aligned textures
	local stair_images = {}
	for i, image in ipairs(images) do
		if type(image) == "string" then
			stair_images[i] = {
				name = image,
				backface_culling = true,
			}
			if worldaligntex then
				stair_images[i].align_style = "world"
			end
		else
			stair_images[i] = table.copy(image)
			if stair_images[i].backface_culling == nil then
				stair_images[i].backface_culling = true
			end
			if worldaligntex and stair_images[i].align_style == nil then
				stair_images[i].align_style = "world"
			end
		end
	end
=======
		description, sounds, worldaligntex, full_description)
	local def = minetest.registered_nodes[recipeitem] or {}
	local stair_images = set_textures(images, worldaligntex)
>>>>>>> b58991d4
	local new_groups = table.copy(groups)
	new_groups.stair = 1
	if full_description then
		description = full_description
	else
		description = "Inner " .. description
	end
	warn_if_exists("stairs:stair_inner_" .. subname)
	minetest.register_node(":stairs:stair_inner_" .. subname, {
		description = description,
		drawtype = "nodebox",
		tiles = stair_images,
		use_texture_alpha = def.use_texture_alpha,
		sunlight_propagates = def.sunlight_propagates,
		light_source = def.light_source,
		paramtype = "light",
		paramtype2 = "facedir",
		is_ground_content = false,
		groups = new_groups,
<<<<<<< HEAD
		sounds = sounds,
		melt = melt,
=======
		sounds = sounds or def.sounds,
>>>>>>> b58991d4
		node_box = {
			type = "fixed",
			fixed = {
				{-0.5, -0.5, -0.5, 0.5, 0.0, 0.5},
				{-0.5, 0.0, 0.0, 0.5, 0.5, 0.5},
				{-0.5, 0.0, -0.5, 0.0, 0.5, 0.0},
			},
		},
		on_place = function(itemstack, placer, pointed_thing)
			if pointed_thing.type ~= "node" then
				return itemstack
			end

			return rotate_and_place(itemstack, placer, pointed_thing)
		end,
	})

	if recipeitem then
		minetest.register_craft({
			output = "stairs:stair_inner_" .. subname .. " 7",
			recipe = {
				{"", recipeitem, ""},
				{recipeitem, "", recipeitem},
				{recipeitem, recipeitem, recipeitem},
			},
		})

		-- Fuel
		local baseburntime = minetest.get_craft_result({
			method = "fuel",
			width = 1,
			items = {recipeitem}
		}).time
		if baseburntime > 0 then
			minetest.register_craft({
				type = "fuel",
				recipe = "stairs:stair_inner_" .. subname,
				burntime = math.floor(baseburntime * 0.875),
			})
		end
	end
end


-- Register outer stair
-- Node will be called stairs:stair_outer_<subname>

function stairs.register_stair_outer(subname, recipeitem, groups, images,
<<<<<<< HEAD
		description, sounds, worldaligntex, full_description, melt)
	local light_source, texture_alpha, sunlight = get_node_vars(recipeitem)

	-- Set backface culling and world-aligned textures
	local stair_images = {}
	for i, image in ipairs(images) do
		if type(image) == "string" then
			stair_images[i] = {
				name = image,
				backface_culling = true,
			}
			if worldaligntex then
				stair_images[i].align_style = "world"
			end
		else
			stair_images[i] = table.copy(image)
			if stair_images[i].backface_culling == nil then
				stair_images[i].backface_culling = true
			end
			if worldaligntex and stair_images[i].align_style == nil then
				stair_images[i].align_style = "world"
			end
		end
	end
=======
		description, sounds, worldaligntex, full_description)
	local def = minetest.registered_nodes[recipeitem] or {}
	local stair_images = set_textures(images, worldaligntex)
>>>>>>> b58991d4
	local new_groups = table.copy(groups)
	new_groups.stair = 1
	if full_description then
		description = full_description
	else
		description = "Outer " .. description
	end
	warn_if_exists("stairs:stair_outer_" .. subname)
	minetest.register_node(":stairs:stair_outer_" .. subname, {
		description = description,
		drawtype = "nodebox",
		tiles = stair_images,
		use_texture_alpha = def.use_texture_alpha,
		sunlight_propagates = def.sunlight_propagates,
		light_source = def.light_source,
		paramtype = "light",
		paramtype2 = "facedir",
		is_ground_content = false,
		groups = new_groups,
<<<<<<< HEAD
		sounds = sounds,
		melt = melt,
=======
		sounds = sounds or def.sounds,
>>>>>>> b58991d4
		node_box = {
			type = "fixed",
			fixed = {
				{-0.5, -0.5, -0.5, 0.5, 0.0, 0.5},
				{-0.5, 0.0, 0.0, 0.0, 0.5, 0.5},
			},
		},
		on_place = function(itemstack, placer, pointed_thing)
			if pointed_thing.type ~= "node" then
				return itemstack
			end

			return rotate_and_place(itemstack, placer, pointed_thing)
		end,
	})

	if recipeitem then
		minetest.register_craft({
			output = "stairs:stair_outer_" .. subname .. " 6",
			recipe = {
				{"", recipeitem, ""},
				{recipeitem, recipeitem, recipeitem},
			},
		})

		-- Fuel
		local baseburntime = minetest.get_craft_result({
			method = "fuel",
			width = 1,
			items = {recipeitem}
		}).time
		if baseburntime > 0 then
			minetest.register_craft({
				type = "fuel",
				recipe = "stairs:stair_outer_" .. subname,
				burntime = math.floor(baseburntime * 0.625),
			})
		end
	end
end


-- Stair/slab registration function.
-- Nodes will be called stairs:{stair,slab}_<subname>

function stairs.register_stair_and_slab(subname, recipeitem, groups, images,
		desc_stair, desc_slab, sounds, worldaligntex,
		desc_stair_inner, desc_stair_outer, melt)
	stairs.register_stair(subname, recipeitem, groups, images, desc_stair,
		sounds, worldaligntex, melt)
	stairs.register_stair_inner(subname, recipeitem, groups, images,
		desc_stair, sounds, worldaligntex, desc_stair_inner, melt)
	stairs.register_stair_outer(subname, recipeitem, groups, images,
		desc_stair, sounds, worldaligntex, desc_stair_outer, melt)
	stairs.register_slab(subname, recipeitem, groups, images, desc_slab,
		sounds, worldaligntex, melt)
end

-- Local function so we can apply translations
local function my_register_stair_and_slab(subname, recipeitem, groups, images,
		desc_stair, desc_slab, sounds, worldaligntex, melt)
	stairs.register_stair(subname, recipeitem, groups, images, S(desc_stair),
		sounds, worldaligntex, melt)
	stairs.register_stair_inner(subname, recipeitem, groups, images, "",
		sounds, worldaligntex, T("Inner " .. desc_stair), melt)
	stairs.register_stair_outer(subname, recipeitem, groups, images, "",
		sounds, worldaligntex, T("Outer " .. desc_stair), melt)
	stairs.register_slab(subname, recipeitem, groups, images, S(desc_slab),
		sounds, worldaligntex, melt)
end


-- Register default stairs and slabs

my_register_stair_and_slab(
	"wood",
	"default:wood",
	{choppy = 2, oddly_breakable_by_hand = 2, flammable = 2},
	{"default_wood.png"},
	"Wooden Stair",
	"Wooden Slab",
	default.node_sound_wood_defaults(),
	false
)

my_register_stair_and_slab(
	"junglewood",
	"default:junglewood",
	{choppy = 2, oddly_breakable_by_hand = 2, flammable = 2},
	{"default_junglewood.png"},
	"Jungle Wood Stair",
	"Jungle Wood Slab",
	default.node_sound_wood_defaults(),
	false
)

my_register_stair_and_slab(
	"pine_wood",
	"default:pine_wood",
	{choppy = 3, oddly_breakable_by_hand = 2, flammable = 3},
	{"default_pine_wood.png"},
	"Pine Wood Stair",
	"Pine Wood Slab",
	default.node_sound_wood_defaults(),
	false
)

my_register_stair_and_slab(
	"acacia_wood",
	"default:acacia_wood",
	{choppy = 2, oddly_breakable_by_hand = 2, flammable = 2},
	{"default_acacia_wood.png"},
	"Acacia Wood Stair",
	"Acacia Wood Slab",
	default.node_sound_wood_defaults(),
	false
)

my_register_stair_and_slab(
	"aspen_wood",
	"default:aspen_wood",
	{choppy = 3, oddly_breakable_by_hand = 2, flammable = 3},
	{"default_aspen_wood.png"},
	"Aspen Wood Stair",
	"Aspen Wood Slab",
	default.node_sound_wood_defaults(),
	false
)

my_register_stair_and_slab(
	"stone",
	"default:stone",
	{cracky = 3, melt = 3000},
	{"default_stone.png"},
	"Stone Stair",
	"Stone Slab",
	default.node_sound_stone_defaults(),
	true
	, "default:lava_flowing"
)

my_register_stair_and_slab(
	"cobble",
	"default:cobble",
	{cracky = 3, melt = 3000},
	{"default_cobble.png"},
	"Cobblestone Stair",
	"Cobblestone Slab",
	default.node_sound_stone_defaults(),
	true
	, "default:lava_flowing"
)

my_register_stair_and_slab(
	"mossycobble",
	"default:mossycobble",
	{cracky = 3, melt = 3000},
	{"default_mossycobble.png"},
	"Mossy Cobblestone Stair",
	"Mossy Cobblestone Slab",
	default.node_sound_stone_defaults(),
	true
	, "default:lava_flowing"
)

my_register_stair_and_slab(
	"stonebrick",
	"default:stonebrick",
	{cracky = 2, melt = 3000},
	{"default_stone_brick.png"},
	"Stone Brick Stair",
	"Stone Brick Slab",
	default.node_sound_stone_defaults(),
	false
	, "default:lava_flowing"
)

my_register_stair_and_slab(
	"stone_block",
	"default:stone_block",
	{cracky = 2, melt = 3000},
	{"default_stone_block.png"},
	"Stone Block Stair",
	"Stone Block Slab",
	default.node_sound_stone_defaults(),
	true
	, "default:lava_flowing"
)

my_register_stair_and_slab(
	"desert_stone",
	"default:desert_stone",
	{cracky = 3, melt = 3000},
	{"default_desert_stone.png"},
	"Desert Stone Stair",
	"Desert Stone Slab",
	default.node_sound_stone_defaults(),
	true
	, "default:lava_flowing"
)

my_register_stair_and_slab(
	"desert_cobble",
	"default:desert_cobble",
	{cracky = 3, melt = 3000},
	{"default_desert_cobble.png"},
	"Desert Cobblestone Stair",
	"Desert Cobblestone Slab",
	default.node_sound_stone_defaults(),
	true
	, "default:lava_flowing"
)

my_register_stair_and_slab(
	"desert_stonebrick",
	"default:desert_stonebrick",
	{cracky = 2, melt = 3000},
	{"default_desert_stone_brick.png"},
	"Desert Stone Brick Stair",
	"Desert Stone Brick Slab",
	default.node_sound_stone_defaults(),
	false
	, "default:lava_flowing"
)

my_register_stair_and_slab(
	"desert_stone_block",
	"default:desert_stone_block",
	{cracky = 2, melt = 3000},
	{"default_desert_stone_block.png"},
	"Desert Stone Block Stair",
	"Desert Stone Block Slab",
	default.node_sound_stone_defaults(),
	true
	, "default:lava_flowing"
)

my_register_stair_and_slab(
	"sandstone",
	"default:sandstone",
	{crumbly = 1, cracky = 3, melt = 3000},
	{"default_sandstone.png"},
	"Sandstone Stair",
	"Sandstone Slab",
	default.node_sound_stone_defaults(),
	true
	, "default:lava_flowing"
)

my_register_stair_and_slab(
	"sandstonebrick",
	"default:sandstonebrick",
	{cracky = 2, melt = 3000},
	{"default_sandstone_brick.png"},
	"Sandstone Brick Stair",
	"Sandstone Brick Slab",
	default.node_sound_stone_defaults(),
	false
	, "default:lava_flowing"
)

my_register_stair_and_slab(
	"sandstone_block",
	"default:sandstone_block",
	{cracky = 2, melt = 3000},
	{"default_sandstone_block.png"},
	"Sandstone Block Stair",
	"Sandstone Block Slab",
	default.node_sound_stone_defaults(),
	true
	, "default:lava_flowing"
)

my_register_stair_and_slab(
	"desert_sandstone",
	"default:desert_sandstone",
	{crumbly = 1, cracky = 3},
	{"default_desert_sandstone.png"},
	"Desert Sandstone Stair",
	"Desert Sandstone Slab",
	default.node_sound_stone_defaults(),
	true
)

my_register_stair_and_slab(
	"desert_sandstone_brick",
	"default:desert_sandstone_brick",
	{cracky = 2},
	{"default_desert_sandstone_brick.png"},
	"Desert Sandstone Brick Stair",
	"Desert Sandstone Brick Slab",
	default.node_sound_stone_defaults(),
	false
)

my_register_stair_and_slab(
	"desert_sandstone_block",
	"default:desert_sandstone_block",
	{cracky = 2},
	{"default_desert_sandstone_block.png"},
	"Desert Sandstone Block Stair",
	"Desert Sandstone Block Slab",
	default.node_sound_stone_defaults(),
	true
)

my_register_stair_and_slab(
	"silver_sandstone",
	"default:silver_sandstone",
	{crumbly = 1, cracky = 3},
	{"default_silver_sandstone.png"},
	"Silver Sandstone Stair",
	"Silver Sandstone Slab",
	default.node_sound_stone_defaults(),
	true
)

my_register_stair_and_slab(
	"silver_sandstone_brick",
	"default:silver_sandstone_brick",
	{cracky = 2},
	{"default_silver_sandstone_brick.png"},
	"Silver Sandstone Brick Stair",
	"Silver Sandstone Brick Slab",
	default.node_sound_stone_defaults(),
	false
)

my_register_stair_and_slab(
	"silver_sandstone_block",
	"default:silver_sandstone_block",
	{cracky = 2},
	{"default_silver_sandstone_block.png"},
	"Silver Sandstone Block Stair",
	"Silver Sandstone Block Slab",
	default.node_sound_stone_defaults(),
	true
)

my_register_stair_and_slab(
	"obsidian",
	"default:obsidian",
	{cracky = 1, level = 2, melt = 5000},
	{"default_obsidian.png"},
	"Obsidian Stair",
	"Obsidian Slab",
	default.node_sound_stone_defaults(),
	true
	, "default:lava_flowing"
)

my_register_stair_and_slab(
	"obsidianbrick",
	"default:obsidianbrick",
	{cracky = 1, level = 2, melt = 5000},
	{"default_obsidian_brick.png"},
	"Obsidian Brick Stair",
	"Obsidian Brick Slab",
	default.node_sound_stone_defaults(),
	false
	, "default:lava_flowing"
)

my_register_stair_and_slab(
	"obsidian_block",
	"default:obsidian_block",
	{cracky = 1, level = 2, melt = 5000},
	{"default_obsidian_block.png"},
	"Obsidian Block Stair",
	"Obsidian Block Slab",
	default.node_sound_stone_defaults(),
	true
	, "default:lava_flowing"
)

my_register_stair_and_slab(
	"brick",
	"default:brick",
	{cracky = 3, melt = 4000},
	{"default_brick.png"},
	"Brick Stair",
	"Brick Slab",
	default.node_sound_stone_defaults(),
	false
	, "default:lava_flowing"
)

my_register_stair_and_slab(
	"steelblock",
	"default:steelblock",
	{cracky = 1, level = 2, melt = 1400},
	{"default_steel_block.png"},
	"Steel Block Stair",
	"Steel Block Slab",
	default.node_sound_metal_defaults(),
	true
	, "default:lava_flowing"
)

my_register_stair_and_slab(
	"tinblock",
	"default:tinblock",
	{cracky = 1, level = 2},
	{"default_tin_block.png"},
	"Tin Block Stair",
	"Tin Block Slab",
	default.node_sound_metal_defaults(),
	true
)

my_register_stair_and_slab(
	"copperblock",
	"default:copperblock",
	{cracky = 1, level = 2, melt = 1084},
	{"default_copper_block.png"},
	"Copper Block Stair",
	"Copper Block Slab",
	default.node_sound_metal_defaults(),
	true
	, "default:lava_flowing"
)

my_register_stair_and_slab(
	"bronzeblock",
	"default:bronzeblock",
	{cracky = 1, level = 2, melt = 1000},
	{"default_bronze_block.png"},
	"Bronze Block Stair",
	"Bronze Block Slab",
	default.node_sound_metal_defaults(),
	true
	, "default:lava_flowing"
)

my_register_stair_and_slab(
	"goldblock",
	"default:goldblock",
	{cracky = 1, melt = 1063},
	{"default_gold_block.png"},
	"Gold Block Stair",
	"Gold Block Slab",
	default.node_sound_metal_defaults(),
	true
	, "default:lava_flowing"
)

my_register_stair_and_slab(
	"ice",
	"default:ice",
	{cracky = 3, cools_lava = 1, slippery = 3, melt = 3},
	{"default_ice.png"},
	"Ice Stair",
	"Ice Slab",
	default.node_sound_ice_defaults(),
	true
	, "default:water_source"
)

my_register_stair_and_slab(
	"snowblock",
	"default:snowblock",
	{crumbly = 3, cools_lava = 1, snowy = 1, slippery = 2, melt = 3},
	{"default_snow.png"},
	"Snow Block Stair",
	"Snow Block Slab",
	default.node_sound_snow_defaults(),
	true
	, "default:water_source"
)

-- Glass stair nodes need to be registered individually to utilize specialized textures.

stairs.register_stair(
	"glass",
	"default:glass",
	{cracky = 3, oddly_breakable_by_hand = 3},
	{"stairs_glass_split.png", "default_glass.png",
	"stairs_glass_stairside.png^[transformFX", "stairs_glass_stairside.png",
	"default_glass.png", "stairs_glass_split.png"},
	S("Glass Stair"),
	default.node_sound_glass_defaults(),
	false
)

stairs.register_slab(
	"glass",
	"default:glass",
	{cracky = 3, oddly_breakable_by_hand = 3},
	{"default_glass.png", "default_glass.png", "stairs_glass_split.png"},
	S("Glass Slab"),
	default.node_sound_glass_defaults(),
	false
)

stairs.register_stair_inner(
	"glass",
	"default:glass",
	{cracky = 3, oddly_breakable_by_hand = 3},
	{"stairs_glass_stairside.png^[transformR270", "default_glass.png",
	"stairs_glass_stairside.png^[transformFX", "default_glass.png",
	"default_glass.png", "stairs_glass_stairside.png"},
	"",
	default.node_sound_glass_defaults(),
	false,
	S("Inner Glass Stair")
)

stairs.register_stair_outer(
	"glass",
	"default:glass",
	{cracky = 3, oddly_breakable_by_hand = 3},
	{"stairs_glass_stairside.png^[transformR90", "default_glass.png",
	"stairs_glass_outer_stairside.png", "stairs_glass_stairside.png",
	"stairs_glass_stairside.png^[transformR90","stairs_glass_outer_stairside.png"},
	"",
	default.node_sound_glass_defaults(),
	false,
	S("Outer Glass Stair")
)

stairs.register_stair(
	"obsidian_glass",
	"default:obsidian_glass",
	{cracky = 3},
	{"stairs_obsidian_glass_split.png", "default_obsidian_glass.png",
	"stairs_obsidian_glass_stairside.png^[transformFX", "stairs_obsidian_glass_stairside.png",
	"default_obsidian_glass.png", "stairs_obsidian_glass_split.png"},
	S("Obsidian Glass Stair"),
	default.node_sound_glass_defaults(),
	false
)

stairs.register_slab(
	"obsidian_glass",
	"default:obsidian_glass",
	{cracky = 3},
	{"default_obsidian_glass.png", "default_obsidian_glass.png", "stairs_obsidian_glass_split.png"},
	S("Obsidian Glass Slab"),
	default.node_sound_glass_defaults(),
	false
)

stairs.register_stair_inner(
	"obsidian_glass",
	"default:obsidian_glass",
	{cracky = 3},
	{"stairs_obsidian_glass_stairside.png^[transformR270", "default_obsidian_glass.png",
	"stairs_obsidian_glass_stairside.png^[transformFX", "default_obsidian_glass.png",
	"default_obsidian_glass.png", "stairs_obsidian_glass_stairside.png"},
	"",
	default.node_sound_glass_defaults(),
	false,
	S("Inner Obsidian Glass Stair")
)

stairs.register_stair_outer(
	"obsidian_glass",
	"default:obsidian_glass",
	{cracky = 3},
	{"stairs_obsidian_glass_stairside.png^[transformR90", "default_obsidian_glass.png",
	"stairs_obsidian_glass_outer_stairside.png", "stairs_obsidian_glass_stairside.png",
	"stairs_obsidian_glass_stairside.png^[transformR90","stairs_obsidian_glass_outer_stairside.png"},
	"",
	default.node_sound_glass_defaults(),
	false,
	S("Outer Obsidian Glass Stair")
)

-- Dummy calls to S() to allow translation scripts to detect the strings.
-- To update this add this code to my_register_stair_and_slab:
-- for _,x in ipairs({"","Inner ","Outer "}) do print(("S(%q)"):format(x..desc_stair)) end
-- print(("S(%q)"):format(desc_slab))

--[[
S("Wooden Stair")
S("Inner Wooden Stair")
S("Outer Wooden Stair")
S("Wooden Slab")
S("Jungle Wood Stair")
S("Inner Jungle Wood Stair")
S("Outer Jungle Wood Stair")
S("Jungle Wood Slab")
S("Pine Wood Stair")
S("Inner Pine Wood Stair")
S("Outer Pine Wood Stair")
S("Pine Wood Slab")
S("Acacia Wood Stair")
S("Inner Acacia Wood Stair")
S("Outer Acacia Wood Stair")
S("Acacia Wood Slab")
S("Aspen Wood Stair")
S("Inner Aspen Wood Stair")
S("Outer Aspen Wood Stair")
S("Aspen Wood Slab")
S("Stone Stair")
S("Inner Stone Stair")
S("Outer Stone Stair")
S("Stone Slab")
S("Cobblestone Stair")
S("Inner Cobblestone Stair")
S("Outer Cobblestone Stair")
S("Cobblestone Slab")
S("Mossy Cobblestone Stair")
S("Inner Mossy Cobblestone Stair")
S("Outer Mossy Cobblestone Stair")
S("Mossy Cobblestone Slab")
S("Stone Brick Stair")
S("Inner Stone Brick Stair")
S("Outer Stone Brick Stair")
S("Stone Brick Slab")
S("Stone Block Stair")
S("Inner Stone Block Stair")
S("Outer Stone Block Stair")
S("Stone Block Slab")
S("Desert Stone Stair")
S("Inner Desert Stone Stair")
S("Outer Desert Stone Stair")
S("Desert Stone Slab")
S("Desert Cobblestone Stair")
S("Inner Desert Cobblestone Stair")
S("Outer Desert Cobblestone Stair")
S("Desert Cobblestone Slab")
S("Desert Stone Brick Stair")
S("Inner Desert Stone Brick Stair")
S("Outer Desert Stone Brick Stair")
S("Desert Stone Brick Slab")
S("Desert Stone Block Stair")
S("Inner Desert Stone Block Stair")
S("Outer Desert Stone Block Stair")
S("Desert Stone Block Slab")
S("Sandstone Stair")
S("Inner Sandstone Stair")
S("Outer Sandstone Stair")
S("Sandstone Slab")
S("Sandstone Brick Stair")
S("Inner Sandstone Brick Stair")
S("Outer Sandstone Brick Stair")
S("Sandstone Brick Slab")
S("Sandstone Block Stair")
S("Inner Sandstone Block Stair")
S("Outer Sandstone Block Stair")
S("Sandstone Block Slab")
S("Desert Sandstone Stair")
S("Inner Desert Sandstone Stair")
S("Outer Desert Sandstone Stair")
S("Desert Sandstone Slab")
S("Desert Sandstone Brick Stair")
S("Inner Desert Sandstone Brick Stair")
S("Outer Desert Sandstone Brick Stair")
S("Desert Sandstone Brick Slab")
S("Desert Sandstone Block Stair")
S("Inner Desert Sandstone Block Stair")
S("Outer Desert Sandstone Block Stair")
S("Desert Sandstone Block Slab")
S("Silver Sandstone Stair")
S("Inner Silver Sandstone Stair")
S("Outer Silver Sandstone Stair")
S("Silver Sandstone Slab")
S("Silver Sandstone Brick Stair")
S("Inner Silver Sandstone Brick Stair")
S("Outer Silver Sandstone Brick Stair")
S("Silver Sandstone Brick Slab")
S("Silver Sandstone Block Stair")
S("Inner Silver Sandstone Block Stair")
S("Outer Silver Sandstone Block Stair")
S("Silver Sandstone Block Slab")
S("Obsidian Stair")
S("Inner Obsidian Stair")
S("Outer Obsidian Stair")
S("Obsidian Slab")
S("Obsidian Brick Stair")
S("Inner Obsidian Brick Stair")
S("Outer Obsidian Brick Stair")
S("Obsidian Brick Slab")
S("Obsidian Block Stair")
S("Inner Obsidian Block Stair")
S("Outer Obsidian Block Stair")
S("Obsidian Block Slab")
S("Brick Stair")
S("Inner Brick Stair")
S("Outer Brick Stair")
S("Brick Slab")
S("Steel Block Stair")
S("Inner Steel Block Stair")
S("Outer Steel Block Stair")
S("Steel Block Slab")
S("Tin Block Stair")
S("Inner Tin Block Stair")
S("Outer Tin Block Stair")
S("Tin Block Slab")
S("Copper Block Stair")
S("Inner Copper Block Stair")
S("Outer Copper Block Stair")
S("Copper Block Slab")
S("Bronze Block Stair")
S("Inner Bronze Block Stair")
S("Outer Bronze Block Stair")
S("Bronze Block Slab")
S("Gold Block Stair")
S("Inner Gold Block Stair")
S("Outer Gold Block Stair")
S("Gold Block Slab")
S("Ice Stair")
S("Inner Ice Stair")
S("Outer Ice Stair")
S("Ice Slab")
S("Snow Block Stair")
S("Inner Snow Block Stair")
S("Outer Snow Block Stair")
S("Snow Block Slab")
--]]<|MERGE_RESOLUTION|>--- conflicted
+++ resolved
@@ -82,36 +82,9 @@
 -- Node will be called stairs:stair_<subname>
 
 function stairs.register_stair(subname, recipeitem, groups, images, description,
-<<<<<<< HEAD
 		sounds, worldaligntex, melt)
-	local light_source, texture_alpha, sunlight = get_node_vars(recipeitem)
-
-	-- Set backface culling and world-aligned textures
-	local stair_images = {}
-	for i, image in ipairs(images) do
-		if type(image) == "string" then
-			stair_images[i] = {
-				name = image,
-				backface_culling = true,
-			}
-			if worldaligntex then
-				stair_images[i].align_style = "world"
-			end
-		else
-			stair_images[i] = table.copy(image)
-			if stair_images[i].backface_culling == nil then
-				stair_images[i].backface_culling = true
-			end
-			if worldaligntex and stair_images[i].align_style == nil then
-				stair_images[i].align_style = "world"
-			end
-		end
-	end
-=======
-		sounds, worldaligntex)
 	local def = minetest.registered_nodes[recipeitem] or {}
 	local stair_images = set_textures(images, worldaligntex)
->>>>>>> b58991d4
 	local new_groups = table.copy(groups)
 	new_groups.stair = 1
 	warn_if_exists("stairs:stair_" .. subname)
@@ -193,32 +166,9 @@
 -- Node will be called stairs:slab_<subname>
 
 function stairs.register_slab(subname, recipeitem, groups, images, description,
-<<<<<<< HEAD
 		sounds, worldaligntex, melt)
-	local light_source, texture_alpha, sunlight = get_node_vars(recipeitem)
-
-	-- Set world-aligned textures
-	local slab_images = {}
-	for i, image in ipairs(images) do
-		if type(image) == "string" then
-			slab_images[i] = {
-				name = image,
-			}
-			if worldaligntex then
-				slab_images[i].align_style = "world"
-			end
-		else
-			slab_images[i] = table.copy(image)
-			if worldaligntex and image.align_style == nil then
-				slab_images[i].align_style = "world"
-			end
-		end
-	end
-=======
-		sounds, worldaligntex)
 	local def = minetest.registered_nodes[recipeitem] or {}
 	local slab_images = set_textures(images, worldaligntex)
->>>>>>> b58991d4
 	local new_groups = table.copy(groups)
 	new_groups.slab = 1
 	warn_if_exists("stairs:slab_" .. subname)
@@ -340,36 +290,9 @@
 -- Node will be called stairs:stair_inner_<subname>
 
 function stairs.register_stair_inner(subname, recipeitem, groups, images,
-<<<<<<< HEAD
 		description, sounds, worldaligntex, full_description, melt)
-	local light_source, texture_alpha, sunlight = get_node_vars(recipeitem)
-
-	-- Set backface culling and world-aligned textures
-	local stair_images = {}
-	for i, image in ipairs(images) do
-		if type(image) == "string" then
-			stair_images[i] = {
-				name = image,
-				backface_culling = true,
-			}
-			if worldaligntex then
-				stair_images[i].align_style = "world"
-			end
-		else
-			stair_images[i] = table.copy(image)
-			if stair_images[i].backface_culling == nil then
-				stair_images[i].backface_culling = true
-			end
-			if worldaligntex and stair_images[i].align_style == nil then
-				stair_images[i].align_style = "world"
-			end
-		end
-	end
-=======
-		description, sounds, worldaligntex, full_description)
 	local def = minetest.registered_nodes[recipeitem] or {}
 	local stair_images = set_textures(images, worldaligntex)
->>>>>>> b58991d4
 	local new_groups = table.copy(groups)
 	new_groups.stair = 1
 	if full_description then
@@ -389,12 +312,8 @@
 		paramtype2 = "facedir",
 		is_ground_content = false,
 		groups = new_groups,
-<<<<<<< HEAD
-		sounds = sounds,
+		sounds = sounds or def.sounds,
 		melt = melt,
-=======
-		sounds = sounds or def.sounds,
->>>>>>> b58991d4
 		node_box = {
 			type = "fixed",
 			fixed = {
@@ -443,36 +362,9 @@
 -- Node will be called stairs:stair_outer_<subname>
 
 function stairs.register_stair_outer(subname, recipeitem, groups, images,
-<<<<<<< HEAD
 		description, sounds, worldaligntex, full_description, melt)
-	local light_source, texture_alpha, sunlight = get_node_vars(recipeitem)
-
-	-- Set backface culling and world-aligned textures
-	local stair_images = {}
-	for i, image in ipairs(images) do
-		if type(image) == "string" then
-			stair_images[i] = {
-				name = image,
-				backface_culling = true,
-			}
-			if worldaligntex then
-				stair_images[i].align_style = "world"
-			end
-		else
-			stair_images[i] = table.copy(image)
-			if stair_images[i].backface_culling == nil then
-				stair_images[i].backface_culling = true
-			end
-			if worldaligntex and stair_images[i].align_style == nil then
-				stair_images[i].align_style = "world"
-			end
-		end
-	end
-=======
-		description, sounds, worldaligntex, full_description)
 	local def = minetest.registered_nodes[recipeitem] or {}
 	local stair_images = set_textures(images, worldaligntex)
->>>>>>> b58991d4
 	local new_groups = table.copy(groups)
 	new_groups.stair = 1
 	if full_description then
@@ -492,12 +384,8 @@
 		paramtype2 = "facedir",
 		is_ground_content = false,
 		groups = new_groups,
-<<<<<<< HEAD
-		sounds = sounds,
+		sounds = sounds or def.sounds,
 		melt = melt,
-=======
-		sounds = sounds or def.sounds,
->>>>>>> b58991d4
 		node_box = {
 			type = "fixed",
 			fixed = {
