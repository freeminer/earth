-- Minetest 0.4 mod: stairs
-- See README.txt for licensing and other information.

stairs = {}

-- Node will be called stairs:stair_<subname>
function stairs.register_stair(subname, recipeitem, groups, images, description, sounds, melt)
	minetest.register_node(":stairs:stair_" .. subname, {
		description = description,
		drawtype = "nodebox",
		tiles = images,
		paramtype = "light",
		paramtype2 = "facedir",
		is_ground_content = true,
		groups = groups,
		melt = melt,
		sounds = sounds,
		node_box = {
			type = "fixed",
			fixed = {
				{-0.5, -0.5, -0.5, 0.5, 0, 0.5},
				{-0.5, 0, 0, 0.5, 0.5, 0.5},
			},
		},
		on_place = function(itemstack, placer, pointed_thing)
			if pointed_thing.type ~= "node" then
				return itemstack
			end

			local p0 = pointed_thing.under
			local p1 = pointed_thing.above
			local param2 = 0

			local placer_pos = placer:getpos()
			if placer_pos then
				local dir = {
					x = p1.x - placer_pos.x,
					y = p1.y - placer_pos.y,
					z = p1.z - placer_pos.z
				}
				param2 = minetest.dir_to_facedir(dir)
			end

			if p0.y-1 == p1.y then
				param2 = param2 + 20
				if param2 == 21 then
					param2 = 23
				elseif param2 == 23 then
					param2 = 21
				end
			end

			return minetest.item_place(itemstack, placer, pointed_thing, param2)
		end,
	})

	-- for replace ABM
	minetest.register_node(":stairs:stair_" .. subname.."upside_down", {
		replace_name = "stairs:stair_" .. subname,
		groups = {slabs_replace=1},
	})

	minetest.register_craft({
		output = 'stairs:stair_' .. subname .. ' 6',
		recipe = {
			{recipeitem, "", ""},
			{recipeitem, recipeitem, ""},
			{recipeitem, recipeitem, recipeitem},
		},
	})

	-- Flipped recipe for the silly minecrafters
	minetest.register_craft({
		output = 'stairs:stair_' .. subname .. ' 6',
		recipe = {
			{"", "", recipeitem},
			{"", recipeitem, recipeitem},
			{recipeitem, recipeitem, recipeitem},
		},
	})
end

-- Node will be called stairs:slab_<subname>
function stairs.register_slab(subname, recipeitem, groups, images, description, sounds, melt)
	minetest.register_node(":stairs:slab_" .. subname, {
		description = description,
		drawtype = "nodebox",
		tiles = images,
		paramtype = "light",
		paramtype2 = "facedir",
		is_ground_content = true,
		groups = groups,
		melt = melt,
		sounds = sounds,
		node_box = {
			type = "fixed",
			fixed = {-0.5, -0.5, -0.5, 0.5, 0, 0.5},
		},
		on_place = function(itemstack, placer, pointed_thing)
			if pointed_thing.type ~= "node" then
				return itemstack
			end

			-- If it's being placed on an another similar one, replace it with
			-- a full block
			local slabpos = nil
			local slabnode = nil
			local p0 = pointed_thing.under
			local p1 = pointed_thing.above
			local n0 = minetest.get_node(p0)
			local n1 = minetest.get_node(p1)
			local param2 = 0

			local n0_is_upside_down = (n0.name == "stairs:slab_" .. subname and
					n0.param2 >= 20)

			if n0.name == "stairs:slab_" .. subname and not n0_is_upside_down and p0.y+1 == p1.y then
				slabpos = p0
				slabnode = n0
			elseif n1.name == "stairs:slab_" .. subname then
				slabpos = p1
				slabnode = n1
			end
			if slabpos then
				-- Remove the slab at slabpos
				minetest.remove_node(slabpos)
				-- Make a fake stack of a single item and try to place it
				local fakestack = ItemStack(recipeitem)
				fakestack:set_count(itemstack:get_count())

				pointed_thing.above = slabpos
				local success
				fakestack, success = minetest.item_place(fakestack, placer, pointed_thing)
				-- If the item was taken from the fake stack, decrement original
				if success then
					itemstack:set_count(fakestack:get_count())
				-- Else put old node back
				else
					minetest.set_node(slabpos, slabnode)
				end
				return itemstack
			end
			
			-- Upside down slabs
			if p0.y-1 == p1.y then
				-- Turn into full block if pointing at a existing slab
				if n0_is_upside_down  then
					-- Remove the slab at the position of the slab
					minetest.remove_node(p0)
					-- Make a fake stack of a single item and try to place it
					local fakestack = ItemStack(recipeitem)
					fakestack:set_count(itemstack:get_count())

					pointed_thing.above = p0
					local success
					fakestack, success = minetest.item_place(fakestack, placer, pointed_thing)
					-- If the item was taken from the fake stack, decrement original
					if success then
						itemstack:set_count(fakestack:get_count())
					-- Else put old node back
					else
						minetest.set_node(p0, n0)
					end
					return itemstack
				end

				-- Place upside down slab
				param2 = 20
			end

			-- If pointing at the side of a upside down slab
			if n0_is_upside_down and p0.y+1 ~= p1.y then
				param2 = 20
			end

			return minetest.item_place(itemstack, placer, pointed_thing, param2)
		end,
	})

	-- for replace ABM
	minetest.register_node(":stairs:slab_" .. subname.."upside_down", {
		replace_name = "stairs:slab_"..subname,
		groups = {slabs_replace=1},
	})

	minetest.register_craft({
		output = 'stairs:slab_' .. subname .. ' 6',
		recipe = {
			{recipeitem, recipeitem, recipeitem},
		},
	})
end

-- Replace old "upside_down" nodes with new param2 versions
minetest.register_abm({
	nodenames = {"group:slabs_replace"},
	interval = 1,
	chance = 1,
	action = function(pos, node)
		node.name = minetest.registered_nodes[node.name].replace_name
		node.param2 = node.param2 + 20
		if node.param2 == 21 then
			node.param2 = 23
		elseif node.param2 == 23 then
			node.param2 = 21
		end
		minetest.set_node(pos, node)
	end,
})

-- Nodes will be called stairs:{stair,slab}_<subname>
function stairs.register_stair_and_slab(subname, recipeitem, groups, images, desc_stair, desc_slab, sounds, melt)
	stairs.register_stair(subname, recipeitem, groups, images, desc_stair, sounds, melt)
	stairs.register_slab(subname, recipeitem, groups, images, desc_slab, sounds, melt)
end

stairs.register_stair_and_slab("wood", "default:wood",
		{snappy=2,choppy=2,oddly_breakable_by_hand=2,flammable=3},
		{"default_wood.png"},
		"Wooden Stair",
		"Wooden Slab",
		default.node_sound_wood_defaults())

stairs.register_stair_and_slab("stone", "default:stone",
		{cracky=3, melt=3000},
		{"default_stone.png"},
		"Stone Stair",
		"Stone Slab",
		default.node_sound_stone_defaults(),
		"default:lava_flowing")

stairs.register_stair_and_slab("cobble", "default:cobble",
		{cracky=3, melt=2900},
		{"default_cobble.png"},
<<<<<<< HEAD
		"Cobble Stair",
		"Cobble Slab",
		default.node_sound_stone_defaults(),
		"default:lava_flowing")
=======
		"Cobblestone Stair",
		"Cobblestone Slab",
		default.node_sound_stone_defaults())

stairs.register_stair_and_slab("desert_stone", "default:desert_stone",
		{cracky=3},
		{"default_desert_stone.png"},
		"Desertstone Stair",
		"Desertstone Slab",
		default.node_sound_stone_defaults())

stairs.register_stair_and_slab("desert_cobble", "default:desert_cobble",
		{cracky=3},
		{"default_desert_cobble.png"},
		"Desert Cobblestone Stair",
		"Desert Cobblestone Slab",
		default.node_sound_stone_defaults())
>>>>>>> a2c9e9e9

stairs.register_stair_and_slab("brick", "default:brick",
		{cracky=3},
		{"default_brick.png"},
		"Brick Stair",
		"Brick Slab",
		default.node_sound_stone_defaults())

stairs.register_stair_and_slab("sandstone", "default:sandstone",
		{crumbly=2,cracky=2,melt=3200},
		{"default_sandstone.png"},
		"Sandstone Stair",
		"Sandstone Slab",
		default.node_sound_stone_defaults(),
		"default:lava_flowing")

stairs.register_stair_and_slab("junglewood", "default:junglewood",
		{snappy=2,choppy=2,oddly_breakable_by_hand=2,flammable=3},
		{"default_junglewood.png"},
		"Junglewood Stair",
		"Junglewood Slab",
		default.node_sound_wood_defaults())

stairs.register_stair_and_slab("stonebrick", "default:stonebrick",
		{cracky=3,melt=3000},
		{"default_stone_brick.png"},
		"Stone Brick Stair",
		"Stone Brick Slab",
		default.node_sound_stone_defaults(),
		"default:lava_flowing")<|MERGE_RESOLUTION|>--- conflicted
+++ resolved
@@ -232,37 +232,34 @@
 stairs.register_stair_and_slab("cobble", "default:cobble",
 		{cracky=3, melt=2900},
 		{"default_cobble.png"},
-<<<<<<< HEAD
-		"Cobble Stair",
-		"Cobble Slab",
-		default.node_sound_stone_defaults(),
-		"default:lava_flowing")
-=======
 		"Cobblestone Stair",
 		"Cobblestone Slab",
-		default.node_sound_stone_defaults())
+		default.node_sound_stone_defaults(),
+		"default:lava_flowing")
 
 stairs.register_stair_and_slab("desert_stone", "default:desert_stone",
 		{cracky=3},
 		{"default_desert_stone.png"},
 		"Desertstone Stair",
 		"Desertstone Slab",
-		default.node_sound_stone_defaults())
+		default.node_sound_stone_defaults(),
+		"default:lava_flowing")
 
 stairs.register_stair_and_slab("desert_cobble", "default:desert_cobble",
 		{cracky=3},
 		{"default_desert_cobble.png"},
 		"Desert Cobblestone Stair",
 		"Desert Cobblestone Slab",
-		default.node_sound_stone_defaults())
->>>>>>> a2c9e9e9
+		default.node_sound_stone_defaults(),
+		"default:lava_flowing")
 
 stairs.register_stair_and_slab("brick", "default:brick",
 		{cracky=3},
 		{"default_brick.png"},
 		"Brick Stair",
 		"Brick Slab",
-		default.node_sound_stone_defaults())
+		default.node_sound_stone_defaults(),
+		"default:lava_flowing")
 
 stairs.register_stair_and_slab("sandstone", "default:sandstone",
 		{crumbly=2,cracky=2,melt=3200},
