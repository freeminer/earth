--- conflicted
+++ resolved
@@ -345,11 +345,7 @@
 		default.node_sound_stone_defaults())
 
 stairs.register_stair_and_slab("sandstone", "default:sandstone",
-<<<<<<< HEAD
-		{crumbly = 2, cracky = 2, melt = 3200},
-=======
-		{crumbly = 1, cracky = 3},
->>>>>>> 8c3f96d7
+		{crumbly = 1, cracky = 3, melt = 3200, },
 		{"default_sandstone.png"},
 		"Sandstone Stair",
 		"Sandstone Slab",
@@ -357,11 +353,7 @@
 		"default:lava_flowing")
 		
 stairs.register_stair_and_slab("sandstonebrick", "default:sandstonebrick",
-<<<<<<< HEAD
-		{crumbly = 2, cracky = 2, melt = 3200},
-=======
-		{cracky = 2},
->>>>>>> 8c3f96d7
+		{cracky = 2, melt = 3200, },
 		{"default_sandstone_brick.png"},
 		"Sandstone Brick Stair",
 		"Sandstone Brick Slab",
