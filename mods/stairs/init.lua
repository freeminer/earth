--- conflicted
+++ resolved
@@ -14,12 +14,8 @@
 
 -- Register stairs.
 -- Node will be called stairs:stair_<subname>
-<<<<<<< HEAD
+
 function stairs.register_stair(subname, recipeitem, groups, images, description, sounds, melt)
-=======
-
-function stairs.register_stair(subname, recipeitem, groups, images, description, sounds)
->>>>>>> 450543f7
 	minetest.register_node(":stairs:stair_" .. subname, {
 		description = description,
 		drawtype = "mesh",
@@ -108,12 +104,8 @@
 
 -- Register slabs.
 -- Node will be called stairs:slab_<subname>
-<<<<<<< HEAD
+
 function stairs.register_slab(subname, recipeitem, groups, images, description, sounds, melt)
-=======
-
-function stairs.register_slab(subname, recipeitem, groups, images, description, sounds)
->>>>>>> 450543f7
 	minetest.register_node(":stairs:slab_" .. subname, {
 		description = description,
 		drawtype = "nodebox",
@@ -253,17 +245,11 @@
 
 -- Stair/slab registration function.
 -- Nodes will be called stairs:{stair,slab}_<subname>
-<<<<<<< HEAD
-function stairs.register_stair_and_slab(subname, recipeitem, groups, images, desc_stair, desc_slab, sounds, melt)
+
+function stairs.register_stair_and_slab(subname, recipeitem, groups, images,
+		desc_stair, desc_slab, sounds, melt)
 	stairs.register_stair(subname, recipeitem, groups, images, desc_stair, sounds, melt)
 	stairs.register_slab(subname, recipeitem, groups, images, desc_slab, sounds, melt)
-=======
-
-function stairs.register_stair_and_slab(subname, recipeitem, groups, images,
-		desc_stair, desc_slab, sounds)
-	stairs.register_stair(subname, recipeitem, groups, images, desc_stair, sounds)
-	stairs.register_slab(subname, recipeitem, groups, images, desc_slab, sounds)
->>>>>>> 450543f7
 end
 
 
@@ -321,7 +307,7 @@
 		default.node_sound_stone_defaults())
 
 stairs.register_stair_and_slab("desert_stone", "default:desert_stone",
-		{cracky = 3},
+		{cracky = 3, melt = 3300},
 		{"default_desert_stone.png"},
 		"Desertstone Stair",
 		"Desertstone Slab",
@@ -329,7 +315,7 @@
 		"default:lava_flowing")
 
 stairs.register_stair_and_slab("desert_cobble", "default:desert_cobble",
-		{cracky = 3},
+		{cracky = 3, melt = 3200},
 		{"default_desert_cobble.png"},
 		"Desert Cobblestone Stair",
 		"Desert Cobblestone Slab",
@@ -343,17 +329,6 @@
 		"Desert Stone Brick Slab",
 		default.node_sound_stone_defaults())
 
-<<<<<<< HEAD
-stairs.register_stair_and_slab("brick", "default:brick",
-		{cracky = 3},
-		{"default_brick.png"},
-		"Brick Stair",
-		"Brick Slab",
-		default.node_sound_stone_defaults(),
-		"default:lava_flowing")
-
-=======
->>>>>>> 450543f7
 stairs.register_stair_and_slab("sandstone", "default:sandstone",
 		{crumbly = 2, cracky = 2, melt = 3200},
 		{"default_sandstone.png"},
@@ -363,7 +338,7 @@
 		"default:lava_flowing")
 		
 stairs.register_stair_and_slab("sandstonebrick", "default:sandstonebrick",
-		{crumbly = 2, cracky = 2},
+		{crumbly = 2, cracky = 2, melt = 3200},
 		{"default_sandstone_brick.png"},
 		"Sandstone Brick Stair",
 		"Sandstone Brick Slab",
@@ -383,18 +358,16 @@
 		{"default_obsidian_brick.png"},
 		"Obsidian Brick Stair",
 		"Obsidian Brick Slab",
-<<<<<<< HEAD
-		default.node_sound_stone_defaults(),
-		"default:lava_flowing")
-=======
-		default.node_sound_stone_defaults())
+		default.node_sound_stone_defaults(),
+		"default:lava_flowing")
 
 stairs.register_stair_and_slab("brick", "default:brick",
-		{cracky = 3},
+		{cracky = 3, melt = 3200},
 		{"default_brick.png"},
 		"Brick Stair",
 		"Brick Slab",
-		default.node_sound_stone_defaults())
+		default.node_sound_stone_defaults(),
+		"default:lava_flowing")
 
 stairs.register_stair_and_slab("straw", "farming:straw",
 		{snappy = 3, flammable = 4},
@@ -429,5 +402,4 @@
 		{"default_gold_block.png"},
 		"Gold Block Stair",
 		"Gold Block Slab",
-		default.node_sound_stone_defaults())
->>>>>>> 450543f7
+		default.node_sound_stone_defaults())