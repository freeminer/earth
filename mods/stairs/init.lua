-- Minetest 0.4 mod: stairs
-- See README.txt for licensing and other information.

stairs = {}

-- Node will be called stairs:stair_<subname>
function stairs.register_stair(subname, recipeitem, groups, images, description, sounds, melt)
	minetest.register_node(":stairs:stair_" .. subname, {
		description = description,
		drawtype = "mesh",
		mesh = "stairs_stair.obj",
		tiles = images,
		paramtype = "light",
		paramtype2 = "facedir",
		is_ground_content = false,
		groups = groups,
		melt = melt,
		sounds = sounds,
		selection_box = {
			type = "fixed",
			fixed = {
				{-0.5, -0.5, -0.5, 0.5, 0, 0.5},
				{-0.5, 0, 0, 0.5, 0.5, 0.5},
			},
		},
		collision_box = {
			type = "fixed",
			fixed = {
				{-0.5, -0.5, -0.5, 0.5, 0, 0.5},
				{-0.5, 0, 0, 0.5, 0.5, 0.5},
			},
		},
		on_place = function(itemstack, placer, pointed_thing)
			if pointed_thing.type ~= "node" then
				return itemstack
			end

			local p0 = pointed_thing.under
			local p1 = pointed_thing.above
			local param2 = 0

			local placer_pos = placer:getpos()
			if placer_pos then
				local dir = {
					x = p1.x - placer_pos.x,
					y = p1.y - placer_pos.y,
					z = p1.z - placer_pos.z
				}
				param2 = minetest.dir_to_facedir(dir)
			end

			if p0.y-1 == p1.y then
				param2 = param2 + 20
				if param2 == 21 then
					param2 = 23
				elseif param2 == 23 then
					param2 = 21
				end
			end

			return minetest.item_place(itemstack, placer, pointed_thing, param2)
		end,
	})

	-- for replace ABM
	minetest.register_node(":stairs:stair_" .. subname.."upside_down", {
		replace_name = "stairs:stair_" .. subname,
		groups = {slabs_replace=1},
	})

	minetest.register_craft({
		output = 'stairs:stair_' .. subname .. ' 6',
		recipe = {
			{recipeitem, "", ""},
			{recipeitem, recipeitem, ""},
			{recipeitem, recipeitem, recipeitem},
		},
	})

	-- Flipped recipe for the silly minecrafters
	minetest.register_craft({
		output = 'stairs:stair_' .. subname .. ' 6',
		recipe = {
			{"", "", recipeitem},
			{"", recipeitem, recipeitem},
			{recipeitem, recipeitem, recipeitem},
		},
	})
end

-- Node will be called stairs:slab_<subname>
function stairs.register_slab(subname, recipeitem, groups, images, description, sounds, melt)
	minetest.register_node(":stairs:slab_" .. subname, {
		description = description,
		drawtype = "nodebox",
		tiles = images,
		paramtype = "light",
		paramtype2 = "facedir",
		is_ground_content = false,
		groups = groups,
		melt = melt,
		sounds = sounds,
		node_box = {
			type = "fixed",
			fixed = {-0.5, -0.5, -0.5, 0.5, 0, 0.5},
		},
		on_place = function(itemstack, placer, pointed_thing)
			if pointed_thing.type ~= "node" then
				return itemstack
			end

			-- If it's being placed on an another similar one, replace it with
			-- a full block
			local slabpos = nil
			local slabnode = nil
			local p0 = pointed_thing.under
			local p1 = pointed_thing.above
			local n0 = minetest.get_node(p0)
			local n1 = minetest.get_node(p1)
			local param2 = 0

			local n0_is_upside_down = (n0.name == "stairs:slab_" .. subname and
					n0.param2 >= 20)

			if n0.name == "stairs:slab_" .. subname and not n0_is_upside_down and p0.y+1 == p1.y then
				slabpos = p0
				slabnode = n0
			elseif n1.name == "stairs:slab_" .. subname then
				slabpos = p1
				slabnode = n1
			end
			if slabpos then
				-- Remove the slab at slabpos
				minetest.remove_node(slabpos)
				-- Make a fake stack of a single item and try to place it
				local fakestack = ItemStack(recipeitem)
				fakestack:set_count(itemstack:get_count())

				pointed_thing.above = slabpos
				local success
				fakestack, success = minetest.item_place(fakestack, placer, pointed_thing)
				-- If the item was taken from the fake stack, decrement original
				if success then
					itemstack:set_count(fakestack:get_count())
				-- Else put old node back
				else
					minetest.set_node(slabpos, slabnode)
				end
				return itemstack
			end
			
			-- Upside down slabs
			if p0.y-1 == p1.y then
				-- Turn into full block if pointing at a existing slab
				if n0_is_upside_down  then
					-- Remove the slab at the position of the slab
					minetest.remove_node(p0)
					-- Make a fake stack of a single item and try to place it
					local fakestack = ItemStack(recipeitem)
					fakestack:set_count(itemstack:get_count())

					pointed_thing.above = p0
					local success
					fakestack, success = minetest.item_place(fakestack, placer, pointed_thing)
					-- If the item was taken from the fake stack, decrement original
					if success then
						itemstack:set_count(fakestack:get_count())
					-- Else put old node back
					else
						minetest.set_node(p0, n0)
					end
					return itemstack
				end

				-- Place upside down slab
				param2 = 20
			end

			-- If pointing at the side of a upside down slab
			if n0_is_upside_down and p0.y+1 ~= p1.y then
				param2 = 20
			end

			return minetest.item_place(itemstack, placer, pointed_thing, param2)
		end,
	})

	-- for replace ABM
	minetest.register_node(":stairs:slab_" .. subname.."upside_down", {
		replace_name = "stairs:slab_"..subname,
		groups = {slabs_replace=1},
	})

	minetest.register_craft({
		output = 'stairs:slab_' .. subname .. ' 6',
		recipe = {
			{recipeitem, recipeitem, recipeitem},
		},
	})
end

-- Replace old "upside_down" nodes with new param2 versions
minetest.register_abm({
	nodenames = {"group:slabs_replace"},
	interval = 1,
	chance = 1,
	action = function(pos, node)
		node.name = minetest.registered_nodes[node.name].replace_name
		node.param2 = node.param2 + 20
		if node.param2 == 21 then
			node.param2 = 23
		elseif node.param2 == 23 then
			node.param2 = 21
		end
		minetest.set_node(pos, node)
	end,
})

-- Nodes will be called stairs:{stair,slab}_<subname>
function stairs.register_stair_and_slab(subname, recipeitem, groups, images, desc_stair, desc_slab, sounds, melt)
	stairs.register_stair(subname, recipeitem, groups, images, desc_stair, sounds, melt)
	stairs.register_slab(subname, recipeitem, groups, images, desc_slab, sounds, melt)
end

stairs.register_stair_and_slab("wood", "default:wood",
		{snappy = 2, choppy = 2, oddly_breakable_by_hand = 2, flammable = 3},
		{"default_wood.png"},
		"Wooden Stair",
		"Wooden Slab",
		default.node_sound_wood_defaults())

stairs.register_stair_and_slab("junglewood", "default:junglewood",
		{snappy = 2, choppy = 2, oddly_breakable_by_hand = 2, flammable = 3},
		{"default_junglewood.png"},
		"Junglewood Stair",
		"Junglewood Slab",
		default.node_sound_wood_defaults())

stairs.register_stair_and_slab("pinewood", "default:pinewood",
		{snappy = 2, choppy = 2, oddly_breakable_by_hand = 2, flammable = 3},
		{"default_pinewood.png"},
		"Pinewood Stair",
		"Pinewood Slab",
		default.node_sound_wood_defaults())

stairs.register_stair_and_slab("acacia_wood", "default:acacia_wood",
		{snappy = 2, choppy = 2, oddly_breakable_by_hand = 2, flammable = 3},
		{"default_acacia_wood.png"},
		"Acacia Wood Stair",
		"Acacia Wood Slab",
		default.node_sound_wood_defaults())

stairs.register_stair_and_slab("stone", "default:stone",
<<<<<<< HEAD
		{cracky=3, melt=3000},
=======
		{cracky = 3},
>>>>>>> ec682838
		{"default_stone.png"},
		"Stone Stair",
		"Stone Slab",
		default.node_sound_stone_defaults(),
		"default:lava_flowing")

stairs.register_stair_and_slab("cobble", "default:cobble",
<<<<<<< HEAD
		{cracky=3, melt=2900},
=======
		{cracky = 3},
>>>>>>> ec682838
		{"default_cobble.png"},
		"Cobblestone Stair",
		"Cobblestone Slab",
		default.node_sound_stone_defaults(),
		"default:lava_flowing")

stairs.register_stair_and_slab("stonebrick", "default:stonebrick",
		{cracky = 3},
		{"default_stone_brick.png"},
		"Stone Brick Stair",
		"Stone Brick Slab",
		default.node_sound_stone_defaults())

stairs.register_stair_and_slab("desert_stone", "default:desert_stone",
		{cracky = 3},
		{"default_desert_stone.png"},
		"Desertstone Stair",
		"Desertstone Slab",
		default.node_sound_stone_defaults(),
		"default:lava_flowing")

stairs.register_stair_and_slab("desert_cobble", "default:desert_cobble",
		{cracky = 3},
		{"default_desert_cobble.png"},
		"Desert Cobblestone Stair",
		"Desert Cobblestone Slab",
		default.node_sound_stone_defaults(),
		"default:lava_flowing")

stairs.register_stair_and_slab("desert_stonebrick", "default:desert_stonebrick",
		{cracky = 3},
		{"default_desert_stone_brick.png"},
		"Desert Stone Brick Stair",
		"Desert Stone Brick Slab",
		default.node_sound_stone_defaults())

stairs.register_stair_and_slab("brick", "default:brick",
		{cracky = 3},
		{"default_brick.png"},
		"Brick Stair",
		"Brick Slab",
		default.node_sound_stone_defaults(),
		"default:lava_flowing")

stairs.register_stair_and_slab("sandstone", "default:sandstone",
<<<<<<< HEAD
		{crumbly=2,cracky=2,melt=3200},
=======
		{crumbly = 2, cracky = 2},
>>>>>>> ec682838
		{"default_sandstone.png"},
		"Sandstone Stair",
		"Sandstone Slab",
		default.node_sound_stone_defaults(),
		"default:lava_flowing")
		
stairs.register_stair_and_slab("sandstonebrick", "default:sandstonebrick",
		{crumbly = 2, cracky = 2},
		{"default_sandstone_brick.png"},
		"Sandstone Brick Stair",
		"Sandstone Brick Slab",
		default.node_sound_stone_defaults(),
		"default:lava_flowing")

<<<<<<< HEAD
stairs.register_stair_and_slab("junglewood", "default:junglewood",
		{snappy=2,choppy=2,oddly_breakable_by_hand=2,flammable=3},
		{"default_junglewood.png"},
		"Junglewood Stair",
		"Junglewood Slab",
		default.node_sound_wood_defaults())

stairs.register_stair_and_slab("stonebrick", "default:stonebrick",
		{cracky=3,melt=3000},
		{"default_stone_brick.png"},
		"Stone Brick Stair",
		"Stone Brick Slab",
		default.node_sound_stone_defaults(),
		"default:lava_flowing")

stairs.register_stair_and_slab("pinewood", "default:pinewood",
		{snappy=2,choppy=2,oddly_breakable_by_hand=2,flammable=3},
		{"default_pinewood.png"},
		"Pinewood Stair",
		"Pinewood Slab",
		default.node_sound_wood_defaults())

stairs.register_stair_and_slab("obsidian", "default:obsidian",
		{cracky=1,level=2,melt=5000},
=======
stairs.register_stair_and_slab("obsidian", "default:obsidian",
		{cracky = 1, level = 2},
>>>>>>> ec682838
		{"default_obsidian.png"},
		"Obsidian Stair",
		"Obsidian Slab",
		default.node_sound_stone_defaults(),
		"default:lava_flowing")

stairs.register_stair_and_slab("obsidianbrick", "default:obsidianbrick",
<<<<<<< HEAD
		{cracky=1,level=2,melt=5000},
=======
		{cracky = 1, level = 2},
>>>>>>> ec682838
		{"default_obsidian_brick.png"},
		"Obsidian Brick Stair",
		"Obsidian Brick Slab",
		default.node_sound_stone_defaults(),
		"default:lava_flowing")<|MERGE_RESOLUTION|>--- conflicted
+++ resolved
@@ -251,11 +251,7 @@
 		default.node_sound_wood_defaults())
 
 stairs.register_stair_and_slab("stone", "default:stone",
-<<<<<<< HEAD
-		{cracky=3, melt=3000},
-=======
-		{cracky = 3},
->>>>>>> ec682838
+		{cracky = 3, melt = 3000},
 		{"default_stone.png"},
 		"Stone Stair",
 		"Stone Slab",
@@ -263,11 +259,7 @@
 		"default:lava_flowing")
 
 stairs.register_stair_and_slab("cobble", "default:cobble",
-<<<<<<< HEAD
-		{cracky=3, melt=2900},
-=======
-		{cracky = 3},
->>>>>>> ec682838
+		{cracky = 3, melt = 3000},
 		{"default_cobble.png"},
 		"Cobblestone Stair",
 		"Cobblestone Slab",
@@ -275,7 +267,7 @@
 		"default:lava_flowing")
 
 stairs.register_stair_and_slab("stonebrick", "default:stonebrick",
-		{cracky = 3},
+		{cracky = 3, melt = 3000},
 		{"default_stone_brick.png"},
 		"Stone Brick Stair",
 		"Stone Brick Slab",
@@ -313,11 +305,7 @@
 		"default:lava_flowing")
 
 stairs.register_stair_and_slab("sandstone", "default:sandstone",
-<<<<<<< HEAD
-		{crumbly=2,cracky=2,melt=3200},
-=======
-		{crumbly = 2, cracky = 2},
->>>>>>> ec682838
+		{crumbly = 2, cracky = 2, melt = 3200},
 		{"default_sandstone.png"},
 		"Sandstone Stair",
 		"Sandstone Slab",
@@ -332,35 +320,8 @@
 		default.node_sound_stone_defaults(),
 		"default:lava_flowing")
 
-<<<<<<< HEAD
-stairs.register_stair_and_slab("junglewood", "default:junglewood",
-		{snappy=2,choppy=2,oddly_breakable_by_hand=2,flammable=3},
-		{"default_junglewood.png"},
-		"Junglewood Stair",
-		"Junglewood Slab",
-		default.node_sound_wood_defaults())
-
-stairs.register_stair_and_slab("stonebrick", "default:stonebrick",
-		{cracky=3,melt=3000},
-		{"default_stone_brick.png"},
-		"Stone Brick Stair",
-		"Stone Brick Slab",
-		default.node_sound_stone_defaults(),
-		"default:lava_flowing")
-
-stairs.register_stair_and_slab("pinewood", "default:pinewood",
-		{snappy=2,choppy=2,oddly_breakable_by_hand=2,flammable=3},
-		{"default_pinewood.png"},
-		"Pinewood Stair",
-		"Pinewood Slab",
-		default.node_sound_wood_defaults())
-
 stairs.register_stair_and_slab("obsidian", "default:obsidian",
-		{cracky=1,level=2,melt=5000},
-=======
-stairs.register_stair_and_slab("obsidian", "default:obsidian",
-		{cracky = 1, level = 2},
->>>>>>> ec682838
+		{cracky = 1, level = 2, melt = 5000},
 		{"default_obsidian.png"},
 		"Obsidian Stair",
 		"Obsidian Slab",
@@ -368,11 +329,7 @@
 		"default:lava_flowing")
 
 stairs.register_stair_and_slab("obsidianbrick", "default:obsidianbrick",
-<<<<<<< HEAD
-		{cracky=1,level=2,melt=5000},
-=======
-		{cracky = 1, level = 2},
->>>>>>> ec682838
+		{cracky = 1, level = 2, melt = 5000},
 		{"default_obsidian_brick.png"},
 		"Obsidian Brick Stair",
 		"Obsidian Brick Slab",
