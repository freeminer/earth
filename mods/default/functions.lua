--- conflicted
+++ resolved
@@ -88,20 +88,32 @@
 -- Lavacooling
 --
 
-<<<<<<< HEAD
+default.cool_lava = function(pos, node)
+	core.freeze_melt(pos, -1);
+--[[
+	if node.name == "default:lava_source" then
+		minetest.set_node(pos, {name = "default:obsidian"})
+	else -- Lava flowing
+		minetest.set_node(pos, {name = "default:stone"})
+	end
+]]
+	minetest.sound_play("default_cool_lava",
+		{pos = pos, max_hear_distance = 16, gain = 0.25})
+end
+
 minetest.register_abm({
 	nodenames = {"default:lava_source", "default:lava_flowing"},
 	neighbors = {"group:water"},
-	interval = 3,
-	chance = 3,
+	interval = 1,
+	chance = 1,
 	--catch_up = false,
-	action = function(pos, node, active_object_count, active_object_count_wider)
-		core.freeze_melt(pos, -1);
-		minetest.sound_play("default_cool_lava", {pos = pos, max_hear_distance = 16, gain = 0.25})
+	action = function(...)
+		default.cool_lava(...)
 	end,
 })
 
-minetest.register_abm({
+
+core.register_abm({
 	nodenames = {"default:lava_source", "default:lava_flowing"},
 	interval = 100,
 	chance = 10,
@@ -113,27 +125,8 @@
 		if node.param2 >= 128 then return end
 		local light = core.get_node_light({x=pos.x,y=pos.y+1, z=pos.z}, 0.5)
 		if not light or light < default.LIGHT_MAX then return end
-		core.freeze_melt(pos, -1);
-=======
-default.cool_lava = function(pos, node)
-	if node.name == "default:lava_source" then
-		minetest.set_node(pos, {name = "default:obsidian"})
-	else -- Lava flowing
-		minetest.set_node(pos, {name = "default:stone"})
-	end
-	minetest.sound_play("default_cool_lava",
-		{pos = pos, max_hear_distance = 16, gain = 0.25})
-end
-
-minetest.register_abm({
-	nodenames = {"default:lava_source", "default:lava_flowing"},
-	neighbors = {"group:water"},
-	interval = 1,
-	chance = 1,
-	catch_up = false,
-	action = function(...)
-		default.cool_lava(...)
->>>>>>> 7d2dfe41
+		--core.freeze_melt(pos, -1);
+		default.cool_lava(pos, node)
 	end,
 })
 
@@ -197,15 +190,9 @@
 
 minetest.register_abm({
 	nodenames = {"default:cactus"},
-<<<<<<< HEAD
 	neighbors = {"group:sand", "default:dirt_dry", "default:dirt_with_dry_grass"},
-	interval = 50,
-	chance = 20,
-=======
-	neighbors = {"group:sand"},
 	interval = 12,
 	chance = 83,
->>>>>>> 7d2dfe41
 	action = function(...)
 		default.grow_cactus(...)
 	end
@@ -387,16 +374,10 @@
 
 minetest.register_abm({
 	nodenames = {"default:dirt"},
-<<<<<<< HEAD
-	interval = 2,
-	chance = 200,
-	--catch_up = false,
-=======
 	neighbors = {"air"},
 	interval = 6,
 	chance = 67,
-	catch_up = false,
->>>>>>> 7d2dfe41
+	--catch_up = false,
 	action = function(pos, node)
 		local above = {x = pos.x, y = pos.y + 1, z = pos.z}
 		local name = minetest.get_node(above).name
@@ -420,15 +401,9 @@
 
 minetest.register_abm({
 	nodenames = {"default:dirt_with_grass", "default:dirt_with_dry_grass"},
-<<<<<<< HEAD
-	interval = 2,
-	chance = 20,
-	--catch_up = false,
-=======
 	interval = 8,
 	chance = 50,
-	catch_up = false,
->>>>>>> 7d2dfe41
+	--catch_up = false,
 	action = function(pos, node)
 		local above = {x = pos.x, y = pos.y + 1, z = pos.z}
 		local name = minetest.get_node(above).name
