-- mods/default/functions.lua

--
-- Sounds
--

function default.node_sound_defaults(table)
	table = table or {}
	table.footstep = table.footstep or
			{name = "", gain = 1.0}
	table.dug = table.dug or
			{name = "default_dug_node", gain = 0.25}
	table.place = table.place or
			{name = "default_place_node_hard", gain = 1.0}
	return table
end

function default.node_sound_stone_defaults(table)
	table = table or {}
	table.footstep = table.footstep or
			{name = "default_hard_footstep", gain = 0.5}
	table.dug = table.dug or
			{name = "default_hard_footstep", gain = 1.0}
	default.node_sound_defaults(table)
	return table
end

function default.node_sound_dirt_defaults(table)
	table = table or {}
	table.footstep = table.footstep or
			{name = "default_dirt_footstep", gain = 1.0}
	table.dug = table.dug or
			{name = "default_dirt_footstep", gain = 1.5}
	table.place = table.place or
			{name = "default_place_node", gain = 1.0}
	default.node_sound_defaults(table)
	return table
end

function default.node_sound_sand_defaults(table)
	table = table or {}
	table.footstep = table.footstep or
			{name = "default_sand_footstep", gain = 0.2}
	table.dug = table.dug or
			{name = "default_sand_footstep", gain = 0.4}
	table.place = table.place or
			{name = "default_place_node", gain = 1.0}
	default.node_sound_defaults(table)
	return table
end

function default.node_sound_wood_defaults(table)
	table = table or {}
	table.footstep = table.footstep or
			{name = "default_wood_footstep", gain = 0.5}
	table.dug = table.dug or
			{name = "default_wood_footstep", gain = 1.0}
	default.node_sound_defaults(table)
	return table
end

function default.node_sound_leaves_defaults(table)
	table = table or {}
	table.footstep = table.footstep or
			{name = "default_grass_footstep", gain = 0.35}
	table.dug = table.dug or
			{name = "default_grass_footstep", gain = 0.7}
	table.dig = table.dig or
			{name = "default_dig_crumbly", gain = 0.4}
	table.place = table.place or
			{name = "default_place_node", gain = 1.0}
	default.node_sound_defaults(table)
	return table
end

function default.node_sound_glass_defaults(table)
	table = table or {}
	table.footstep = table.footstep or
			{name = "default_glass_footstep", gain = 0.5}
	table.dug = table.dug or
			{name = "default_break_glass", gain = 1.0}
	default.node_sound_defaults(table)
	return table
end


--
-- Lavacooling
--

minetest.register_abm({
	nodenames = {"default:lava_source", "default:lava_flowing"},
	neighbors = {"group:water"},
	interval = 3,
	chance = 3,
	action = function(pos, node, active_object_count, active_object_count_wider)
		core.freeze_melt(pos, -1);
		minetest.sound_play("default_cool_lava", {pos = pos, max_hear_distance = 16, gain = 0.25})
	end,
})

minetest.register_abm({
	nodenames = {"default:lava_source", "default:lava_flowing"},
	interval = 100,
	chance = 10,
	action = function(pos, node, active_object_count, active_object_count_wider)
		-- bad place: to not freeze lava in caves
		if not pos.y or pos.y < -100 then return end
		-- skip springs
		if node.param2 >= 128 then return end
		local light = core.get_node_light({x=pos.x,y=pos.y+1, z=pos.z}, 0.5)
		if not light or light < default.LIGHT_MAX then return end
		core.freeze_melt(pos, -1);
	end,
})


--
-- Papyrus and cactus growing
--

-- wrapping the functions in abm action is necessary to make overriding them possible

function default.grow_cactus(pos, node)
	if node.param2 >= 4 then
		return
	end
	pos.y = pos.y - 1
	if minetest.get_item_group(minetest.get_node(pos).name, "sand") == 0 then
		return
	end
	pos.y = pos.y + 1
	local height = 0
	while node.name == "default:cactus" and height < 4 do
		height = height + 1
		pos.y = pos.y + 1
		node = minetest.get_node(pos)
	end
	if height == 4 or node.name ~= "air" then
		return
	end
	minetest.set_node(pos, {name = "default:cactus"})
	return true
end

function default.grow_papyrus(pos, node)
	pos.y = pos.y - 1
	local name = minetest.get_node(pos).name
	if name ~= "default:dirt_with_grass" and name ~= "default:dirt" then
		return
	end
	if not minetest.find_node_near(pos, 3, {"group:water"}) then
		return
	end
	pos.y = pos.y + 1
	local height = 0
	while node.name == "default:papyrus" and height < 4 do
		height = height + 1
		pos.y = pos.y + 1
		node = minetest.get_node(pos)
	end
	if height == 4 or node.name ~= "air" then
		return
	end
	minetest.set_node(pos, {name = "default:papyrus"})
	return true
end

minetest.register_abm({
	nodenames = {"default:cactus"},
	neighbors = {"group:sand", "default:dirt_dry", "default:dirt_with_dry_grass"},
	interval = 50,
	chance = 20,
	action = function(...)
		default.grow_cactus(...)
	end
})

minetest.register_abm({
	nodenames = {"default:papyrus"},
	neighbors = {"default:dirt", "default:dirt_with_grass", "default:sand"},
	interval = 50,
	chance = 20,
	action = function(...)
		default.grow_papyrus(...)
	end
})


--
-- dig upwards
--

function default.dig_up(pos, node, digger)
	if digger == nil then return end
	local np = {x = pos.x, y = pos.y + 1, z = pos.z}
	local nn = minetest.get_node(np)
	if nn.name == node.name then
		minetest.node_dig(np, nn, digger)
	end
end


--
-- Leafdecay
--

default.leafdecay_trunk_cache = {}
default.leafdecay_enable_cache = true
-- Spread the load of finding trunks
default.leafdecay_trunk_find_allow_accumulator = 0

minetest.register_globalstep(function(dtime)
	local finds_per_second = 5000
	default.leafdecay_trunk_find_allow_accumulator =
			math.floor(dtime * finds_per_second)
end)

default.after_place_leaves = function(pos, placer, itemstack, pointed_thing)
	local node = minetest.get_node(pos)
	node.param2 = 1
	minetest.set_node(pos, node)
end

minetest.register_abm({
	nodenames = {"group:leafdecay"},
	neighbors = {"air", "group:liquid"},
	-- A low interval and a high inverse chance spreads the load
	interval = 10,
	chance = 3,

	action = function(p0, node, _, _)
		--print("leafdecay ABM at "..p0.x..", "..p0.y..", "..p0.z..")")
		local do_preserve = false
		local d = minetest.registered_nodes[node.name].groups.leafdecay
		if not d or d == 0 then
			--print("not groups.leafdecay")
			return
		end
		local n0 = minetest.get_node(p0)
		if n0.param2 ~= 0 then
			--print("param2 ~= 0")
			return
		end
		local p0_hash = nil
		if default.leafdecay_enable_cache then
			p0_hash = minetest.hash_node_position(p0)
			local trunkp = default.leafdecay_trunk_cache[p0_hash]
			if trunkp then
				local n = minetest.get_node(trunkp)
				local reg = minetest.registered_nodes[n.name]
				-- Assume ignore is a trunk, to make the thing
				-- work at the border of the active area
				if n.name == "ignore" or (reg and reg.groups.tree and
						reg.groups.tree ~= 0) then
					--print("cached trunk still exists")
					return
				end
				--print("cached trunk is invalid")
				-- Cache is invalid
				table.remove(default.leafdecay_trunk_cache, p0_hash)
			end
		end
		if default.leafdecay_trunk_find_allow_accumulator <= 0 then
			return
		end
		default.leafdecay_trunk_find_allow_accumulator =
				default.leafdecay_trunk_find_allow_accumulator - 1
		-- Assume ignore is a trunk, to make the thing
		-- work at the border of the active area
		local p1 = minetest.find_node_near(p0, d, {"ignore", "group:tree"})
		if p1 then
			do_preserve = true
			if default.leafdecay_enable_cache then
				--print("caching trunk")
				-- Cache the trunk
				default.leafdecay_trunk_cache[p0_hash] = p1
			end
		end
		if not do_preserve then
			-- Drop stuff other than the node itself
			local itemstacks = minetest.get_node_drops(n0.name)
			for _, itemname in ipairs(itemstacks) do
				if minetest.get_item_group(n0.name, "leafdecay_drop") ~= 0 or
						itemname ~= n0.name then
					local p_drop = {
						x = p0.x - 0.5 + math.random(),
						y = p0.y - 0.5 + math.random(),
						z = p0.z - 0.5 + math.random(),
					}
					minetest.add_item(p_drop, itemname)
				end
			end
			-- Remove node
			minetest.remove_node(p0)
			nodeupdate(p0)
		end
	end
})


--
-- Grass growing on well-lit dirt
--

if not default.weather then

minetest.register_abm({
	nodenames = {"default:dirt"},
	interval = 2,
	chance = 200,
	action = function(pos, node)
		local above = {x = pos.x, y = pos.y + 1, z = pos.z}
		local name = minetest.get_node(above).name
		local nodedef = minetest.registered_nodes[name]
		if nodedef and (nodedef.sunlight_propagates or nodedef.paramtype == "light") and
				nodedef.liquidtype == "none" and
				(minetest.get_node_light(above) or 0) >= 13 then
			if name == "default:snow" or name == "default:snowblock" then
				minetest.set_node(pos, {name = "default:dirt_with_snow"})
			else
				minetest.set_node(pos, {name = "default:dirt_with_grass"})
			end
		end
	end
})


--
-- Grass and dry grass removed in darkness
--

minetest.register_abm({
	nodenames = {"default:dirt_with_grass", "default:dirt_with_dry_grass"},
	interval = 2,
	chance = 20,
	action = function(pos, node)
		local above = {x = pos.x, y = pos.y + 1, z = pos.z}
		local name = minetest.get_node(above).name
		local nodedef = minetest.registered_nodes[name]
		if name ~= "ignore" and nodedef and not ((nodedef.sunlight_propagates or
				nodedef.paramtype == "light") and
				nodedef.liquidtype == "none") then
			minetest.set_node(pos, {name = "default:dirt"})
		end
	end
})

<<<<<<< HEAD
end
=======

--
-- Moss growth on cobble near water
--

minetest.register_abm({
	nodenames = {"default:cobble"},
	neighbors = {"group:water"},
	interval = 17,
	chance = 200,
	catch_up = false,
	action = function(pos, node)
		minetest.set_node(pos, {name = "default:mossycobble"})
	end
})
>>>>>>> 2729777b
<|MERGE_RESOLUTION|>--- conflicted
+++ resolved
@@ -346,9 +346,7 @@
 	end
 })
 
-<<<<<<< HEAD
-end
-=======
+end
 
 --
 -- Moss growth on cobble near water
@@ -359,9 +357,9 @@
 	neighbors = {"group:water"},
 	interval = 17,
 	chance = 200,
-	catch_up = false,
+	neighbors_range = 2,
+	--catch_up = false,
 	action = function(pos, node)
 		minetest.set_node(pos, {name = "default:mossycobble"})
 	end
-})
->>>>>>> 2729777b
+})