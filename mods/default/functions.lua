--- conflicted
+++ resolved
@@ -88,19 +88,6 @@
 -- Lavacooling
 --
 
-<<<<<<< HEAD
-=======
-default.cool_lava_source = function(pos)
-	minetest.set_node(pos, {name = "default:obsidian"})
-	minetest.sound_play("default_cool_lava", {pos = pos, gain = 0.25})
-end
-
-default.cool_lava_flowing = function(pos)
-	minetest.set_node(pos, {name = "default:stone"})
-	minetest.sound_play("default_cool_lava", {pos = pos, gain = 0.25})
-end
-
->>>>>>> f92d49fe
 minetest.register_abm({
 	nodenames = {"default:lava_source", "default:lava_flowing"},
 	neighbors = {"group:water"},
@@ -346,26 +333,16 @@
 		local above = {x = pos.x, y = pos.y + 1, z = pos.z}
 		local name = minetest.get_node(above).name
 		local nodedef = minetest.registered_nodes[name]
-<<<<<<< HEAD
 		if (name == "ignore" or not nodedef) then return end
-		if ( not ((nodedef.sunlight_propagates or nodedef.paramtype == "light")
-				and nodedef.liquidtype == "none")) or (default.weather
-				and (core.get_heat(pos) < -5 or core.get_heat(pos) > 50 or core.get_humidity(pos) < 10))
-				or name == "default:snow" or name == "default:snowblock" or name == "default:ice"
+		if ( not ((nodedef.sunlight_propagates or nodedef.paramtype == "light") and
+				nodedef.liquidtype == "none")) or (default.weather and 
+				(core.get_heat(pos) < -5 or core.get_heat(pos) > 50 or core.get_humidity(pos) < 10)) or
+				name == "default:snow" or name == "default:snowblock" or name == "default:ice"
 		then
 			if name == "default:dirt_with_grass" then
 				core.set_node(pos, {name = "default:dirt"}, 2)
 			elseif name == "default:dirt_dry_grass" then
 				core.set_node(pos, {name = "default:dirt_dry"}, 2)
-=======
-		if nodedef and (nodedef.sunlight_propagates or nodedef.paramtype == "light") and
-				nodedef.liquidtype == "none" and
-				(minetest.get_node_light(above) or 0) >= 13 then
-			if name == "default:snow" or name == "default:snowblock" then
-				minetest.set_node(pos, {name = "default:dirt_with_snow"})
-			else
-				minetest.set_node(pos, {name = "default:dirt_with_grass"})
->>>>>>> f92d49fe
 			end
 		elseif name == "air" and (default.weather and core.get_heat(pos) > 5 and core.get_heat(pos) < 40 and core.get_humidity(pos) > 20) 
 			and math.random(1, 50) == 1 and (core.get_node_light(above) or 0) >= 13 then
@@ -411,13 +388,12 @@
 	interval = 10,
 	chance = 100,
 	action = function(pos, node)
-<<<<<<< HEAD
-		local above = {x=pos.x, y=pos.y+1, z=pos.z}
+		local above = {x = pos.x, y = pos.y + 1, z = pos.z}
 		local name = core.get_node(above).name
 		local nodedef = core.registered_nodes[name]
 		if (name == "ignore" or not nodedef) then return end
-		if (not ((nodedef.sunlight_propagates or nodedef.paramtype == "light")
-				and nodedef.liquidtype == "none") or
+		if (not ((nodedef.sunlight_propagates or nodedef.paramtype == "light") and
+			nodedef.liquidtype == "none") or
 			(default.weather and core.get_heat(pos) > 3 and name ~= "default:snow" and name ~= "default:snowblock" and name ~= "default:ice"))
 		then
 			if core.get_humidity(pos) > 30 then
@@ -457,16 +433,4 @@
 		core.set_node(pos, {name = "default:mossycobble", param1 = node.param1, param2 = node.param2, }, 2)
 	end
 })
-end
-=======
-		local above = {x = pos.x, y = pos.y + 1, z = pos.z}
-		local name = minetest.get_node(above).name
-		local nodedef = minetest.registered_nodes[name]
-		if name ~= "ignore" and nodedef and not ((nodedef.sunlight_propagates or
-				nodedef.paramtype == "light") and
-				nodedef.liquidtype == "none") then
-			minetest.set_node(pos, {name = "default:dirt"})
-		end
-	end
-})
->>>>>>> f92d49fe
+end