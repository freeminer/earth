--- conflicted
+++ resolved
@@ -91,23 +91,15 @@
 minetest.register_abm({
 	nodenames = {"default:lava_source", "default:lava_flowing"},
 	neighbors = {"group:water"},
-<<<<<<< HEAD
-	interval = 10,
+	interval = 3,
 	chance = 3,
 	action = function(pos, node, active_object_count, active_object_count_wider)
 		core.freeze_melt(pos, -1);
 		minetest.sound_play("default_cool_lava", {pos = pos,  gain = 0.25})
-=======
-	interval = 1,
-	chance = 1,
-	action = function(...)
-		default.cool_lava_flowing(...)
->>>>>>> fe3c5a70
 	end,
 })
 
 minetest.register_abm({
-<<<<<<< HEAD
 	nodenames = {"default:lava_source", "default:lava_flowing"},
 	interval = 100,
 	chance = 10,
@@ -119,14 +111,6 @@
 		local light = core.get_node_light({x=pos.x,y=pos.y+1, z=pos.z})
 		if not light or light < default.LIGHT_MAX then return end
 		core.freeze_melt(pos, -1);
-=======
-	nodenames = {"default:lava_source"},
-	neighbors = {"group:water"},
-	interval = 1,
-	chance = 1,
-	action = function(...)
-		default.cool_lava_source(...)
->>>>>>> fe3c5a70
 	end,
 })
 
