--- conflicted
+++ resolved
@@ -88,41 +88,18 @@
 -- Lavacooling
 --
 
-<<<<<<< HEAD
-=======
-default.cool_lava_source = function(pos)
-	minetest.set_node(pos, {name = "default:obsidian"})
-	minetest.sound_play("default_cool_lava",
-		{pos = pos, max_hear_distance = 16, gain = 0.25})
-end
-
-default.cool_lava_flowing = function(pos)
-	minetest.set_node(pos, {name = "default:stone"})
-	minetest.sound_play("default_cool_lava",
-		{pos = pos, max_hear_distance = 16, gain = 0.25})
-end
-
->>>>>>> 14ee61ab
 minetest.register_abm({
 	nodenames = {"default:lava_source", "default:lava_flowing"},
 	neighbors = {"group:water"},
-<<<<<<< HEAD
 	interval = 3,
 	chance = 3,
 	action = function(pos, node, active_object_count, active_object_count_wider)
 		core.freeze_melt(pos, -1);
-		minetest.sound_play("default_cool_lava", {pos = pos,  gain = 0.25})
-=======
-	interval = 1,
-	chance = 2,
-	action = function(...)
-		default.cool_lava_flowing(...)
->>>>>>> 14ee61ab
+		minetest.sound_play("default_cool_lava", {pos = pos, max_hear_distance = 16, gain = 0.25})
 	end,
 })
 
 minetest.register_abm({
-<<<<<<< HEAD
 	nodenames = {"default:lava_source", "default:lava_flowing"},
 	interval = 100,
 	chance = 10,
@@ -134,14 +111,6 @@
 		local light = core.get_node_light({x=pos.x,y=pos.y+1, z=pos.z}, 0.5)
 		if not light or light < default.LIGHT_MAX then return end
 		core.freeze_melt(pos, -1);
-=======
-	nodenames = {"default:lava_source"},
-	neighbors = {"group:water"},
-	interval = 1,
-	chance = 2,
-	action = function(...)
-		default.cool_lava_source(...)
->>>>>>> 14ee61ab
 	end,
 })
 
