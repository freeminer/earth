-- mods/default/nodes.lua

local weather = minetest.setting_getbool("weather")
local flowing_sand_type = "flowing"
local flowing_sand_leveled = 1
local flowing_sand_paramtype2 = "leveled"
local flowing_sand_liquid_drop = 1
if tonumber(minetest.setting_get("flowing_sand_disable") or 0) == 1 then
	flowing_sand_type = "none"
	flowing_sand_leveled = 0
	flowing_sand_paramtype2 = "none"
end
if tonumber(minetest.setting_get("flowing_sand_disable") or 0) >= 1 then
	flowing_sand_liquid_drop = 0
end


minetest.register_node("default:stone", {
	description = "Stone",
	tiles = {"default_stone.png"},
	is_ground_content = true,
	groups = {cracky=3, stone=1, melt=3000},
	melt = "default:lava_source",
	drop = 'default:cobble',
	legacy_mineral = true,
	sounds = default.node_sound_stone_defaults(),
})

minetest.register_node("default:desert_stone", {
	description = "Desert Stone",
	tiles = {"default_desert_stone.png"},
	is_ground_content = true,
	groups = {cracky=3, stone=1, melt=3000},
	melt = "default:lava_source",
	drop = 'default:desert_cobble',
	legacy_mineral = true,
	sounds = default.node_sound_stone_defaults(),
})

minetest.register_node("default:stone_with_coal", {
	description = "Coal Ore",
	tiles = {"default_stone.png^default_mineral_coal.png"},
	is_ground_content = true,
	groups = {cracky=3},
	drop = 'default:coal_lump',
	sounds = default.node_sound_stone_defaults(),
})

minetest.register_node("default:stone_with_iron", {
	description = "Iron Ore",
	tiles = {"default_stone.png^default_mineral_iron.png"},
	is_ground_content = true,
	groups = {cracky=2},
	drop = 'default:iron_lump',
	sounds = default.node_sound_stone_defaults(),
})

minetest.register_node("default:stone_with_copper", {
	description = "Copper Ore",
	tiles = {"default_stone.png^default_mineral_copper.png"},
	is_ground_content = true,
	groups = {cracky=2},
	drop = 'default:copper_lump',
	sounds = default.node_sound_stone_defaults(),
})

minetest.register_node("default:stone_with_mese", {
	description = "Mese Ore",
	tiles = {"default_stone.png^default_mineral_mese.png"},
	is_ground_content = true,
	groups = {cracky=1},
	drop = "default:mese_crystal",
	sounds = default.node_sound_stone_defaults(),
})

minetest.register_node("default:stone_with_gold", {
	description = "Gold Ore",
	tiles = {"default_stone.png^default_mineral_gold.png"},
	is_ground_content = true,
	groups = {cracky=2},
	drop = "default:gold_lump",
	sounds = default.node_sound_stone_defaults(),
})

minetest.register_node("default:stone_with_diamond", {
	description = "Diamond Ore",
	tiles = {"default_stone.png^default_mineral_diamond.png"},
	is_ground_content = true,
	groups = {cracky=1},
	drop = "default:diamond",
	sounds = default.node_sound_stone_defaults(),
})

minetest.register_node("default:stonebrick", {
	description = "Stone Brick",
	tiles = {"default_stone_brick.png"},
	groups = {cracky=2, stone=1, melt=3000},
	melt = "default:lava_source",
	sounds = default.node_sound_stone_defaults(),
})

minetest.register_node("default:desert_stonebrick", {
	description = "Desert Stone Brick",
	tiles = {"default_desert_stone_brick.png"},
	groups = {cracky=2, stone=1, melt=3000},
	melt = "default:lava_source",
	sounds = default.node_sound_stone_defaults(),
})

minetest.register_node("default:dirt_with_grass", {
	description = "Dirt with Grass",
	tiles = {"default_grass.png", "default_dirt.png", "default_dirt.png^default_grass_side.png"},
	is_ground_content = true,
	groups = {crumbly=3,soil=1},
	drop = 'default:dirt',
	sounds = default.node_sound_dirt_defaults({
		footstep = {name="default_grass_footstep", gain=0.25},
	}),
})

minetest.register_node("default:dirt_with_grass_footsteps", {
	description = "Dirt with Grass and Footsteps",
	tiles = {"default_grass_footsteps.png", "default_dirt.png", "default_dirt.png^default_grass_side.png"},
	is_ground_content = true,
	groups = {crumbly=3,soil=1,not_in_creative_inventory=1},
	drop = 'default:dirt',
	sounds = default.node_sound_dirt_defaults({
		footstep = {name="default_grass_footstep", gain=0.25},
	}),
})

minetest.register_node("default:dirt_with_snow", {
	description = "Dirt with Snow",
	tiles = {"default_snow.png", "default_dirt.png", "default_dirt.png^default_snow_side.png"},
	is_ground_content = true,
<<<<<<< HEAD
	groups = {crumbly=3, slippery=70},
=======
	groups = {crumbly=3,soil=1},
>>>>>>> bd24c15d
	drop = 'default:dirt',
	sounds = default.node_sound_dirt_defaults({
		footstep = {name="default_snow_footstep", gain=0.25},
	}),
})

minetest.register_node("default:dirt", {
	description = "Dirt",
	tiles = {"default_dirt.png"},
	is_ground_content = true,
	groups = {crumbly=3, soil=1, melt=55, liquid_drop=flowing_sand_liquid_drop, weight=2000},
	leveled = flowing_sand_leveled,
	liquidtype = flowing_sand_type,
	paramtype2 = flowing_sand_paramtype2,
	drowning = 1,
	melt = "default:sand",
	sounds = default.node_sound_dirt_defaults(),
})

minetest.register_abm({
	nodenames = {"default:dirt"},
	interval = 10,
	chance = 30,
	action = function(pos, node)
		local above = {x=pos.x, y=pos.y+1, z=pos.z}
		local name = minetest.get_node(above).name
		local nodedef = minetest.registered_nodes[name]
		if (name == "ignore" or not nodedef) then return end
		if ( not ((nodedef.sunlight_propagates or nodedef.paramtype == "light") and nodedef.liquidtype == "none")) then return end
		if (weather and core.get_heat(pos) < -10) or name == "default:snow" or
			name == "default:snowblock" or name == "default:ice"
		then
			minetest.set_node(pos, {name = "default:dirt_with_snow"}, 2)
		elseif (not weather or (core.get_heat(pos) > 5 and core.get_humidity(pos) > 22)) and nodedef and
			(minetest.get_node_light(above) or 0) >= 13
		then
			minetest.set_node(pos, {name = "default:dirt_with_grass"}, 2)
		end
	end
})

minetest.register_abm({
	nodenames = {"default:dirt_with_grass"},
	interval = 10,
	chance = 10,
	action = function(pos, node)
		local above = {x=pos.x, y=pos.y+1, z=pos.z}
		local name = minetest.get_node(above).name
		local nodedef = minetest.registered_nodes[name]
		if (name == "ignore" or not nodedef) then return end
		if ( not ((nodedef.sunlight_propagates or nodedef.paramtype == "light")
				and nodedef.liquidtype == "none")) or (weather
				and (core.get_heat(pos) < -5 or core.get_heat(pos) > 50 or core.get_humidity(pos) < 10))
				or name == "default:snow" or name == "default:snowblock" or name == "default:ice"
		then
			minetest.set_node(pos, {name = "default:dirt"}, 2)
		end
	end
})

minetest.register_abm({
	nodenames = {"default:dirt_with_snow"},
	interval = 10,
	chance = 100,
	action = function(pos, node)
		local above = {x=pos.x, y=pos.y+1, z=pos.z}
		local name = minetest.get_node(above).name
		local nodedef = minetest.registered_nodes[name]
		if (name == "ignore" or not nodedef) then return end
		if (not ((nodedef.sunlight_propagates or nodedef.paramtype == "light")
				and nodedef.liquidtype == "none") or
			(weather and core.get_heat(pos) > 3 and name ~= "default:snow" and name ~= "default:snowblock" and name ~= "default:ice"))
		then
			minetest.set_node(pos, {name = "default:dirt"}, 2)
		end
	end
})

minetest.register_node("default:sand", {
	description = "Sand",
	tiles = {"default_sand.png"},
	is_ground_content = true,
	leveled = flowing_sand_leveled,
	liquidtype = flowing_sand_type,
	paramtype2 = flowing_sand_paramtype2,
	drowning = 1,
	groups = {crumbly=3, falling_node=1, sand=1, liquid_drop=flowing_sand_liquid_drop, weight=2000},
	sounds = default.node_sound_sand_defaults(),
})

minetest.register_abm({
	nodenames = {"default:sand", "default:desert_sand"},
	neighbors = {"default:water_flowing"},
	interval = 20,
	neighbors_range = 3,
	chance = 10,
	action = function(pos, node)
		if (not weather or (core.get_heat(pos) > 40 or core.get_humidity(pos) < 20)) then return end
		minetest.set_node(pos, {name = "default:dirt"}, 2)
	end
})

minetest.register_node("default:desert_sand", {
	description = "Desert Sand",
	tiles = {"default_desert_sand.png"},
	is_ground_content = true,
	leveled = flowing_sand_leveled,
	liquidtype = flowing_sand_type,
	paramtype2 = flowing_sand_paramtype2,
	drowning = 1,
	groups = {crumbly=3, falling_node=1, sand=1, liquid_drop=flowing_sand_liquid_drop, weight=2000},
	sounds = default.node_sound_sand_defaults(),
})

minetest.register_node("default:gravel", {
	description = "Gravel",
	tiles = {"default_gravel.png"},
	is_ground_content = true,
	groups = {crumbly=2, falling_node=1, liquid_drop=flowing_sand_liquid_drop, weight=2000},
	leveled = flowing_sand_leveled,
	liquidtype = flowing_sand_type,
	paramtype2 = flowing_sand_paramtype2,
	drowning = 1,
	sounds = default.node_sound_dirt_defaults({
		footstep = {name="default_gravel_footstep", gain=0.5},
		dug = {name="default_gravel_footstep", gain=1.0},
	}),
})

minetest.register_node("default:sandstone", {
	description = "Sandstone",
	tiles = {"default_sandstone.png"},
	is_ground_content = true,
	groups = {crumbly=2,cracky=3, melt=3400},
	melt = "default:lava_source",
	sounds = default.node_sound_stone_defaults(),
})

minetest.register_node("default:sandstonebrick", {
	description = "Sandstone Brick",
	tiles = {"default_sandstone_brick.png"},
	is_ground_content = true,
	groups = {cracky=2, melt=3000},
	melt = "default:lava_source",
	sounds = default.node_sound_stone_defaults(),
})

minetest.register_node("default:clay", {
	description = "Clay",
	tiles = {"default_clay.png"},
	is_ground_content = true,
	groups = {crumbly=3},
	drop = 'default:clay_lump 4',
	sounds = default.node_sound_dirt_defaults(),
})

minetest.register_node("default:brick", {
	description = "Brick Block",
	tiles = {"default_brick.png"},
	is_ground_content = false,
	groups = {cracky=3, melt=3500},
	melt = "default:lava_source",
	sounds = default.node_sound_stone_defaults(),
})

minetest.register_node("default:tree", {
	description = "Tree",
	tiles = {"default_tree_top.png", "default_tree_top.png", "default_tree.png"},
	paramtype2 = "facedir",
	is_ground_content = false,
	groups = {tree=1,choppy=2,oddly_breakable_by_hand=1,flammable=2},
	sounds = default.node_sound_wood_defaults(),
	on_place = minetest.rotate_node
})

minetest.register_node("default:jungletree", {
	description = "Jungle Tree",
	tiles = {"default_jungletree_top.png", "default_jungletree_top.png", "default_jungletree.png"},
	paramtype2 = "facedir",
	is_ground_content = false,
	groups = {tree=1,choppy=2,oddly_breakable_by_hand=1,flammable=2},
	sounds = default.node_sound_wood_defaults(),
	on_place = minetest.rotate_node
})

minetest.register_node("default:junglewood", {
	description = "Junglewood Planks",
	tiles = {"default_junglewood.png"},
	groups = {choppy=2,oddly_breakable_by_hand=2,flammable=3,wood=1},
	sounds = default.node_sound_wood_defaults(),
})

minetest.register_node("default:jungleleaves", {
	description = "Jungle Leaves",
	drawtype = "allfaces_optional",
	waving = 1,
	visual_scale = 1.3,
	tiles = {"default_jungleleaves.png"},
	paramtype = "light",
	is_ground_content = false,
	groups = {snappy=3, leafdecay=3, flammable=2, leaves=1},
	drop = {
		max_items = 1,
		items = {
			{
				-- player will get sapling with 1/20 chance
				items = {'default:junglesapling'},
				rarity = 20,
			},
			{
				-- player will get leaves only if he get no saplings,
				-- this is because max_items is 1
				items = {'default:jungleleaves'},
			}
		}
	},
	sounds = default.node_sound_leaves_defaults(),
	after_place_node = default.after_place_leaves,
})

minetest.register_node("default:junglesapling", {
	description = "Jungle Sapling",
	drawtype = "plantlike",
	visual_scale = 1.0,
	tiles = {"default_junglesapling.png"},
	inventory_image = "default_junglesapling.png",
	wield_image = "default_junglesapling.png",
	paramtype = "light",
	walkable = false,
	selection_box = {
		type = "fixed",
		fixed = {-0.3, -0.5, -0.3, 0.3, 0.35, 0.3}
	},
	groups = {snappy=2,dig_immediate=3,flammable=2,attached_node=1,sapling=1},
	sounds = default.node_sound_leaves_defaults(),
})

minetest.register_node("default:junglegrass", {
	description = "Jungle Grass",
	drawtype = "plantlike",
	waving = 1,
	visual_scale = 1.3,
	tiles = {"default_junglegrass.png"},
	inventory_image = "default_junglegrass.png",
	wield_image = "default_junglegrass.png",
	paramtype = "light",
	walkable = false,
	buildable_to = true,
	is_ground_content = true,
	groups = {snappy=3,flammable=2,flora=1,attached_node=1, drop_by_liquid=1},
	sounds = default.node_sound_leaves_defaults(),
	selection_box = {
		type = "fixed",
		fixed = {-0.5, -0.5, -0.5, 0.5, -5/16, 0.5},
	},
})

minetest.register_node("default:leaves", {
	description = "Leaves",
	drawtype = "allfaces_optional",
	waving = 1,
	visual_scale = 1.3,
	tiles = {"default_leaves.png"},
	paramtype = "light",
	is_ground_content = false,
	groups = {snappy=3, leafdecay=3, flammable=2, leaves=1},
	drop = {
		max_items = 1,
		items = {
			{
				-- player will get sapling with 1/20 chance
				items = {'default:sapling'},
				rarity = 20,
			},
			{
				-- player will get leaves only if he get no saplings,
				-- this is because max_items is 1
				items = {'default:leaves'},
			}
		}
	},
	sounds = default.node_sound_leaves_defaults(),
	after_place_node = default.after_place_leaves,
})

minetest.register_node("default:cactus", {
	description = "Cactus",
	tiles = {"default_cactus_top.png", "default_cactus_top.png", "default_cactus_side.png"},
	paramtype2 = "facedir",
	is_ground_content = true,
	groups = {snappy=1,choppy=3,flammable=2},
	sounds = default.node_sound_wood_defaults(),
	on_place = minetest.rotate_node,
	after_dig_node = function(pos, node, metadata, digger)
		default.dig_up(pos, node, digger)
	end,
})

minetest.register_node("default:papyrus", {
	description = "Papyrus",
	drawtype = "plantlike",
	tiles = {"default_papyrus.png"},
	inventory_image = "default_papyrus.png",
	wield_image = "default_papyrus.png",
	paramtype = "light",
	walkable = false,
	is_ground_content = true,
	selection_box = {
		type = "fixed",
		fixed = {-0.3, -0.5, -0.3, 0.3, 0.5, 0.3}
	},
	groups = {snappy=3,flammable=2},
	sounds = default.node_sound_leaves_defaults(),
	after_dig_node = function(pos, node, metadata, digger)
		default.dig_up(pos, node, digger)
	end,
})

default.bookshelf_formspec =
	"size[8,7;]"..
	default.gui_bg..
	default.gui_bg_img..
	default.gui_slots..
	"list[context;books;0,0.3;8,2;]"..
	"list[current_player;main;0,2.85;8,1;]"..
	"list[current_player;main;0,4.08;8,3;8]"..
	default.get_hotbar_bg(0,2.85)

minetest.register_node("default:bookshelf", {
	description = "Bookshelf",
	tiles = {"default_wood.png", "default_wood.png", "default_bookshelf.png"},
	is_ground_content = false,
	groups = {choppy=3,oddly_breakable_by_hand=2,flammable=3},
	sounds = default.node_sound_wood_defaults(),
	on_construct = function(pos)
		local meta = minetest.get_meta(pos)
		meta:set_string("formspec", default.bookshelf_formspec)
		local inv = meta:get_inventory()
		inv:set_size("books", 8*2)
	end,
	can_dig = function(pos,player)
		local meta = minetest.get_meta(pos);
		local inv = meta:get_inventory()
		return inv:is_empty("books")
	end,

	allow_metadata_inventory_put = function(pos, listname, index, stack, player)
		local meta = minetest.get_meta(pos)
		local inv = meta:get_inventory()
		local to_stack = inv:get_stack(listname, index)
		if listname == "books" then
			if minetest.get_item_group(stack:get_name(), "book") ~= 0
					and to_stack:is_empty() then
				return 1
			else
				return 0
			end
		end
	end,

	allow_metadata_inventory_move = function(pos, from_list, from_index, to_list, to_index, count, player)
		local meta = minetest.get_meta(pos)
		local inv = meta:get_inventory()
		local stack = inv:get_stack(from_list, from_index)
		local to_stack = inv:get_stack(to_list, to_index)
		if to_list == "books" then
			if stack:get_name() == "default:book" and to_stack:is_empty() then
				return 1
			else
				return 0
			end
		end
	end,

	on_metadata_inventory_move = function(pos, from_list, from_index, to_list, to_index, count, player)
		minetest.log("action", player:get_player_name()..
			   " moves stuff in bookshelf at "..minetest.pos_to_string(pos))
	end,
	on_metadata_inventory_put = function(pos, listname, index, stack, player)
		minetest.log("action", player:get_player_name()..
			   " moves stuff to bookshelf at "..minetest.pos_to_string(pos))
	end,
	on_metadata_inventory_take = function(pos, listname, index, stack, player)
		minetest.log("action", player:get_player_name()..
			   " takes stuff from bookshelf at "..minetest.pos_to_string(pos))
	end,
})

minetest.register_node("default:glass", {
	description = "Glass",
	drawtype = "glasslike_framed_optional",
	tiles = {"default_glass.png", "default_glass_detail.png"},
	inventory_image = minetest.inventorycube("default_glass.png"),
	paramtype = "light",
	sunlight_propagates = true,
	is_ground_content = false,
	groups = {cracky=3,oddly_breakable_by_hand=3, melt=1500},
	melt = "default:obsidian_glass",
	sounds = default.node_sound_glass_defaults(),
})

local fence_texture = "default_fence_overlay.png^default_wood.png^default_fence_overlay.png^[makealpha:255,126,126"
minetest.register_node("default:fence_wood", {
	description = "Wooden Fence",
	drawtype = "fencelike",
	tiles = {"default_wood.png"},
	inventory_image = fence_texture,
	wield_image = fence_texture,
	paramtype = "light",
	is_ground_content = false,
	selection_box = {
		type = "fixed",
		fixed = {-1/7, -1/2, -1/7, 1/7, 1/2, 1/7},
	},
	groups = {choppy=2,oddly_breakable_by_hand=2,flammable=2},
	sounds = default.node_sound_wood_defaults(),
})

minetest.register_node("default:rail", {
	description = "Rail",
	drawtype = "raillike",
	tiles = {"default_rail.png", "default_rail_curved.png", "default_rail_t_junction.png", "default_rail_crossing.png", "default_rail_diagonal.png", "default_rail_diagonal_end.png"},
	inventory_image = "default_rail.png",
	wield_image = "default_rail.png",
	paramtype = "light",
	walkable = false,
	is_ground_content = false,
	selection_box = {
		type = "fixed",
                -- but how to specify the dimensions for curved and sideways rails?
                fixed = {-1/2, -1/2, -1/2, 1/2, -1/2+1/16, 1/2},
	},
	groups = {bendy=2,dig_immediate=2,attached_node=1},
})

minetest.register_node("default:ladder", {
	description = "Ladder",
	drawtype = "signlike",
	tiles = {"default_ladder.png"},
	inventory_image = "default_ladder.png",
	wield_image = "default_ladder.png",
	paramtype = "light",
	paramtype2 = "wallmounted",
	walkable = false,
	climbable = true,
	is_ground_content = false,
	selection_box = {
		type = "wallmounted",
		--wall_top = = <default>
		--wall_bottom = = <default>
		--wall_side = = <default>
	},
	groups = {choppy=2,oddly_breakable_by_hand=3,flammable=2},
	legacy_wallmounted = true,
	sounds = default.node_sound_wood_defaults(),
})

minetest.register_node("default:wood", {
	description = "Wooden Planks",
	tiles = {"default_wood.png"},
	groups = {choppy=2,oddly_breakable_by_hand=2,flammable=3,wood=1},
	sounds = default.node_sound_wood_defaults(),
})

minetest.register_node("default:cloud", {
	description = "Cloud",
	tiles = {"default_cloud.png"},
	sounds = default.node_sound_defaults(),
	groups = {not_in_creative_inventory=1},
})

minetest.register_node("default:water_flowing", {
	description = "Flowing Water",
	inventory_image = minetest.inventorycube("default_water.png"),
	drawtype = "flowingliquid",
	tiles = {"default_water.png"},
	special_tiles = {
		{
			image="default_water_flowing_animated.png",
			backface_culling=false,
			animation={type="vertical_frames", aspect_w=16, aspect_h=16, length=0.8}
		},
		{
			image="default_water_flowing_animated.png",
			backface_culling=true,
			animation={type="vertical_frames", aspect_w=16, aspect_h=16, length=0.8}
		},
	},
	alpha = WATER_ALPHA,
	paramtype = "light",
	paramtype2 = "flowingliquid",
	walkable = false,
	pointable = false,
	diggable = false,
	buildable_to = true,
	drop = "",
	drowning = 1,
	liquidtype = "flowing",
	liquid_alternative_flowing = "default:water_flowing",
	liquid_alternative_source = "default:water_source",
	liquid_viscosity = WATER_VISC,
	leveled = 8,
	paramtype2 = "leveled",
	freeze = "default:snow",
	melt = "air",
	post_effect_color = {a=64, r=100, g=100, b=200},
	groups = {water=3, liquid=3, puts_out_fire=1, not_in_creative_inventory=1, freeze=-5, melt=100, liquid_drop=1, weight=1000},
})

minetest.register_node("default:water_source", {
	description = "Water Source",
	inventory_image = minetest.inventorycube("default_water.png"),
	drawtype = "liquid",
	tiles = {
		{name="default_water_source_animated.png", animation={type="vertical_frames", aspect_w=16, aspect_h=16, length=2.0}}
	},
	special_tiles = {
		-- New-style water source material (mostly unused)
		{
			name="default_water_source_animated.png",
			animation={type="vertical_frames", aspect_w=16, aspect_h=16, length=2.0},
			backface_culling = false,
		}
	},
	alpha = WATER_ALPHA,
	paramtype = "light",
	walkable = false,
	pointable = false,
	diggable = false,
	buildable_to = true,
	drop = "",
	drowning = 1,
	liquidtype = "source",
	liquid_alternative_flowing = "default:water_flowing",
	liquid_alternative_source = "default:water_source",
	liquid_viscosity = WATER_VISC,
	leveled = 8,
	paramtype2 = "leveled",
	freeze = "default:ice",
	melt = "air",
	post_effect_color = {a=64, r=100, g=100, b=200},
	groups = {water=3, liquid=3, puts_out_fire=1, freeze=-1, melt=105, liquid_drop=1, weight=1000},
})

minetest.register_node("default:lava_flowing", {
	description = "Flowing Lava",
	inventory_image = minetest.inventorycube("default_lava.png"),
	drawtype = "flowingliquid",
	tiles = {"default_lava.png"},
	special_tiles = {
		{
			image="default_lava_flowing_animated.png",
			backface_culling=false,
			animation={type="vertical_frames", aspect_w=16, aspect_h=16, length=3.3}
		},
		{
			image="default_lava_flowing_animated.png",
			backface_culling=true,
			animation={type="vertical_frames", aspect_w=16, aspect_h=16, length=3.3}
		},
	},
	paramtype = "light",
	paramtype2 = "leveled",
	leveled = 4,
	light_source = LIGHT_MAX - 1,
	walkable = false,
	pointable = false,
	diggable = false,
	buildable_to = true,
	drop = "",
	drowning = 1,
	liquidtype = "flowing",
	liquid_alternative_flowing = "default:lava_flowing",
	liquid_alternative_source = "default:lava_source",
	liquid_viscosity = LAVA_VISC,
	liquid_renewable = false,
	leveled = 8,
	paramtype2 = "leveled",
	freeze = "default:stone",
	damage_per_second = 4*2,
	post_effect_color = {a=192, r=255, g=64, b=0},
	groups = {lava=3, liquid=2, hot=700, igniter=1, not_in_creative_inventory=1,wield_light=2, liquid_drop=1, weight=2000},
})

minetest.register_node("default:lava_source", {
	description = "Lava Source",
	inventory_image = minetest.inventorycube("default_lava.png"),
	drawtype = "liquid",
	tiles = {
		{name="default_lava_source_animated.png", animation={type="vertical_frames", aspect_w=16, aspect_h=16, length=3.0}}
	},
	special_tiles = {
		-- New-style lava source material (mostly unused)
		{
			name="default_lava_source_animated.png",
			animation={type="vertical_frames", aspect_w=16, aspect_h=16, length=3.0},
			backface_culling = false,
		}
	},
	paramtype = "light",
	light_source = LIGHT_MAX - 1,
	walkable = false,
	pointable = false,
	diggable = false,
	buildable_to = true,
	drop = "",
	drowning = 1,
	liquidtype = "source",
	liquid_alternative_flowing = "default:lava_flowing",
	liquid_alternative_source = "default:lava_source",
	liquid_viscosity = LAVA_VISC,
	liquid_renewable = false,
	leveled = 4,
	paramtype2 = "leveled",
	freeze = "default:obsidian",
	damage_per_second = 4*2,
	post_effect_color = {a=192, r=255, g=64, b=0},
	groups = {lava=3, liquid=2, hot=1200, igniter=1, wield_light=5, liquid_drop=1, weight=2000},
})

minetest.register_node("default:torch", {
	description = "Torch",
	drawtype = "torchlike",
	--tiles = {"default_torch_on_floor.png", "default_torch_on_ceiling.png", "default_torch.png"},
	tiles = {
		{name="default_torch_on_floor_animated.png", animation={type="vertical_frames", aspect_w=16, aspect_h=16, length=3.0}},
		{name="default_torch_on_ceiling_animated.png", animation={type="vertical_frames", aspect_w=16, aspect_h=16, length=3.0}},
		{name="default_torch_animated.png", animation={type="vertical_frames", aspect_w=16, aspect_h=16, length=3.0}}
	},
	inventory_image = "default_torch_on_floor.png",
	wield_image = "default_torch_on_floor.png",
	paramtype = "light",
	paramtype2 = "wallmounted",
	sunlight_propagates = true,
	is_ground_content = false,
	walkable = false,
	light_source = LIGHT_MAX-1,
	selection_box = {
		type = "wallmounted",
		wall_top = {-0.1, 0.5-0.6, -0.1, 0.1, 0.5, 0.1},
		wall_bottom = {-0.1, -0.5, -0.1, 0.1, -0.5+0.6, 0.1},
		wall_side = {-0.5, -0.3, -0.1, -0.5+0.3, 0.3, 0.1},
	},
	groups = {choppy=2,dig_immediate=3,flammable=1,attached_node=1,hot=30,wield_light=LIGHT_MAX-1, drop_by_liquid=1},
	legacy_wallmounted = true,
	sounds = default.node_sound_defaults(),
})

minetest.register_node("default:sign_wall", {
	description = "Sign",
	drawtype = "nodebox",
	tiles = {"default_sign.png"},
	inventory_image = "default_sign_wall.png",
	wield_image = "default_sign_wall.png",
	paramtype = "light",
	paramtype2 = "wallmounted",
	sunlight_propagates = true,
	is_ground_content = false,
	walkable = false,
	node_box = {
		type = "wallmounted",
		wall_top    = {-0.4375, 0.4375, -0.3125, 0.4375, 0.5, 0.3125},
		wall_bottom = {-0.4375, -0.5, -0.3125, 0.4375, -0.4375, 0.3125},
		wall_side   = {-0.5, -0.3125, -0.4375, -0.4375, 0.3125, 0.4375},
	},
	groups = {choppy=2,dig_immediate=2,attached_node=1},
	legacy_wallmounted = true,
	sounds = default.node_sound_defaults(),
	on_construct = function(pos)
		--local n = minetest.get_node(pos)
		local meta = minetest.get_meta(pos)
		meta:set_string("formspec", "field[text;;${text}]")
		meta:set_string("infotext", "\"\"")
	end,
	on_receive_fields = function(pos, formname, fields, sender)
		--print("Sign at "..minetest.pos_to_string(pos).." got "..dump(fields))
		if minetest.is_protected(pos, sender:get_player_name()) then
			minetest.record_protection_violation(pos, sender:get_player_name())
			return
		end
		local meta = minetest.get_meta(pos)
		if not fields.text then return end
		minetest.log("action", (sender:get_player_name() or "").." wrote \""..fields.text..
				"\" to sign at "..minetest.pos_to_string(pos))
		meta:set_string("text", fields.text)
		meta:set_string("infotext", '"'..fields.text..'"')
	end,
})

default.chest_formspec =
	"size[8,9]"..
	default.gui_bg..
	default.gui_bg_img..
	default.gui_slots..
	"list[current_name;main;0,0.3;8,4;]"..
	"list[current_player;main;0,4.85;8,1;]"..
	"list[current_player;main;0,6.08;8,3;8]"..
	default.get_hotbar_bg(0,4.85)

function default.get_locked_chest_formspec(pos)
	local spos = pos.x .. "," .. pos.y .. "," ..pos.z
	local formspec =
		"size[8,9]"..
		default.gui_bg..
		default.gui_bg_img..
		default.gui_slots..
		"list[nodemeta:".. spos .. ";main;0,0.3;8,4;]"..
		"list[current_player;main;0,4.85;8,1;]"..
		"list[current_player;main;0,6.08;8,3;8]"..
		default.get_hotbar_bg(0,4.85)
 return formspec
end


minetest.register_node("default:chest", {
	description = "Chest",
	tiles = {"default_chest_top.png", "default_chest_top.png", "default_chest_side.png",
		"default_chest_side.png", "default_chest_side.png", "default_chest_front.png"},
	paramtype2 = "facedir",
	groups = {choppy=2,oddly_breakable_by_hand=2},
	legacy_facedir_simple = true,
	is_ground_content = false,
	sounds = default.node_sound_wood_defaults(),
	on_construct = function(pos)
		local meta = minetest.get_meta(pos)
		meta:set_string("formspec",default.chest_formspec)
		meta:set_string("infotext", "Chest")
		local inv = meta:get_inventory()
		inv:set_size("main", 8*4)
	end,
	can_dig = function(pos,player)
		local meta = minetest.get_meta(pos);
		local inv = meta:get_inventory()
		return inv:is_empty("main")
	end,
	on_metadata_inventory_move = function(pos, from_list, from_index, to_list, to_index, count, player)
		minetest.log("action", player:get_player_name()..
				" moves stuff in chest at "..minetest.pos_to_string(pos))
	end,
    on_metadata_inventory_put = function(pos, listname, index, stack, player)
		minetest.log("action", player:get_player_name()..
				" moves stuff to chest at "..minetest.pos_to_string(pos))
	end,
    on_metadata_inventory_take = function(pos, listname, index, stack, player)
		minetest.log("action", player:get_player_name()..
				" takes stuff from chest at "..minetest.pos_to_string(pos))
	end,
})

local function has_locked_chest_privilege(meta, player)
	if player:get_player_name() ~= meta:get_string("owner") then
		return false
	end
	return true
end

minetest.register_node("default:chest_locked", {
	description = "Locked Chest",
	tiles = {"default_chest_top.png", "default_chest_top.png", "default_chest_side.png",
		"default_chest_side.png", "default_chest_side.png", "default_chest_lock.png"},
	paramtype2 = "facedir",
	groups = {choppy=2,oddly_breakable_by_hand=2},
	legacy_facedir_simple = true,
	is_ground_content = false,
	sounds = default.node_sound_wood_defaults(),
	after_place_node = function(pos, placer)
		local meta = minetest.get_meta(pos)
		meta:set_string("owner", placer:get_player_name() or "")
		meta:set_string("infotext", "Locked Chest (owned by "..
				meta:get_string("owner")..")")
	end,
	on_construct = function(pos)
		local meta = minetest.get_meta(pos)
		meta:set_string("infotext", "Locked Chest")
		meta:set_string("owner", "")
		local inv = meta:get_inventory()
		inv:set_size("main", 8*4)
	end,
	can_dig = function(pos,player)
		local meta = minetest.get_meta(pos);
		local inv = meta:get_inventory()
		return inv:is_empty("main") and has_locked_chest_privilege(meta, player)
	end,
	allow_metadata_inventory_move = function(pos, from_list, from_index, to_list, to_index, count, player)
		local meta = minetest.get_meta(pos)
		if not has_locked_chest_privilege(meta, player) then
			return 0
		end
		return count
	end,
    allow_metadata_inventory_put = function(pos, listname, index, stack, player)
		local meta = minetest.get_meta(pos)
		if not has_locked_chest_privilege(meta, player) then
			return 0
		end
		return stack:get_count()
	end,
    allow_metadata_inventory_take = function(pos, listname, index, stack, player)
		local meta = minetest.get_meta(pos)
		if not has_locked_chest_privilege(meta, player) then
			return 0
		end
		return stack:get_count()
	end,
    on_metadata_inventory_put = function(pos, listname, index, stack, player)
		minetest.log("action", player:get_player_name()..
				" moves stuff to locked chest at "..minetest.pos_to_string(pos))
	end,
    on_metadata_inventory_take = function(pos, listname, index, stack, player)
		minetest.log("action", player:get_player_name()..
				" takes stuff from locked chest at "..minetest.pos_to_string(pos))
	end,
	on_rightclick = function(pos, node, clicker)
		local meta = minetest.get_meta(pos)
		if has_locked_chest_privilege(meta, clicker) then
			minetest.show_formspec(
				clicker:get_player_name(),
				"default:chest_locked",
				default.get_locked_chest_formspec(pos)
			)
		end
	end,
})

minetest.register_node("default:cobble", {
	description = "Cobblestone",
	tiles = {"default_cobble.png"},
	is_ground_content = true,
	melt = "default:lava_source",
	groups = {cracky=3, stone=2, melt=2900},
	sounds = default.node_sound_stone_defaults(),
})

minetest.register_node("default:desert_cobble", {
	description = "Desert Cobblestone",
	tiles = {"default_desert_cobble.png"},
	is_ground_content = true,
	melt = "default:lava_source",
	groups = {cracky=3, stone=2, melt=2900},
	sounds = default.node_sound_stone_defaults(),
})

minetest.register_node("default:mossycobble", {
	description = "Mossy Cobblestone",
	tiles = {"default_mossycobble.png"},
	is_ground_content = true,
	groups = {cracky=3, melt=2900},
	sounds = default.node_sound_stone_defaults(),
})

minetest.register_node("default:coalblock", {
	description = "Coal Block",
	tiles = {"default_coal_block.png"},
	is_ground_content = true,
	groups = {cracky=3},
	sounds = default.node_sound_stone_defaults(),
})

minetest.register_node("default:steelblock", {
	description = "Steel Block",
	tiles = {"default_steel_block.png"},
	is_ground_content = true,
	groups = {cracky=1,level=2},
	sounds = default.node_sound_stone_defaults(),
})

minetest.register_node("default:copperblock", {
	description = "Copper Block",
	tiles = {"default_copper_block.png"},
	is_ground_content = true,
	groups = {cracky=1,level=2},
	sounds = default.node_sound_stone_defaults(),
})

minetest.register_node("default:bronzeblock", {
	description = "Bronze Block",
	tiles = {"default_bronze_block.png"},
	is_ground_content = true,
	groups = {cracky=1,level=2},
	sounds = default.node_sound_stone_defaults(),
})

minetest.register_node("default:mese", {
	description = "Mese Block",
	tiles = {"default_mese_block.png"},
	is_ground_content = true,
	groups = {cracky=1,level=2},
	sounds = default.node_sound_stone_defaults(),
})
minetest.register_alias("default:mese_block", "default:mese")

minetest.register_node("default:goldblock", {
	description = "Gold Block",
	tiles = {"default_gold_block.png"},
	is_ground_content = true,
	groups = {cracky=1},
	sounds = default.node_sound_stone_defaults(),
})

minetest.register_node("default:diamondblock", {
	description = "Diamond Block",
	tiles = {"default_diamond_block.png"},
	is_ground_content = true,
	groups = {cracky=1,level=3},
	sounds = default.node_sound_stone_defaults(),
})

minetest.register_node("default:obsidian_glass", {
	description = "Obsidian Glass",
	drawtype = "glasslike",
	tiles = {"default_obsidian_glass.png"},
	paramtype = "light",
	is_ground_content = false,
	sunlight_propagates = true,
	sounds = default.node_sound_glass_defaults(),
	groups = {cracky=3,oddly_breakable_by_hand=3},
})

minetest.register_node("default:obsidian", {
	description = "Obsidian",
	tiles = {"default_obsidian.png"},
	is_ground_content = true,
	sounds = default.node_sound_stone_defaults(),
	groups = {cracky=1,level=2, melt=5000},
	melt = "default:lava_source",
})

minetest.register_node("default:obsidianbrick", {
	description = "Obsidian Brick",
	tiles = {"default_obsidian_brick.png"},
	sounds = default.node_sound_stone_defaults(),
	groups = {cracky=1,level=2},
})

minetest.register_node("default:nyancat", {
	description = "Nyan Cat",
	tiles = {"default_nc_side.png", "default_nc_side.png", "default_nc_side.png",
		"default_nc_side.png", "default_nc_back.png", "default_nc_front.png"},
	paramtype2 = "facedir",
	groups = {cracky=2},
	is_ground_content = false,
	legacy_facedir_simple = true,
	sounds = default.node_sound_defaults(),
})

minetest.register_node("default:nyancat_rainbow", {
	description = "Nyan Cat Rainbow",
	tiles = {"default_nc_rb.png^[transformR90", "default_nc_rb.png^[transformR90",
		"default_nc_rb.png", "default_nc_rb.png"},
	paramtype2 = "facedir",
	groups = {cracky=2},
	is_ground_content = false,
	sounds = default.node_sound_defaults(),
})

minetest.register_node("default:sapling", {
	description = "Sapling",
	drawtype = "plantlike",
	visual_scale = 1.0,
	tiles = {"default_sapling.png"},
	inventory_image = "default_sapling.png",
	wield_image = "default_sapling.png",
	paramtype = "light",
	walkable = false,
	is_ground_content = true,
	selection_box = {
		type = "fixed",
		fixed = {-0.3, -0.5, -0.3, 0.3, 0.35, 0.3}
	},
	groups = {snappy=2,dig_immediate=3,flammable=2,attached_node=1,sapling=1},
	sounds = default.node_sound_leaves_defaults(),
})

minetest.register_node("default:apple", {
	description = "Apple",
	drawtype = "plantlike",
	visual_scale = 1.0,
	tiles = {"default_apple.png"},
	inventory_image = "default_apple.png",
	paramtype = "light",
	sunlight_propagates = true,
	walkable = false,
	is_ground_content = true,
	selection_box = {
		type = "fixed",
		fixed = {-0.2, -0.5, -0.2, 0.2, 0, 0.2}
	},
	groups = {fleshy=3,dig_immediate=3,flammable=2,leafdecay=3,leafdecay_drop=1},
	on_use = minetest.item_eat(1),
	sounds = default.node_sound_leaves_defaults(),
	after_place_node = function(pos, placer, itemstack)
		if placer:is_player() then
			minetest.set_node(pos, {name="default:apple", param2=1})
		end
	end,
})

minetest.register_node("default:dry_shrub", {
	description = "Dry Shrub",
	drawtype = "plantlike",
	waving = 1,
	visual_scale = 1.0,
	tiles = {"default_dry_shrub.png"},
	inventory_image = "default_dry_shrub.png",
	wield_image = "default_dry_shrub.png",
	paramtype = "light",
	walkable = false,
	is_ground_content = true,
	buildable_to = true,
	groups = {snappy=3,flammable=3,attached_node=1, drop_by_liquid=1},
	sounds = default.node_sound_leaves_defaults(),
	selection_box = {
		type = "fixed",
		fixed = {-0.5, -0.5, -0.5, 0.5, -5/16, 0.5},
	},
})

minetest.register_node("default:grass_1", {
	description = "Grass",
	drawtype = "plantlike",
	waving = 1,
	tiles = {"default_grass_1.png"},
	-- use a bigger inventory image
	inventory_image = "default_grass_3.png",
	wield_image = "default_grass_3.png",
	paramtype = "light",
	walkable = false,
	is_ground_content = true,
	buildable_to = true,
	groups = {snappy=3,flammable=3,flora=1,attached_node=1, drop_by_liquid=1},
	sounds = default.node_sound_leaves_defaults(),
	selection_box = {
		type = "fixed",
		fixed = {-0.5, -0.5, -0.5, 0.5, -5/16, 0.5},
	},
	on_place = function(itemstack, placer, pointed_thing)
		-- place a random grass node
		local stack = ItemStack("default:grass_"..math.random(1,5))
		local ret = minetest.item_place(stack, placer, pointed_thing)
		return ItemStack("default:grass_1 "..itemstack:get_count()-(1-ret:get_count()))
	end,
})

for i=2,5 do
	minetest.register_node("default:grass_"..i, {
		description = "Grass",
		drawtype = "plantlike",
		waving = 1,
		tiles = {"default_grass_"..i..".png"},
		inventory_image = "default_grass_"..i..".png",
		wield_image = "default_grass_"..i..".png",
		paramtype = "light",
		walkable = false,
		buildable_to = true,
		is_ground_content = true,
		drop = "default:grass_1",
		groups = {snappy=3,flammable=3,flora=1,attached_node=1,not_in_creative_inventory=1,drop_by_liquid=1},
		sounds = default.node_sound_leaves_defaults(),
		selection_box = {
			type = "fixed",
			fixed = {-0.5, -0.5, -0.5, 0.5, -5/16, 0.5},
		},
	})
end

minetest.register_node("default:ice", {
	description = "Ice",
	tiles = {"default_ice.png"},
	is_ground_content = true,
	paramtype = "light",
	melt = "default:water_source",
	groups = {cracky=3, melt=3, slippery=90},
	sounds = default.node_sound_glass_defaults(),
})

minetest.register_node("default:snow", {
	description = "Snow",
	tiles = {"default_snow.png"},
	inventory_image = "default_snowball.png",
	wield_image = "default_snowball.png",
	is_ground_content = true,
	paramtype = "light",
	buildable_to = true,
	leveled = 7,
	paramtype2 = "leveled",
	drawtype = "nodebox",
	melt = "default:water_flowing",
	node_box = {
		type = "leveled",
		fixed = {
			{-0.5, -0.5, -0.5,  0.5, -0.5+2/16, 0.5},
		},
	},
	groups = {crumbly=3,falling_node=1, melt=1, float=1, slippery=80},
	sounds = default.node_sound_dirt_defaults({
		footstep = {name="default_snow_footstep", gain=0.25},
		dug = {name="default_snow_footstep", gain=0.75},
	}),
	on_construct = function(pos)
		pos.y = pos.y - 1
		if minetest.get_node(pos).name == "default:dirt_with_grass" then
			minetest.set_node(pos, {name="default:dirt_with_snow"}, 2)
		end
	end,
})
minetest.register_alias("snow", "default:snow")

minetest.register_node("default:snowblock", {
	description = "Snow Block",
	tiles = {"default_snow.png"},
	is_ground_content = true,
	groups = {crumbly=3, melt=2, slippery=80},
	melt = "default:water_source",
	sounds = default.node_sound_dirt_defaults({
		footstep = {name="default_snow_footstep", gain=0.25},
		dug = {name="default_snow_footstep", gain=0.75},
	}),
})

minetest.register_node("default:pine_needles",{
	description = "Pine Needles",
	drawtype = "allfaces_optional",
	visual_scale = 1.3,
	tiles = {"default_pine_needles.png"},
	waving = 1,
	paramtype = "light",
	is_ground_content = false,
	groups = {snappy=3, leafdecay=3, flammable=2, leaves=1},
	drop = {
		max_items = 1,
		items = {
			{
				-- player will get sapling with 1/20 chance
				items = {"default:pine_sapling"},
				rarity = 20,
			},
			{
				-- player will get leaves only if he get no saplings,
				-- this is because max_items is 1
				items = {"default:pine_needles"},
			}
		}
	},
	sounds = default.node_sound_leaves_defaults(),
	after_place_node = default.after_place_leaves,
})

minetest.register_node("default:pine_sapling", {
	description = "Pine Sapling",
	drawtype = "plantlike",
	visual_scale = 1.0,
	tiles = {"default_pine_sapling.png"},
	inventory_image = "default_pine_sapling.png",
	wield_image = "default_pine_sapling.png",
	paramtype = "light",
	walkable = false,
	is_ground_content = true,
	selection_box = {
		type = "fixed",
		fixed = {-0.3, -0.5, -0.3, 0.3, 0.35, 0.3}
	},
	groups = {snappy=2,dig_immediate=3,flammable=2,attached_node=1,sapling=1},
	sounds = default.node_sound_leaves_defaults(),
})

minetest.register_node("default:pinetree", {
	description = "Pine Tree",
	tiles = {"default_pinetree_top.png", "default_pinetree_top.png", "default_pinetree.png"},
	paramtype2 = "facedir",
	is_ground_content = false,
	groups = {tree=1,choppy=2,oddly_breakable_by_hand=1,flammable=2},
	sounds = default.node_sound_wood_defaults(),
	on_place = minetest.rotate_node
})

minetest.register_node("default:pinewood", {
	description = "Pinewood Planks",
	tiles = {"default_pinewood.png"},
	groups = {choppy=2,oddly_breakable_by_hand=2,flammable=3,wood=1},
	sounds = default.node_sound_wood_defaults(),
})
<|MERGE_RESOLUTION|>--- conflicted
+++ resolved
@@ -133,11 +133,7 @@
 	description = "Dirt with Snow",
 	tiles = {"default_snow.png", "default_dirt.png", "default_dirt.png^default_snow_side.png"},
 	is_ground_content = true,
-<<<<<<< HEAD
-	groups = {crumbly=3, slippery=70},
-=======
-	groups = {crumbly=3,soil=1},
->>>>>>> bd24c15d
+	groups = {crumbly=3,soil=1, slippery=70},
 	drop = 'default:dirt',
 	sounds = default.node_sound_dirt_defaults({
 		footstep = {name="default_snow_footstep", gain=0.25},
@@ -1231,7 +1227,7 @@
 			{-0.5, -0.5, -0.5,  0.5, -0.5+2/16, 0.5},
 		},
 	},
-	groups = {crumbly=3,falling_node=1, melt=1, float=1, slippery=80},
+	groups = {crumbly=3,falling_node=1, melt=1, float=1, slippery=75},
 	sounds = default.node_sound_dirt_defaults({
 		footstep = {name="default_snow_footstep", gain=0.25},
 		dug = {name="default_snow_footstep", gain=0.75},
