-- mods/default/nodes.lua

--[[ Index:

Stone
-----
(1. Material 2. Cobble variant 3. Brick variant [4. Modified forms])

default:stone
default:cobble
default:stonebrick
default:mossycobble

default:desert_stone
default:desert_cobble
default:desert_stonebrick

default:sandstone
default:sandstonebrick

default:obsidian
default:obsidianbrick

Soft / Non-Stone
----------------
(1. Material [2. Modified forms])

default:dirt
default:dirt_with_grass
default:dirt_with_grass_footsteps
default:dirt_with_snow

default:sand
default:desert_sand

default:gravel

default:clay

default:snow
default:snowblock

default:ice

Trees
-----
(1. Trunk 2. Fabricated trunk 3. Leaves 4. Sapling [5. Fruits])

default:tree
default:wood
default:leaves
default:sapling
default:apple

default:jungletree
default:junglewood
default:jungleleaves
default:junglesapling

default:pinetree
default:pinewood
default:pine_needles
default:pine_sapling

Ores
----
(1. In stone 2. Block)

default:stone_with_coal
default:coalblock

default:stone_with_iron
default:steelblock

default:stone_with_copper
default:copperblock
default:bronzeblock

default:stone_with_gold
default:goldblock

default:stone_with_mese
default:mese

default:stone_with_diamond
default:diamondblock

Plantlife (non-cubic)
---------------------
default:cactus
default:papyrus
default:dry_shrub
default:junglegrass
default:grass_1
default:grass_2
default:grass_3
default:grass_4
default:grass_5

Liquids
-------
(1. Source 2. Flowing)

default:water_source
default:water_flowing

default:lava_source
default:lava_flowing

Tools / "Advanced" crafting / Non-"natural"
-------------------------------------------
default:torch

default:chest
default:chest_locked

default:bookshelf

default:sign_wall
default:ladder
default:fence_wood

default:glass
default:obsidian_glass

default:rail

default:brick

Misc
----
default:cloud
default:nyancat
default:nyancat_rainbow

--]]

--
-- Stone
--

minetest.register_node("default:stone", {
	description = "Stone",
	tiles = {"default_stone.png"},
	is_ground_content = true,
	groups = {cracky=3, stone=1, melt=3000},
	drop = 'default:cobble',
	legacy_mineral = true,
	sounds = default.node_sound_stone_defaults(),
	melt = "default:lava_source",
})

minetest.register_node("default:cobble", {
	description = "Cobblestone",
	tiles = {"default_cobble.png"},
	is_ground_content = true,
	groups = {cracky=3, stone=2, melt=3000},
	sounds = default.node_sound_stone_defaults(),
	melt = "default:lava_source",
})

minetest.register_node("default:stonebrick", {
	description = "Stone Brick",
	tiles = {"default_stone_brick.png"},
	groups = {cracky=2, stone=1, melt=3000},
	sounds = default.node_sound_stone_defaults(),
	melt = "default:lava_source",
})

minetest.register_node("default:mossycobble", {
	description = "Mossy Cobblestone",
	tiles = {"default_mossycobble.png"},
	is_ground_content = true,
<<<<<<< HEAD
	groups = {cracky=3, melt=3000},
=======
	groups = {cracky=3, stone=1},
>>>>>>> 4468015c
	sounds = default.node_sound_stone_defaults(),
	melt = "default:lava_source",
})



minetest.register_node("default:desert_stone", {
	description = "Desert Stone",
	tiles = {"default_desert_stone.png"},
	is_ground_content = true,
	groups = {cracky=3, stone=1, melt=3000},
	drop = 'default:desert_cobble',
	legacy_mineral = true,
	sounds = default.node_sound_stone_defaults(),
	melt = "default:lava_source",
})

minetest.register_node("default:desert_cobble", {
	description = "Desert Cobblestone",
	tiles = {"default_desert_cobble.png"},
	is_ground_content = true,
	groups = {cracky=3, stone=2, melt=3000},
	sounds = default.node_sound_stone_defaults(),
	melt = "default:lava_source",
})

minetest.register_node("default:desert_stonebrick", {
	description = "Desert Stone Brick",
	tiles = {"default_desert_stone_brick.png"},
	groups = {cracky=2, stone=1, melt=3000},
	sounds = default.node_sound_stone_defaults(),
	melt = "default:lava_source",
})



minetest.register_node("default:sandstone", {
	description = "Sandstone",
	tiles = {"default_sandstone.png"},
	is_ground_content = true,
	groups = {crumbly=2,cracky=3, melt=3000},
	sounds = default.node_sound_stone_defaults(),
	melt = "default:lava_source",
})

minetest.register_node("default:sandstonebrick", {
	description = "Sandstone Brick",
	tiles = {"default_sandstone_brick.png"},
	is_ground_content = true,
	groups = {cracky=2, melt=3000},
	sounds = default.node_sound_stone_defaults(),
	melt = "default:lava_source",
})



minetest.register_node("default:obsidian", {
	description = "Obsidian",
	tiles = {"default_obsidian.png"},
	is_ground_content = true,
	sounds = default.node_sound_stone_defaults(),
	groups = {cracky=1,level=2, melt=5000},
	melt = "default:lava_source",
})

minetest.register_node("default:obsidianbrick", {
	description = "Obsidian Brick",
	tiles = {"default_obsidian_brick.png"},
	sounds = default.node_sound_stone_defaults(),
	groups = {cracky=1,level=2, melt=5000},
	melt = "default:lava_source",
})

--
-- Soft / Non-Stone
--

local flowing_sand_type = "flowing"
local flowing_sand_leveled = 1
local flowing_sand_paramtype2 = "leveled"
local flowing_sand_liquid_drop = 1
if tonumber(core.setting_get("flowing_sand_disable") or 0) == 1 then
	flowing_sand_type = "none"
	flowing_sand_leveled = 0
	flowing_sand_paramtype2 = "none"
end
if tonumber(core.setting_get("flowing_sand_disable") or 0) >= 1 then
	flowing_sand_liquid_drop = 0
end


minetest.register_node("default:dirt", {
	description = "Dirt",
	tiles = {"default_dirt.png"},
	is_ground_content = true,
	groups = {crumbly=3, soil=1, melt=55, liquid_drop=flowing_sand_liquid_drop, weight=2000},
	leveled = flowing_sand_leveled,
	liquidtype = flowing_sand_type,
	paramtype2 = flowing_sand_paramtype2,
	drowning = 1,
	melt = "default:sand",
	sounds = default.node_sound_dirt_defaults(),
})

minetest.register_node("default:dirt_with_grass", {
	description = "Dirt with Grass",
	tiles = {"default_grass.png", "default_dirt.png", "default_dirt.png^default_grass_side.png"},
	is_ground_content = true,
	groups = {crumbly=3,soil=1},
	drop = 'default:dirt',
	sounds = default.node_sound_dirt_defaults({
		footstep = {name="default_grass_footstep", gain=0.25},
	}),
})

minetest.register_node("default:dirt_with_grass_footsteps", {
	description = "Dirt with Grass and Footsteps",
	tiles = {"default_grass_footsteps.png", "default_dirt.png", "default_dirt.png^default_grass_side.png"},
	is_ground_content = true,
	groups = {crumbly=3,soil=1,not_in_creative_inventory=1},
	drop = 'default:dirt',
	sounds = default.node_sound_dirt_defaults({
		footstep = {name="default_grass_footstep", gain=0.25},
	}),
})

minetest.register_node("default:dirt_with_snow", {
	description = "Dirt with Snow",
	tiles = {"default_snow.png", "default_dirt.png", "default_dirt.png^default_snow_side.png"},
	is_ground_content = true,
	groups = {crumbly=3,soil=1, slippery=70},
	drop = 'default:dirt',
	sounds = default.node_sound_dirt_defaults({
		footstep = {name="default_snow_footstep", gain=0.25},
	}),
})



minetest.register_node("default:sand", {
	description = "Sand",
	tiles = {"default_sand.png"},
	is_ground_content = true,
	groups = {crumbly=3, falling_node=1, sand=1, liquid_drop=flowing_sand_liquid_drop, weight=2000},
	leveled = flowing_sand_leveled,
	liquidtype = flowing_sand_type,
	paramtype2 = flowing_sand_paramtype2,
	drowning = 1,
	sounds = default.node_sound_sand_defaults(),
})

minetest.register_node("default:desert_sand", {
	description = "Desert Sand",
	tiles = {"default_desert_sand.png"},
	is_ground_content = true,
	leveled = flowing_sand_leveled,
	liquidtype = flowing_sand_type,
	paramtype2 = flowing_sand_paramtype2,
	drowning = 1,
	groups = {crumbly=3, falling_node=1, sand=1, liquid_drop=flowing_sand_liquid_drop, weight=2000},
	sounds = default.node_sound_sand_defaults(),
})



minetest.register_node("default:gravel", {
	description = "Gravel",
	tiles = {"default_gravel.png"},
	is_ground_content = true,
	groups = {crumbly=2, falling_node=1, liquid_drop=flowing_sand_liquid_drop, weight=2000},
	leveled = flowing_sand_leveled,
	liquidtype = flowing_sand_type,
	paramtype2 = flowing_sand_paramtype2,
	drowning = 1,
	sounds = default.node_sound_dirt_defaults({
		footstep = {name="default_gravel_footstep", gain=0.5},
		dug = {name="default_gravel_footstep", gain=1.0},
	}),
})



minetest.register_node("default:clay", {
	description = "Clay",
	tiles = {"default_clay.png"},
	is_ground_content = true,
	groups = {crumbly=3, melt=1500},
	drop = "default:clay",
	melt = "default:stone",
	sounds = default.node_sound_dirt_defaults(),
})



minetest.register_node("default:snow", {
	description = "Snow",
	tiles = {"default_snow.png"},
	inventory_image = "default_snowball.png",
	wield_image = "default_snowball.png",
	is_ground_content = true,
	paramtype = "light",
	buildable_to = true,
	drawtype = "nodebox",
	node_box = {
		type = "leveled",
		fixed = {
			{-0.5, -0.5, -0.5,  0.5, -0.5+2/16, 0.5},
		},
	},
	groups = {crumbly=3,falling_node=1, melt=1, float=1, slippery=75},
	sounds = default.node_sound_dirt_defaults({
		footstep = {name="default_snow_footstep", gain=0.25},
		dug = {name="default_snow_footstep", gain=0.75},
	}),

	on_construct = function(pos)
		pos.y = pos.y - 1
		if minetest.get_node(pos).name == "default:dirt_with_grass" then
			minetest.set_node(pos, {name="default:dirt_with_snow"}, 2)
		end
	end,
	leveled = 7,
	paramtype2 = "leveled",
	melt = "default:water_flowing",
})
minetest.register_alias("snow", "default:snow")

minetest.register_node("default:snowblock", {
	description = "Snow Block",
	tiles = {"default_snow.png"},
	is_ground_content = true,
	groups = {crumbly=3, melt=2, slippery=80},
	sounds = default.node_sound_dirt_defaults({
		footstep = {name="default_snow_footstep", gain=0.25},
		dug = {name="default_snow_footstep", gain=0.75},
	}),
	melt = "default:water_source",
})



minetest.register_node("default:ice", {
	description = "Ice",
	tiles = {"default_ice.png"},
	is_ground_content = true,
	paramtype = "light",
	groups = {cracky=3, melt=3, slippery=90},
	sounds = default.node_sound_glass_defaults(),
	melt = "default:water_source",
})

--
-- Trees
--

minetest.register_node("default:tree", {
	description = "Tree",
	tiles = {"default_tree_top.png", "default_tree_top.png", "default_tree.png"},
	paramtype2 = "facedir",
	is_ground_content = false,
	groups = {tree=1,choppy=2,oddly_breakable_by_hand=1,flammable=2},
	sounds = default.node_sound_wood_defaults(),

	on_place = minetest.rotate_node
})

minetest.register_node("default:wood", {
	description = "Wooden Planks",
	tiles = {"default_wood.png"},
	groups = {choppy=2,oddly_breakable_by_hand=2,flammable=3,wood=1},
	sounds = default.node_sound_wood_defaults(),
})

minetest.register_node("default:sapling", {
	description = "Sapling",
	drawtype = "plantlike",
	visual_scale = 1.0,
	tiles = {"default_sapling.png"},
	inventory_image = "default_sapling.png",
	wield_image = "default_sapling.png",
	paramtype = "light",
	walkable = false,
	is_ground_content = true,
	selection_box = {
		type = "fixed",
		fixed = {-0.3, -0.5, -0.3, 0.3, 0.35, 0.3}
	},
	groups = {snappy=2,dig_immediate=3,flammable=2,attached_node=1,sapling=1},
	sounds = default.node_sound_leaves_defaults(),
})

minetest.register_node("default:leaves", {
	description = "Leaves",
	drawtype = "allfaces_optional",
	waving = 1,
	visual_scale = 1.3,
	tiles = {"default_leaves.png"},
	paramtype = "light",
	is_ground_content = false,
	groups = {snappy=3, leafdecay=3, flammable=2, leaves=1},
	drop = {
		max_items = 1,
		items = {
			{
				-- player will get sapling with 1/20 chance
				items = {'default:sapling'},
				rarity = 20,
			},
			{
				-- player will get leaves only if he get no saplings,
				-- this is because max_items is 1
				items = {'default:leaves'},
			}
		}
	},
	sounds = default.node_sound_leaves_defaults(),

	after_place_node = default.after_place_leaves,
})

minetest.register_node("default:apple", {
	description = "Apple",
	drawtype = "plantlike",
	visual_scale = 1.0,
	tiles = {"default_apple.png"},
	inventory_image = "default_apple.png",
	paramtype = "light",
	sunlight_propagates = true,
	walkable = false,
	is_ground_content = true,
	selection_box = {
		type = "fixed",
		fixed = {-0.2, -0.5, -0.2, 0.2, 0, 0.2}
	},
	groups = {fleshy=3,dig_immediate=3,flammable=2,leafdecay=3,leafdecay_drop=1},
	on_use = minetest.item_eat(1),
	sounds = default.node_sound_leaves_defaults(),

	after_place_node = function(pos, placer, itemstack)
		if placer:is_player() then
			minetest.set_node(pos, {name="default:apple", param2=1})
		end
	end,
})



minetest.register_node("default:jungletree", {
	description = "Jungle Tree",
	tiles = {"default_jungletree_top.png", "default_jungletree_top.png", "default_jungletree.png"},
	paramtype2 = "facedir",
	is_ground_content = false,
	groups = {tree=1,choppy=2,oddly_breakable_by_hand=1,flammable=2},
	sounds = default.node_sound_wood_defaults(),

	on_place = minetest.rotate_node
})

minetest.register_node("default:junglewood", {
	description = "Junglewood Planks",
	tiles = {"default_junglewood.png"},
	groups = {choppy=2,oddly_breakable_by_hand=2,flammable=3,wood=1},
	sounds = default.node_sound_wood_defaults(),
})

minetest.register_node("default:jungleleaves", {
	description = "Jungle Leaves",
	drawtype = "allfaces_optional",
	waving = 1,
	visual_scale = 1.3,
	tiles = {"default_jungleleaves.png"},
	paramtype = "light",
	is_ground_content = false,
	groups = {snappy=3, leafdecay=3, flammable=2, leaves=1},
	drop = {
		max_items = 1,
		items = {
			{
				-- player will get sapling with 1/20 chance
				items = {'default:junglesapling'},
				rarity = 20,
			},
			{
				-- player will get leaves only if he get no saplings,
				-- this is because max_items is 1
				items = {'default:jungleleaves'},
			}
		}
	},
	sounds = default.node_sound_leaves_defaults(),

	after_place_node = default.after_place_leaves,
})

minetest.register_node("default:junglesapling", {
	description = "Jungle Sapling",
	drawtype = "plantlike",
	visual_scale = 1.0,
	tiles = {"default_junglesapling.png"},
	inventory_image = "default_junglesapling.png",
	wield_image = "default_junglesapling.png",
	paramtype = "light",
	walkable = false,
	selection_box = {
		type = "fixed",
		fixed = {-0.3, -0.5, -0.3, 0.3, 0.35, 0.3}
	},
	groups = {snappy=2,dig_immediate=3,flammable=2,attached_node=1,sapling=1},
	sounds = default.node_sound_leaves_defaults(),
})



minetest.register_node("default:pinetree", {
	description = "Pine Tree",
	tiles = {"default_pinetree_top.png", "default_pinetree_top.png", "default_pinetree.png"},
	paramtype2 = "facedir",
	is_ground_content = false,
	groups = {tree=1,choppy=2,oddly_breakable_by_hand=1,flammable=2},
	sounds = default.node_sound_wood_defaults(),

	on_place = minetest.rotate_node
})

minetest.register_node("default:pinewood", {
	description = "Pinewood Planks",
	tiles = {"default_pinewood.png"},
	groups = {choppy=2,oddly_breakable_by_hand=2,flammable=3,wood=1},
	sounds = default.node_sound_wood_defaults(),
})

minetest.register_node("default:pine_needles",{
	description = "Pine Needles",
	drawtype = "allfaces_optional",
	visual_scale = 1.3,
	tiles = {"default_pine_needles.png"},
	waving = 1,
	paramtype = "light",
	is_ground_content = false,
	groups = {snappy=3, leafdecay=3, flammable=2, leaves=1},
	drop = {
		max_items = 1,
		items = {
			{
				-- player will get sapling with 1/20 chance
				items = {"default:pine_sapling"},
				rarity = 20,
			},
			{
				-- player will get leaves only if he get no saplings,
				-- this is because max_items is 1
				items = {"default:pine_needles"},
			}
		}
	},
	sounds = default.node_sound_leaves_defaults(),

	after_place_node = default.after_place_leaves,
})

minetest.register_node("default:pine_sapling", {
	description = "Pine Sapling",
	drawtype = "plantlike",
	visual_scale = 1.0,
	tiles = {"default_pine_sapling.png"},
	inventory_image = "default_pine_sapling.png",
	wield_image = "default_pine_sapling.png",
	paramtype = "light",
	walkable = false,
	is_ground_content = true,
	selection_box = {
		type = "fixed",
		fixed = {-0.3, -0.5, -0.3, 0.3, 0.35, 0.3}
	},
	groups = {snappy=2,dig_immediate=3,flammable=2,attached_node=1,sapling=1},
	sounds = default.node_sound_leaves_defaults(),
})

--
-- Ores
--

minetest.register_node("default:stone_with_coal", {
	description = "Coal Ore",
	tiles = {"default_stone.png^default_mineral_coal.png"},
	is_ground_content = true,
	groups = {cracky=3},
	drop = 'default:coal_lump',
	sounds = default.node_sound_stone_defaults(),
})

minetest.register_node("default:coalblock", {
	description = "Coal Block",
	tiles = {"default_coal_block.png"},
	is_ground_content = true,
	groups = {cracky=3},
	sounds = default.node_sound_stone_defaults(),
})



minetest.register_node("default:stone_with_iron", {
	description = "Iron Ore",
	tiles = {"default_stone.png^default_mineral_iron.png"},
	is_ground_content = true,
	groups = {cracky=2},
	drop = 'default:iron_lump',
	sounds = default.node_sound_stone_defaults(),
})

minetest.register_node("default:steelblock", {
	description = "Steel Block",
	tiles = {"default_steel_block.png"},
	is_ground_content = true,
	groups = {cracky=1,level=2},
	sounds = default.node_sound_stone_defaults(),
})



minetest.register_node("default:stone_with_copper", {
	description = "Copper Ore",
	tiles = {"default_stone.png^default_mineral_copper.png"},
	is_ground_content = true,
	groups = {cracky=2},
	drop = 'default:copper_lump',
	sounds = default.node_sound_stone_defaults(),
})

minetest.register_node("default:copperblock", {
	description = "Copper Block",
	tiles = {"default_copper_block.png"},
	is_ground_content = true,
	groups = {cracky=1,level=2},
	sounds = default.node_sound_stone_defaults(),
})

minetest.register_node("default:bronzeblock", {
	description = "Bronze Block",
	tiles = {"default_bronze_block.png"},
	is_ground_content = true,
	groups = {cracky=1,level=2},
	sounds = default.node_sound_stone_defaults(),
})



minetest.register_node("default:stone_with_mese", {
	description = "Mese Ore",
	tiles = {"default_stone.png^default_mineral_mese.png"},
	is_ground_content = true,
	groups = {cracky=1},
	drop = "default:mese_crystal",
	sounds = default.node_sound_stone_defaults(),
})

minetest.register_node("default:mese", {
	description = "Mese Block",
	tiles = {"default_mese_block.png"},
	is_ground_content = true,
	groups = {cracky=1,level=2},
	sounds = default.node_sound_stone_defaults(),
})
minetest.register_alias("default:mese_block", "default:mese")



minetest.register_node("default:stone_with_gold", {
	description = "Gold Ore",
	tiles = {"default_stone.png^default_mineral_gold.png"},
	is_ground_content = true,
	groups = {cracky=2},
	drop = "default:gold_lump",
	sounds = default.node_sound_stone_defaults(),
})

minetest.register_node("default:goldblock", {
	description = "Gold Block",
	tiles = {"default_gold_block.png"},
	is_ground_content = true,
	groups = {cracky=1},
	sounds = default.node_sound_stone_defaults(),
})



minetest.register_node("default:stone_with_diamond", {
	description = "Diamond Ore",
	tiles = {"default_stone.png^default_mineral_diamond.png"},
	is_ground_content = true,
	groups = {cracky=1},
	drop = "default:diamond",
	sounds = default.node_sound_stone_defaults(),
})

minetest.register_node("default:diamondblock", {
	description = "Diamond Block",
	tiles = {"default_diamond_block.png"},
	is_ground_content = true,
	groups = {cracky=1,level=3},
	sounds = default.node_sound_stone_defaults(),
})

--
-- Plantlife (non-cubic)
--

minetest.register_node("default:cactus", {
	description = "Cactus",
	tiles = {"default_cactus_top.png", "default_cactus_top.png", "default_cactus_side.png"},
	paramtype2 = "facedir",
	is_ground_content = true,
	groups = {snappy=1,choppy=3,flammable=2},
	sounds = default.node_sound_wood_defaults(),
	on_place = minetest.rotate_node,

	after_dig_node = function(pos, node, metadata, digger)
		default.dig_up(pos, node, digger)
	end,
})

minetest.register_node("default:papyrus", {
	description = "Papyrus",
	drawtype = "plantlike",
	tiles = {"default_papyrus.png"},
	inventory_image = "default_papyrus.png",
	wield_image = "default_papyrus.png",
	paramtype = "light",
	walkable = false,
	is_ground_content = true,
	selection_box = {
		type = "fixed",
		fixed = {-0.3, -0.5, -0.3, 0.3, 0.5, 0.3}
	},
	groups = {snappy=3,flammable=2},
	sounds = default.node_sound_leaves_defaults(),

	after_dig_node = function(pos, node, metadata, digger)
		default.dig_up(pos, node, digger)
	end,
})

minetest.register_node("default:dry_shrub", {
	description = "Dry Shrub",
	drawtype = "plantlike",
	waving = 1,
	visual_scale = 1.0,
	tiles = {"default_dry_shrub.png"},
	inventory_image = "default_dry_shrub.png",
	wield_image = "default_dry_shrub.png",
	paramtype = "light",
	walkable = false,
	is_ground_content = true,
	buildable_to = true,
	groups = {snappy=3,flammable=3,attached_node=1, drop_by_liquid=1},
	sounds = default.node_sound_leaves_defaults(),
	selection_box = {
		type = "fixed",
		fixed = {-0.5, -0.5, -0.5, 0.5, -5/16, 0.5},
	},
})

minetest.register_node("default:junglegrass", {
	description = "Jungle Grass",
	drawtype = "plantlike",
	waving = 1,
	visual_scale = 1.3,
	tiles = {"default_junglegrass.png"},
	inventory_image = "default_junglegrass.png",
	wield_image = "default_junglegrass.png",
	paramtype = "light",
	walkable = false,
	buildable_to = true,
	is_ground_content = true,
	groups = {snappy=3,flammable=2,flora=1,attached_node=1, drop_by_liquid=1},
	sounds = default.node_sound_leaves_defaults(),
	selection_box = {
		type = "fixed",
		fixed = {-0.5, -0.5, -0.5, 0.5, -5/16, 0.5},
	},
})

minetest.register_node("default:grass_1", {
	description = "Grass",
	drawtype = "plantlike",
	waving = 1,
	tiles = {"default_grass_1.png"},
	-- Use texture of a taller grass stage in inventory
	inventory_image = "default_grass_3.png",
	wield_image = "default_grass_3.png",
	paramtype = "light",
	walkable = false,
	is_ground_content = true,
	buildable_to = true,
	groups = {snappy=3,flammable=3,flora=1,attached_node=1, drop_by_liquid=1},
	sounds = default.node_sound_leaves_defaults(),
	selection_box = {
		type = "fixed",
		fixed = {-0.5, -0.5, -0.5, 0.5, -5/16, 0.5},
	},

	on_place = function(itemstack, placer, pointed_thing)
		-- place a random grass node
		local stack = ItemStack("default:grass_"..math.random(1,5))
		local ret = minetest.item_place(stack, placer, pointed_thing)
		return ItemStack("default:grass_1 "..itemstack:get_count()-(1-ret:get_count()))
	end,
})

for i=2,5 do
	minetest.register_node("default:grass_"..i, {
		description = "Grass",
		drawtype = "plantlike",
		waving = 1,
		tiles = {"default_grass_"..i..".png"},
		inventory_image = "default_grass_"..i..".png",
		wield_image = "default_grass_"..i..".png",
		paramtype = "light",
		walkable = false,
		buildable_to = true,
		is_ground_content = true,
		drop = "default:grass_1",
		groups = {snappy=3,flammable=3,flora=1,attached_node=1,not_in_creative_inventory=1, drop_by_liquid=1},
		sounds = default.node_sound_leaves_defaults(),
		selection_box = {
			type = "fixed",
			fixed = {-0.5, -0.5, -0.5, 0.5, -5/16, 0.5},
		},
	})
end

--
-- Liquids
--

minetest.register_node("default:water_source", {
	description = "Water Source",
	inventory_image = minetest.inventorycube("default_water.png"),
	drawtype = "liquid",
	tiles = {
		{
			name = "default_water_source_animated.png",
			animation = {
				type = "vertical_frames",
				aspect_w = 16,
				aspect_h = 16,
				length = 2.0,
			},
		},
	},
	special_tiles = {
		-- New-style water source material (mostly unused)
		{
			name = "default_water_source_animated.png",
			animation = {
				type = "vertical_frames",
				aspect_w = 16,
				aspect_h = 16,
				length = 2.0,
			},
			backface_culling = false,
		},
	},
	alpha = 160,
	paramtype = "light",
	walkable = false,
	pointable = false,
	diggable = false,
	buildable_to = true,
	drop = "",
	drowning = 1,
	liquidtype = "source",
	liquid_alternative_flowing = "default:water_flowing",
	liquid_alternative_source = "default:water_source",
	liquid_viscosity = 1,
	post_effect_color = {a=64, r=100, g=100, b=200},
	groups = {water=3, liquid=3, puts_out_fire=1, freeze=-1, melt=105, liquid_drop=1, weight=1000},
	leveled = 8,
	paramtype2 = "leveled",
	freeze = "default:ice",
	melt = "air",
})

minetest.register_node("default:water_flowing", {
	description = "Flowing Water",
	inventory_image = minetest.inventorycube("default_water.png"),
	drawtype = "flowingliquid",
	tiles = {"default_water.png"},
	special_tiles = {
		{
			name = "default_water_flowing_animated.png",
			backface_culling = false,
			animation = {
				type = "vertical_frames",
				aspect_w = 16,
				aspect_h = 16,
				length = 0.8,
			},
		},
		{
			name = "default_water_flowing_animated.png",
			backface_culling = true,
			animation = {
				type = "vertical_frames",
				aspect_w = 16,
				aspect_h = 16,
				length = 0.8,
			},
		},
	},
	alpha = 160,
	paramtype = "light",
	paramtype2 = "flowingliquid",
	walkable = false,
	pointable = false,
	diggable = false,
	buildable_to = true,
	drop = "",
	drowning = 1,
	liquidtype = "flowing",
	liquid_alternative_flowing = "default:water_flowing",
	liquid_alternative_source = "default:water_source",
	liquid_viscosity = 1,
	post_effect_color = {a=64, r=100, g=100, b=200},
	groups = {water=3, liquid=3, puts_out_fire=1, not_in_creative_inventory=1, freeze=-5, melt=100, liquid_drop=1, weight=1000},
	leveled = 8,
	paramtype2 = "leveled",
	freeze = "default:snow",
	melt = "air",
})



minetest.register_node("default:lava_source", {
	description = "Lava Source",
	inventory_image = minetest.inventorycube("default_lava.png"),
	drawtype = "liquid",
	tiles = {
		{
			name = "default_lava_source_animated.png",
			animation = {
				type = "vertical_frames",
				aspect_w = 16,
				aspect_h = 16,
				length = 3.0,
			},
		},
	},
	special_tiles = {
		-- New-style lava source material (mostly unused)
		{
			name = "default_lava_source_animated.png",
			animation = {
				type = "vertical_frames",
				aspect_w = 16,
				aspect_h = 16,
				length = 3.0,
			},
			backface_culling = false,
		},
	},
	paramtype = "light",
	light_source = default.LIGHT_MAX - 1,
	walkable = false,
	pointable = false,
	diggable = false,
	buildable_to = true,
	drop = "",
	drowning = 1,
	liquidtype = "source",
	liquid_alternative_flowing = "default:lava_flowing",
	liquid_alternative_source = "default:lava_source",
	liquid_viscosity = 7,
	liquid_renewable = false,
	damage_per_second = 4 * 2,
	post_effect_color = {a=192, r=255, g=64, b=0},
	groups = {lava=3, liquid=2, hot=1200, igniter=1, wield_light=5, liquid_drop=1, weight=2000},
	paramtype2 = "leveled",
	leveled = 4,
	freeze = "default:obsidian",
})

minetest.register_node("default:lava_flowing", {
	description = "Flowing Lava",
	inventory_image = minetest.inventorycube("default_lava.png"),
	drawtype = "flowingliquid",
	tiles = {"default_lava.png"},
	special_tiles = {
		{
			name = "default_lava_flowing_animated.png",
			backface_culling = false,
			animation = {
				type = "vertical_frames",
				aspect_w = 16,
				aspect_h = 16,
				length = 3.3,
			},
		},
		{
			name = "default_lava_flowing_animated.png",
			backface_culling = true,
			animation = {
				type = "vertical_frames",
				aspect_w = 16,
				aspect_h = 16,
				length = 3.3,
			},
		},
	},
	paramtype = "light",
	light_source = default.LIGHT_MAX - 1,
	walkable = false,
	pointable = false,
	diggable = false,
	buildable_to = true,
	drop = "",
	drowning = 1,
	liquidtype = "flowing",
	liquid_alternative_flowing = "default:lava_flowing",
	liquid_alternative_source = "default:lava_source",
	liquid_viscosity = 7,
	liquid_renewable = false,
	damage_per_second = 4 * 2,
	post_effect_color = {a=192, r=255, g=64, b=0},
	groups = {lava=3, liquid=2, hot=700, igniter=1, not_in_creative_inventory=1, wield_light=2, liquid_drop=1, weight=2000},
	paramtype2 = "leveled",
	leveled = 4,
	freeze = "default:stone",
})

--
-- Tools / "Advanced" crafting / Non-"natural"
--

minetest.register_node("default:torch", {
	description = "Torch",
	drawtype = "torchlike",
	tiles = {
		{
			name = "default_torch_on_floor_animated.png",
			animation = {
				type = "vertical_frames",
				aspect_w = 16,
				aspect_h = 16,
				length = 3.0
			},
		},
		{
			name="default_torch_on_ceiling_animated.png",
			animation = {
				type = "vertical_frames",
				aspect_w = 16,
				aspect_h = 16,
				length = 3.0
			},
		},
		{
			name="default_torch_animated.png",
			animation = {
				type = "vertical_frames",
				aspect_w = 16,
				aspect_h = 16,
				length = 3.0
			},
		},
	},
	inventory_image = "default_torch_on_floor.png",
	wield_image = "default_torch_on_floor.png",
	paramtype = "light",
	paramtype2 = "wallmounted",
	sunlight_propagates = true,
	is_ground_content = false,
	walkable = false,
	light_source = default.LIGHT_MAX - 1,
	selection_box = {
		type = "wallmounted",
		wall_top = {-0.1, 0.5-0.6, -0.1, 0.1, 0.5, 0.1},
		wall_bottom = {-0.1, -0.5, -0.1, 0.1, -0.5+0.6, 0.1},
		wall_side = {-0.5, -0.3, -0.1, -0.5+0.3, 0.3, 0.1},
	},
	groups = {choppy=2,dig_immediate=3,flammable=1,attached_node=1, hot=30, wield_light=default.LIGHT_MAX-1, drop_by_liquid=1},
	legacy_wallmounted = true,
	sounds = default.node_sound_defaults(),
})



local chest_formspec =
	"size[8,9]"..
	default.gui_bg..
	default.gui_bg_img..
	default.gui_slots..
	"list[current_name;main;0,0.3;8,4;]"..
	"list[current_player;main;0,4.85;8,1;]"..
	"list[current_player;main;0,6.08;8,3;8]"..
	default.get_hotbar_bg(0,4.85)

local function get_locked_chest_formspec(pos)
	local spos = pos.x .. "," .. pos.y .. "," ..pos.z
	local formspec =
		"size[8,9]"..
		default.gui_bg..
		default.gui_bg_img..
		default.gui_slots..
		"list[nodemeta:".. spos .. ";main;0,0.3;8,4;]"..
		"list[current_player;main;0,4.85;8,1;]"..
		"list[current_player;main;0,6.08;8,3;8]"..
		default.get_hotbar_bg(0,4.85)
 return formspec
end

local function has_locked_chest_privilege(meta, player)
	if player:get_player_name() ~= meta:get_string("owner") then
		return false
	end
	return true
end

minetest.register_node("default:chest", {
	description = "Chest",
	tiles = {"default_chest_top.png", "default_chest_top.png", "default_chest_side.png",
		"default_chest_side.png", "default_chest_side.png", "default_chest_front.png"},
	paramtype2 = "facedir",
	groups = {choppy=2,oddly_breakable_by_hand=2},
	legacy_facedir_simple = true,
	is_ground_content = false,
	sounds = default.node_sound_wood_defaults(),

	on_construct = function(pos)
		local meta = minetest.get_meta(pos)
		meta:set_string("formspec", chest_formspec)
		meta:set_string("infotext", "Chest")
		local inv = meta:get_inventory()
		inv:set_size("main", 8*4)
	end,
	can_dig = function(pos,player)
		local meta = minetest.get_meta(pos);
		local inv = meta:get_inventory()
		return inv:is_empty("main")
	end,
	on_metadata_inventory_move = function(pos, from_list, from_index, to_list, to_index, count, player)
		minetest.log("action", player:get_player_name()..
				" moves stuff in chest at "..minetest.pos_to_string(pos))
	end,
    on_metadata_inventory_put = function(pos, listname, index, stack, player)
		minetest.log("action", player:get_player_name()..
				" moves stuff to chest at "..minetest.pos_to_string(pos))
	end,
    on_metadata_inventory_take = function(pos, listname, index, stack, player)
		minetest.log("action", player:get_player_name()..
				" takes stuff from chest at "..minetest.pos_to_string(pos))
	end,
})



minetest.register_node("default:chest_locked", {
	description = "Locked Chest",
	tiles = {"default_chest_top.png", "default_chest_top.png", "default_chest_side.png",
		"default_chest_side.png", "default_chest_side.png", "default_chest_lock.png"},
	paramtype2 = "facedir",
	groups = {choppy=2,oddly_breakable_by_hand=2},
	legacy_facedir_simple = true,
	is_ground_content = false,
	sounds = default.node_sound_wood_defaults(),

	after_place_node = function(pos, placer)
		local meta = minetest.get_meta(pos)
		meta:set_string("owner", placer:get_player_name() or "")
		meta:set_string("infotext", "Locked Chest (owned by "..
				meta:get_string("owner")..")")
	end,
	on_construct = function(pos)
		local meta = minetest.get_meta(pos)
		meta:set_string("infotext", "Locked Chest")
		meta:set_string("owner", "")
		local inv = meta:get_inventory()
		inv:set_size("main", 8*4)
	end,
	can_dig = function(pos,player)
		local meta = minetest.get_meta(pos);
		local inv = meta:get_inventory()
		return inv:is_empty("main") and has_locked_chest_privilege(meta, player)
	end,
	allow_metadata_inventory_move = function(pos, from_list, from_index, to_list, to_index, count, player)
		local meta = minetest.get_meta(pos)
		if not has_locked_chest_privilege(meta, player) then
			return 0
		end
		return count
	end,
    allow_metadata_inventory_put = function(pos, listname, index, stack, player)
		local meta = minetest.get_meta(pos)
		if not has_locked_chest_privilege(meta, player) then
			return 0
		end
		return stack:get_count()
	end,
    allow_metadata_inventory_take = function(pos, listname, index, stack, player)
		local meta = minetest.get_meta(pos)
		if not has_locked_chest_privilege(meta, player) then
			return 0
		end
		return stack:get_count()
	end,
    on_metadata_inventory_put = function(pos, listname, index, stack, player)
		minetest.log("action", player:get_player_name()..
				" moves stuff to locked chest at "..minetest.pos_to_string(pos))
	end,
    on_metadata_inventory_take = function(pos, listname, index, stack, player)
		minetest.log("action", player:get_player_name()..
				" takes stuff from locked chest at "..minetest.pos_to_string(pos))
	end,
	on_rightclick = function(pos, node, clicker)
		local meta = minetest.get_meta(pos)
		if has_locked_chest_privilege(meta, clicker) then
			minetest.show_formspec(
				clicker:get_player_name(),
				"default:chest_locked",
				get_locked_chest_formspec(pos)
			)
		end
	end,
})



local bookshelf_formspec =
	"size[8,7;]"..
	default.gui_bg..
	default.gui_bg_img..
	default.gui_slots..
	"list[context;books;0,0.3;8,2;]"..
	"list[current_player;main;0,2.85;8,1;]"..
	"list[current_player;main;0,4.08;8,3;8]"..
	default.get_hotbar_bg(0,2.85)

minetest.register_node("default:bookshelf", {
	description = "Bookshelf",
	tiles = {"default_wood.png", "default_wood.png", "default_bookshelf.png"},
	is_ground_content = false,
	groups = {choppy=3,oddly_breakable_by_hand=2,flammable=3},
	sounds = default.node_sound_wood_defaults(),

	on_construct = function(pos)
		local meta = minetest.get_meta(pos)
		meta:set_string("formspec", bookshelf_formspec)
		local inv = meta:get_inventory()
		inv:set_size("books", 8*2)
	end,
	can_dig = function(pos,player)
		local meta = minetest.get_meta(pos);
		local inv = meta:get_inventory()
		return inv:is_empty("books")
	end,

	allow_metadata_inventory_put = function(pos, listname, index, stack, player)
		local meta = minetest.get_meta(pos)
		local inv = meta:get_inventory()
		local to_stack = inv:get_stack(listname, index)
		if listname == "books" then
			if minetest.get_item_group(stack:get_name(), "book") ~= 0
					and to_stack:is_empty() then
				return 1
			else
				return 0
			end
		end
	end,

	allow_metadata_inventory_move = function(pos, from_list, from_index, to_list, to_index, count, player)
		local meta = minetest.get_meta(pos)
		local inv = meta:get_inventory()
		local stack = inv:get_stack(from_list, from_index)
		local to_stack = inv:get_stack(to_list, to_index)
		if to_list == "books" then
			if stack:get_name() == "default:book" and to_stack:is_empty() then
				return 1
			else
				return 0
			end
		end
	end,

	on_metadata_inventory_move = function(pos, from_list, from_index, to_list, to_index, count, player)
		minetest.log("action", player:get_player_name()..
			   " moves stuff in bookshelf at "..minetest.pos_to_string(pos))
	end,
	on_metadata_inventory_put = function(pos, listname, index, stack, player)
		minetest.log("action", player:get_player_name()..
			   " moves stuff to bookshelf at "..minetest.pos_to_string(pos))
	end,
	on_metadata_inventory_take = function(pos, listname, index, stack, player)
		minetest.log("action", player:get_player_name()..
			   " takes stuff from bookshelf at "..minetest.pos_to_string(pos))
	end,
})



minetest.register_node("default:sign_wall", {
	description = "Sign",
	drawtype = "nodebox",
	tiles = {"default_sign.png"},
	inventory_image = "default_sign_wall.png",
	wield_image = "default_sign_wall.png",
	paramtype = "light",
	paramtype2 = "wallmounted",
	sunlight_propagates = true,
	is_ground_content = false,
	walkable = false,
	node_box = {
		type = "wallmounted",
		wall_top    = {-0.4375, 0.4375, -0.3125, 0.4375, 0.5, 0.3125},
		wall_bottom = {-0.4375, -0.5, -0.3125, 0.4375, -0.4375, 0.3125},
		wall_side   = {-0.5, -0.3125, -0.4375, -0.4375, 0.3125, 0.4375},
	},
	groups = {choppy=2,dig_immediate=2,attached_node=1},
	legacy_wallmounted = true,
	sounds = default.node_sound_defaults(),

	on_construct = function(pos)
		--local n = minetest.get_node(pos)
		local meta = minetest.get_meta(pos)
		meta:set_string("formspec", "field[text;;${text}]")
		meta:set_string("infotext", "\"\"")
	end,
	on_receive_fields = function(pos, formname, fields, sender)
		--print("Sign at "..minetest.pos_to_string(pos).." got "..dump(fields))
		if minetest.is_protected(pos, sender:get_player_name()) then
			minetest.record_protection_violation(pos, sender:get_player_name())
			return
		end
		local meta = minetest.get_meta(pos)
		if not fields.text then return end
		minetest.log("action", (sender:get_player_name() or "").." wrote \""..fields.text..
				"\" to sign at "..minetest.pos_to_string(pos))
		meta:set_string("text", fields.text)
		meta:set_string("infotext", '"'..fields.text..'"')
	end,
})

minetest.register_node("default:ladder", {
	description = "Ladder",
	drawtype = "signlike",
	tiles = {"default_ladder.png"},
	inventory_image = "default_ladder.png",
	wield_image = "default_ladder.png",
	paramtype = "light",
	paramtype2 = "wallmounted",
	walkable = false,
	climbable = true,
	is_ground_content = false,
	selection_box = {
		type = "wallmounted",
		--wall_top = = <default>
		--wall_bottom = = <default>
		--wall_side = = <default>
	},
	groups = {choppy=2,oddly_breakable_by_hand=3,flammable=2},
	legacy_wallmounted = true,
	sounds = default.node_sound_wood_defaults(),
})

local fence_texture = "default_fence_overlay.png^default_wood.png^default_fence_overlay.png^[makealpha:255,126,126"
minetest.register_node("default:fence_wood", {
	description = "Wooden Fence",
	drawtype = "fencelike",
	tiles = {"default_wood.png"},
	inventory_image = fence_texture,
	wield_image = fence_texture,
	paramtype = "light",
	is_ground_content = false,
	selection_box = {
		type = "fixed",
		fixed = {-1/7, -1/2, -1/7, 1/7, 1/2, 1/7},
	},
	groups = {choppy=2,oddly_breakable_by_hand=2,flammable=2},
	sounds = default.node_sound_wood_defaults(),
})



minetest.register_node("default:glass", {
	description = "Glass",
	drawtype = "glasslike_framed_optional",
	tiles = {"default_glass.png", "default_glass_detail.png"},
	inventory_image = minetest.inventorycube("default_glass.png"),
	paramtype = "light",
	sunlight_propagates = true,
	is_ground_content = false,
	groups = {cracky=3,oddly_breakable_by_hand=3, melt=1500},
	melt = "default:obsidian_glass",
	sounds = default.node_sound_glass_defaults(),
})

minetest.register_node("default:obsidian_glass", {
	description = "Obsidian Glass",
	drawtype = "glasslike",
	tiles = {"default_obsidian_glass.png"},
	paramtype = "light",
	is_ground_content = false,
	sunlight_propagates = true,
	sounds = default.node_sound_glass_defaults(),
	groups = {cracky=3,oddly_breakable_by_hand=3},
})



minetest.register_node("default:rail", {
	description = "Rail",
	drawtype = "raillike",
	tiles = {"default_rail.png", "default_rail_curved.png", "default_rail_t_junction.png", "default_rail_crossing.png", "default_rail_diagonal.png", "default_rail_diagonal_end.png"},
	inventory_image = "default_rail.png",
	wield_image = "default_rail.png",
	paramtype = "light",
	walkable = false,
	is_ground_content = false,
	selection_box = {
		type = "fixed",
                -- but how to specify the dimensions for curved and sideways rails?
                fixed = {-1/2, -1/2, -1/2, 1/2, -1/2+1/16, 1/2},
	},
	groups = {bendy=2,dig_immediate=2,attached_node=1},
})



minetest.register_node("default:brick", {
	description = "Brick Block",
	tiles = {"default_brick.png"},
	is_ground_content = false,
	groups = {cracky=3, melt=3500},
	melt = "default:lava_source",
	sounds = default.node_sound_stone_defaults(),
})

--
-- Misc
--

minetest.register_node("default:cloud", {
	description = "Cloud",
	tiles = {"default_cloud.png"},
	sounds = default.node_sound_defaults(),
	groups = {not_in_creative_inventory=1},
})

minetest.register_node("default:nyancat", {
	description = "Nyan Cat",
	tiles = {"default_nc_side.png", "default_nc_side.png", "default_nc_side.png",
		"default_nc_side.png", "default_nc_back.png", "default_nc_front.png"},
	paramtype2 = "facedir",
	groups = {cracky=2},
	is_ground_content = false,
	legacy_facedir_simple = true,
	sounds = default.node_sound_defaults(),
})

minetest.register_node("default:nyancat_rainbow", {
	description = "Nyan Cat Rainbow",
	tiles = {
		"default_nc_rb.png^[transformR90", "default_nc_rb.png^[transformR90",
		"default_nc_rb.png", "default_nc_rb.png"
	},
	paramtype2 = "facedir",
	groups = {cracky=2},
	is_ground_content = false,
	sounds = default.node_sound_defaults(),
})<|MERGE_RESOLUTION|>--- conflicted
+++ resolved
@@ -171,11 +171,7 @@
 	description = "Mossy Cobblestone",
 	tiles = {"default_mossycobble.png"},
 	is_ground_content = true,
-<<<<<<< HEAD
-	groups = {cracky=3, melt=3000},
-=======
-	groups = {cracky=3, stone=1},
->>>>>>> 4468015c
+	groups = {cracky=3, stone=1, melt=3000},
 	sounds = default.node_sound_stone_defaults(),
 	melt = "default:lava_source",
 })
