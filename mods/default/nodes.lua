-- mods/default/nodes.lua

--[[ Index:

Stone
-----
(1. Material 2. Cobble variant 3. Brick variant [4. Modified forms])

default:stone
default:cobble
default:stonebrick
default:mossycobble

default:desert_stone
default:desert_cobble
default:desert_stonebrick

default:sandstone
default:sandstonebrick

default:obsidian
default:obsidianbrick

Soft / Non-Stone
----------------
(1. Material [2. Modified forms])

default:dirt
default:dirt_with_grass
default:dirt_with_grass_footsteps
default:dirt_with_snow

default:sand
default:desert_sand

default:gravel

default:clay

default:snow
default:snowblock

default:ice

Trees
-----
(1. Trunk 2. Fabricated trunk 3. Leaves 4. Sapling [5. Fruits])

default:tree
default:wood
default:leaves
default:sapling
default:apple

default:jungletree
default:junglewood
default:jungleleaves
default:junglesapling

default:pinetree
default:pinewood
default:pine_needles
default:pine_sapling

Ores
----
(1. In stone 2. Block)

default:stone_with_coal
default:coalblock

default:stone_with_iron
default:steelblock

default:stone_with_copper
default:copperblock
default:bronzeblock

default:stone_with_gold
default:goldblock

default:stone_with_mese
default:mese

default:stone_with_diamond
default:diamondblock

Plantlife (non-cubic)
---------------------
default:cactus
default:papyrus
default:dry_shrub
default:junglegrass
default:grass_1
default:grass_2
default:grass_3
default:grass_4
default:grass_5

Liquids
-------
(1. Source 2. Flowing)

default:water_source
default:water_flowing

default:river_water_source
default:river_water_flowing

default:lava_source
default:lava_flowing

Tools / "Advanced" crafting / Non-"natural"
-------------------------------------------
default:torch

default:chest
default:chest_locked

default:bookshelf

default:sign_wall
default:ladder
default:fence_wood

default:glass
default:obsidian_glass

default:rail

default:brick

default:meselamp

Misc
----
default:cloud
default:nyancat
default:nyancat_rainbow

--]]

--
-- Stone
--

minetest.register_node("default:stone", {
	description = "Stone",
	tiles = {"default_stone.png"},
<<<<<<< HEAD
	is_ground_content = true,
	groups = {cracky=3, stone=1, melt=3000},
=======
	groups = {cracky=3, stone=1},
>>>>>>> e15fde16
	drop = 'default:cobble',
	legacy_mineral = true,
	sounds = default.node_sound_stone_defaults(),
	melt = "default:lava_source",
})

minetest.register_node("default:cobble", {
	description = "Cobblestone",
	tiles = {"default_cobble.png"},
<<<<<<< HEAD
	is_ground_content = true,
	groups = {cracky=3, stone=2, melt=3000},
=======
	is_ground_content = false,
	groups = {cracky=3, stone=2},
>>>>>>> e15fde16
	sounds = default.node_sound_stone_defaults(),
	melt = "default:lava_source",
})

minetest.register_node("default:stonebrick", {
	description = "Stone Brick",
	tiles = {"default_stone_brick.png"},
<<<<<<< HEAD
	groups = {cracky=2, stone=1, melt=3000},
=======
	is_ground_content = false,
	groups = {cracky=2, stone=1},
>>>>>>> e15fde16
	sounds = default.node_sound_stone_defaults(),
	melt = "default:lava_source",
})

minetest.register_node("default:mossycobble", {
	description = "Mossy Cobblestone",
	tiles = {"default_mossycobble.png"},
<<<<<<< HEAD
	is_ground_content = true,
	groups = {cracky=3, stone=1, melt=3000},
=======
	is_ground_content = false,
	groups = {cracky=3, stone=1},
>>>>>>> e15fde16
	sounds = default.node_sound_stone_defaults(),
	melt = "default:lava_source",
})



minetest.register_node("default:desert_stone", {
	description = "Desert Stone",
	tiles = {"default_desert_stone.png"},
<<<<<<< HEAD
	is_ground_content = true,
	groups = {cracky=3, stone=1, melt=3000},
=======
	groups = {cracky=3, stone=1},
>>>>>>> e15fde16
	drop = 'default:desert_cobble',
	legacy_mineral = true,
	sounds = default.node_sound_stone_defaults(),
	melt = "default:lava_source",
})

minetest.register_node("default:desert_cobble", {
	description = "Desert Cobblestone",
	tiles = {"default_desert_cobble.png"},
<<<<<<< HEAD
	is_ground_content = true,
	groups = {cracky=3, stone=2, melt=3000},
=======
	is_ground_content = false,
	groups = {cracky=3, stone=2},
>>>>>>> e15fde16
	sounds = default.node_sound_stone_defaults(),
	melt = "default:lava_source",
})

minetest.register_node("default:desert_stonebrick", {
	description = "Desert Stone Brick",
	tiles = {"default_desert_stone_brick.png"},
<<<<<<< HEAD
	groups = {cracky=2, stone=1, melt=3000},
=======
	is_ground_content = false,
	groups = {cracky=2, stone=1},
>>>>>>> e15fde16
	sounds = default.node_sound_stone_defaults(),
	melt = "default:lava_source",
})



minetest.register_node("default:sandstone", {
	description = "Sandstone",
	tiles = {"default_sandstone.png"},
<<<<<<< HEAD
	is_ground_content = true,
	groups = {crumbly=2,cracky=3, melt=3000},
=======
	groups = {crumbly=2,cracky=3},
>>>>>>> e15fde16
	sounds = default.node_sound_stone_defaults(),
	melt = "default:lava_source",
})

minetest.register_node("default:sandstonebrick", {
	description = "Sandstone Brick",
	tiles = {"default_sandstone_brick.png"},
<<<<<<< HEAD
	is_ground_content = true,
	groups = {cracky=2, melt=3000},
=======
	is_ground_content = false,
	groups = {cracky=2},
>>>>>>> e15fde16
	sounds = default.node_sound_stone_defaults(),
	melt = "default:lava_source",
})



minetest.register_node("default:obsidian", {
	description = "Obsidian",
	tiles = {"default_obsidian.png"},
	sounds = default.node_sound_stone_defaults(),
	groups = {cracky=1,level=2, melt=5000},
	melt = "default:lava_source",
})

minetest.register_node("default:obsidianbrick", {
	description = "Obsidian Brick",
	tiles = {"default_obsidian_brick.png"},
	is_ground_content = false,
	sounds = default.node_sound_stone_defaults(),
	groups = {cracky=1,level=2, melt=5000},
	melt = "default:lava_source",
})

--
-- Soft / Non-Stone
--

local flowing_sand_type = "source"
local flowing_sand_leveled = 1
local flowing_sand_paramtype2 = "leveled"
local flowing_sand_liquid_drop = 1
if tonumber(core.setting_get("flowing_sand_disable") or 0) == 1 then
	flowing_sand_type = "none"
	flowing_sand_leveled = 0
	flowing_sand_paramtype2 = "none"
end
if tonumber(core.setting_get("flowing_sand_disable") or 0) >= 1 then
	flowing_sand_liquid_drop = 0
end


minetest.register_node("default:dirt", {
	description = "Dirt",
	tiles = {"default_dirt.png"},
<<<<<<< HEAD
	is_ground_content = true,
	groups = {crumbly=3, soil=1, melt=40, liquid_drop=flowing_sand_liquid_drop, weight=2000},
	leveled = flowing_sand_leveled,
	liquidtype = flowing_sand_type,
	paramtype2 = flowing_sand_paramtype2,
	drowning = 1,
	melt = "default:dirt_dry",
=======
	groups = {crumbly=3,soil=1},
>>>>>>> e15fde16
	sounds = default.node_sound_dirt_defaults(),
})

minetest.register_node("default:dirt_with_grass", {
	description = "Dirt with Grass",
	tiles = {"default_grass.png", "default_dirt.png", "default_dirt.png^default_grass_side.png"},
	groups = {crumbly=3,soil=1},
	drop = 'default:dirt',
	sounds = default.node_sound_dirt_defaults({
		footstep = {name="default_grass_footstep", gain=0.25},
	}),
})

minetest.register_node("default:dirt_with_grass_footsteps", {
	description = "Dirt with Grass and Footsteps",
	tiles = {"default_grass_footsteps.png", "default_dirt.png", "default_dirt.png^default_grass_side.png"},
	groups = {crumbly=3,soil=1,not_in_creative_inventory=1},
	drop = 'default:dirt',
	sounds = default.node_sound_dirt_defaults({
		footstep = {name="default_grass_footstep", gain=0.25},
	}),
})

minetest.register_node("default:dirt_with_snow", {
	description = "Dirt with Snow",
	tiles = {"default_snow.png", "default_dirt.png", "default_dirt.png^default_snow_side.png"},
<<<<<<< HEAD
	is_ground_content = true,
	groups = {crumbly=3,soil=1, slippery=70},
=======
	groups = {crumbly=3,soil=1},
>>>>>>> e15fde16
	drop = 'default:dirt',
	sounds = default.node_sound_dirt_defaults({
		footstep = {name="default_snow_footstep", gain=0.25},
	}),
})

minetest.register_node("default:dirt_dry", {
	description = "Dry dirt",
	tiles = {"default_dirt_dry.png"},
	is_ground_content = true,
	groups = {crumbly=3, soil=1, melt=65, liquid_drop=flowing_sand_liquid_drop, weight=1800},
	drowning = 1,
	melt = "default:sand",
	sounds = default.node_sound_dirt_defaults(),
})

minetest.register_node("default:dirt_dry_grass", {
	description = "Dry dirt with Grass",
	tiles = {"default_grass_dry.png", "default_dirt_dry.png", "default_dirt_dry.png^default_grass_dry_side.png"},
	is_ground_content = true,
	groups = {crumbly=3, soil=1, not_in_creative_inventory=1, melt=50},
	drop = 'default:dirt_dry',
	sounds = default.node_sound_dirt_defaults({
		footstep = {name="default_grass_footstep", gain=0.25},
	}),
	melt = "default:dirt_dry",
})



minetest.register_node("default:sand", {
	description = "Sand",
	tiles = {"default_sand.png"},
<<<<<<< HEAD
	is_ground_content = true,
	groups = {crumbly=3, falling_node=1, sand=1, liquid_drop=flowing_sand_liquid_drop, weight=2000},
	leveled = flowing_sand_leveled,
	liquidtype = flowing_sand_type,
	paramtype2 = flowing_sand_paramtype2,
	drowning = 1,
=======
	groups = {crumbly=3, falling_node=1, sand=1},
>>>>>>> e15fde16
	sounds = default.node_sound_sand_defaults(),
})

minetest.register_node("default:desert_sand", {
	description = "Desert Sand",
	tiles = {"default_desert_sand.png"},
<<<<<<< HEAD
	is_ground_content = true,
	leveled = flowing_sand_leveled,
	liquidtype = flowing_sand_type,
	paramtype2 = flowing_sand_paramtype2,
	drowning = 1,
	groups = {crumbly=3, falling_node=1, sand=1, liquid_drop=flowing_sand_liquid_drop, weight=2000},
=======
	groups = {crumbly=3, falling_node=1, sand=1},
>>>>>>> e15fde16
	sounds = default.node_sound_sand_defaults(),
})



minetest.register_node("default:gravel", {
	description = "Gravel",
	tiles = {"default_gravel.png"},
<<<<<<< HEAD
	is_ground_content = true,
	groups = {crumbly=2, falling_node=1, liquid_drop=flowing_sand_liquid_drop, weight=2000},
	leveled = flowing_sand_leveled,
	liquidtype = flowing_sand_type,
	paramtype2 = flowing_sand_paramtype2,
	drowning = 1,
=======
	groups = {crumbly=2, falling_node=1},
>>>>>>> e15fde16
	sounds = default.node_sound_dirt_defaults({
		footstep = {name="default_gravel_footstep", gain=0.5},
		dug = {name="default_gravel_footstep", gain=1.0},
	}),
})



minetest.register_node("default:clay", {
	description = "Clay",
	tiles = {"default_clay.png"},
<<<<<<< HEAD
	is_ground_content = true,
	groups = {crumbly=3, melt=1500},
	drop = "default:clay",
	melt = "default:stone",
=======
	groups = {crumbly=3},
	drop = 'default:clay_lump 4',
>>>>>>> e15fde16
	sounds = default.node_sound_dirt_defaults(),
})



minetest.register_node("default:snow", {
	description = "Snow",
	tiles = {"default_snow.png"},
	inventory_image = "default_snowball.png",
	wield_image = "default_snowball.png",
	paramtype = "light",
	buildable_to = true,
	drawtype = "nodebox",
	node_box = {
		type = "leveled",
		fixed = {
			{-0.5, -0.5, -0.5,  0.5, -0.5+2/16, 0.5},
		},
	},
	groups = {crumbly=3,falling_node=1, melt=1, float=1, slippery=75},
	sounds = default.node_sound_dirt_defaults({
		footstep = {name="default_snow_footstep", gain=0.25},
		dug = {name="default_snow_footstep", gain=0.75},
	}),

	on_construct = function(pos)
		pos.y = pos.y - 1
		if minetest.get_node(pos).name == "default:dirt_with_grass" then
			minetest.set_node(pos, {name="default:dirt_with_snow"}, 2)
		end
	end,
	leveled = 7,
	paramtype2 = "leveled",
	melt = "default:water_flowing",
})


minetest.register_node("default:snowblock", {
	description = "Snow Block",
	tiles = {"default_snow.png"},
<<<<<<< HEAD
	is_ground_content = true,
	groups = {crumbly=3, melt=2, slippery=80},
=======
	groups = {crumbly=3},
>>>>>>> e15fde16
	sounds = default.node_sound_dirt_defaults({
		footstep = {name="default_snow_footstep", gain=0.25},
		dug = {name="default_snow_footstep", gain=0.75},
	}),
	melt = "default:water_source",
})



minetest.register_node("default:ice", {
	description = "Ice",
	tiles = {"default_ice.png"},
	is_ground_content = false,
	paramtype = "light",
	groups = {cracky=3, melt=3, slippery=90},
	sounds = default.node_sound_glass_defaults(),
	melt = "default:water_source",
})

--
-- Trees
--

minetest.register_node("default:tree", {
	description = "Tree",
	tiles = {"default_tree_top.png", "default_tree_top.png", "default_tree.png"},
	paramtype2 = "facedir",
	is_ground_content = false,
	groups = {tree=1,choppy=2,oddly_breakable_by_hand=1,flammable=2},
	sounds = default.node_sound_wood_defaults(),

	on_place = minetest.rotate_node
})

minetest.register_node("default:wood", {
	description = "Wooden Planks",
	tiles = {"default_wood.png"},
	is_ground_content = false,
	groups = {choppy=2,oddly_breakable_by_hand=2,flammable=3,wood=1},
	sounds = default.node_sound_wood_defaults(),
})

minetest.register_node("default:sapling", {
	description = "Sapling",
	drawtype = "plantlike",
	visual_scale = 1.0,
	tiles = {"default_sapling.png"},
	inventory_image = "default_sapling.png",
	wield_image = "default_sapling.png",
	paramtype = "light",
	sunlight_propagates = true,
	walkable = false,
	selection_box = {
		type = "fixed",
		fixed = {-0.3, -0.5, -0.3, 0.3, 0.35, 0.3}
	},
	groups = {snappy=2,dig_immediate=3,flammable=2,attached_node=1,sapling=1},
	sounds = default.node_sound_leaves_defaults(),
})

minetest.register_node("default:leaves", {
	description = "Leaves",
	drawtype = "allfaces_optional",
	waving = 1,
	visual_scale = 1.3,
	tiles = {"default_leaves.png"},
	paramtype = "light",
	is_ground_content = false,
	groups = {snappy=3, leafdecay=3, flammable=2, leaves=1},
	drop = {
		max_items = 1,
		items = {
			{
				-- player will get sapling with 1/20 chance
				items = {'default:sapling'},
				rarity = 20,
			},
			{
				-- player will get leaves only if he get no saplings,
				-- this is because max_items is 1
				items = {'default:leaves'},
			}
		}
	},
	sounds = default.node_sound_leaves_defaults(),

	after_place_node = default.after_place_leaves,
})

minetest.register_node("default:apple", {
	description = "Apple",
	drawtype = "plantlike",
	visual_scale = 1.0,
	tiles = {"default_apple.png"},
	inventory_image = "default_apple.png",
	paramtype = "light",
	sunlight_propagates = true,
	walkable = false,
	is_ground_content = false,
	selection_box = {
		type = "fixed",
		fixed = {-0.2, -0.5, -0.2, 0.2, 0, 0.2}
	},
	groups = {fleshy=3,dig_immediate=3,flammable=2,leafdecay=3,leafdecay_drop=1},
	on_use = minetest.item_eat(2),
	sounds = default.node_sound_leaves_defaults(),

	after_place_node = function(pos, placer, itemstack)
		if placer:is_player() then
			minetest.set_node(pos, {name="default:apple", param2=1})
		end
	end,
})



minetest.register_node("default:jungletree", {
	description = "Jungle Tree",
	tiles = {"default_jungletree_top.png", "default_jungletree_top.png", "default_jungletree.png"},
	paramtype2 = "facedir",
	is_ground_content = false,
	groups = {tree=1,choppy=2,oddly_breakable_by_hand=1,flammable=2},
	sounds = default.node_sound_wood_defaults(),

	on_place = minetest.rotate_node
})

minetest.register_node("default:junglewood", {
	description = "Junglewood Planks",
	tiles = {"default_junglewood.png"},
	is_ground_content = false,
	groups = {choppy=2,oddly_breakable_by_hand=2,flammable=3,wood=1},
	sounds = default.node_sound_wood_defaults(),
})

minetest.register_node("default:jungleleaves", {
	description = "Jungle Leaves",
	drawtype = "allfaces_optional",
	waving = 1,
	visual_scale = 1.3,
	tiles = {"default_jungleleaves.png"},
	paramtype = "light",
	is_ground_content = false,
	groups = {snappy=3, leafdecay=3, flammable=2, leaves=1},
	drop = {
		max_items = 1,
		items = {
			{
				-- player will get sapling with 1/20 chance
				items = {'default:junglesapling'},
				rarity = 20,
			},
			{
				-- player will get leaves only if he get no saplings,
				-- this is because max_items is 1
				items = {'default:jungleleaves'},
			}
		}
	},
	sounds = default.node_sound_leaves_defaults(),

	after_place_node = default.after_place_leaves,
})

minetest.register_node("default:junglesapling", {
	description = "Jungle Sapling",
	drawtype = "plantlike",
	visual_scale = 1.0,
	tiles = {"default_junglesapling.png"},
	inventory_image = "default_junglesapling.png",
	wield_image = "default_junglesapling.png",
	paramtype = "light",
	sunlight_propagates = true,
	walkable = false,
	selection_box = {
		type = "fixed",
		fixed = {-0.3, -0.5, -0.3, 0.3, 0.35, 0.3}
	},
	groups = {snappy=2,dig_immediate=3,flammable=2,attached_node=1,sapling=1},
	sounds = default.node_sound_leaves_defaults(),
})



minetest.register_node("default:pinetree", {
	description = "Pine Tree",
	tiles = {"default_pinetree_top.png", "default_pinetree_top.png", "default_pinetree.png"},
	paramtype2 = "facedir",
	is_ground_content = false,
	groups = {tree=1,choppy=2,oddly_breakable_by_hand=1,flammable=2},
	sounds = default.node_sound_wood_defaults(),

	on_place = minetest.rotate_node
})

minetest.register_node("default:pinewood", {
	description = "Pinewood Planks",
	tiles = {"default_pinewood.png"},
	is_ground_content = false,
	groups = {choppy=2,oddly_breakable_by_hand=2,flammable=3,wood=1},
	sounds = default.node_sound_wood_defaults(),
})

minetest.register_node("default:pine_needles",{
	description = "Pine Needles",
	drawtype = "allfaces_optional",
	visual_scale = 1.3,
	tiles = {"default_pine_needles.png"},
	waving = 1,
	paramtype = "light",
	is_ground_content = false,
	groups = {snappy=3, leafdecay=3, flammable=2, leaves=1},
	drop = {
		max_items = 1,
		items = {
			{
				-- player will get sapling with 1/20 chance
				items = {"default:pine_sapling"},
				rarity = 20,
			},
			{
				-- player will get leaves only if he get no saplings,
				-- this is because max_items is 1
				items = {"default:pine_needles"},
			}
		}
	},
	sounds = default.node_sound_leaves_defaults(),

	after_place_node = default.after_place_leaves,
})

minetest.register_node("default:pine_sapling", {
	description = "Pine Sapling",
	drawtype = "plantlike",
	visual_scale = 1.0,
	tiles = {"default_pine_sapling.png"},
	inventory_image = "default_pine_sapling.png",
	wield_image = "default_pine_sapling.png",
	paramtype = "light",
	walkable = false,
	selection_box = {
		type = "fixed",
		fixed = {-0.3, -0.5, -0.3, 0.3, 0.35, 0.3}
	},
	groups = {snappy=2,dig_immediate=3,flammable=2,attached_node=1,sapling=1},
	sounds = default.node_sound_leaves_defaults(),
})

--
-- Ores
--

minetest.register_node("default:stone_with_coal", {
	description = "Coal Ore",
	tiles = {"default_stone.png^default_mineral_coal.png"},
	groups = {cracky=3},
	drop = 'default:coal_lump',
	sounds = default.node_sound_stone_defaults(),
})

minetest.register_node("default:coalblock", {
	description = "Coal Block",
	tiles = {"default_coal_block.png"},
	is_ground_content = false,
	groups = {cracky=3},
	sounds = default.node_sound_stone_defaults(),
})



minetest.register_node("default:stone_with_iron", {
	description = "Iron Ore",
	tiles = {"default_stone.png^default_mineral_iron.png"},
	groups = {cracky=2},
	drop = 'default:iron_lump',
	sounds = default.node_sound_stone_defaults(),
})

minetest.register_node("default:steelblock", {
	description = "Steel Block",
	tiles = {"default_steel_block.png"},
	is_ground_content = false,
	groups = {cracky=1,level=2},
	sounds = default.node_sound_stone_defaults(),
})



minetest.register_node("default:stone_with_copper", {
	description = "Copper Ore",
	tiles = {"default_stone.png^default_mineral_copper.png"},
	groups = {cracky=2},
	drop = 'default:copper_lump',
	sounds = default.node_sound_stone_defaults(),
})

minetest.register_node("default:copperblock", {
	description = "Copper Block",
	tiles = {"default_copper_block.png"},
	is_ground_content = false,
	groups = {cracky=1,level=2},
	sounds = default.node_sound_stone_defaults(),
})

minetest.register_node("default:bronzeblock", {
	description = "Bronze Block",
	tiles = {"default_bronze_block.png"},
	is_ground_content = false,
	groups = {cracky=1,level=2},
	sounds = default.node_sound_stone_defaults(),
})



minetest.register_node("default:stone_with_mese", {
	description = "Mese Ore",
	tiles = {"default_stone.png^default_mineral_mese.png"},
	paramtype = "light",
	groups = {cracky = 1},
	drop = "default:mese_crystal",
	sounds = default.node_sound_stone_defaults(),
	light_source = 3,
})

minetest.register_node("default:mese", {
	description = "Mese Block",
	tiles = {"default_mese_block.png"},
	paramtype = "light",
	groups = {cracky = 1, level = 2},
	sounds = default.node_sound_stone_defaults(),
	light_source = 5,
})




minetest.register_node("default:stone_with_gold", {
	description = "Gold Ore",
	tiles = {"default_stone.png^default_mineral_gold.png"},
	groups = {cracky=2},
	drop = "default:gold_lump",
	sounds = default.node_sound_stone_defaults(),
})

minetest.register_node("default:goldblock", {
	description = "Gold Block",
	tiles = {"default_gold_block.png"},
	is_ground_content = false,
	groups = {cracky=1},
	sounds = default.node_sound_stone_defaults(),
})



minetest.register_node("default:stone_with_diamond", {
	description = "Diamond Ore",
	tiles = {"default_stone.png^default_mineral_diamond.png"},
	groups = {cracky=1},
	drop = "default:diamond",
	sounds = default.node_sound_stone_defaults(),
})

minetest.register_node("default:diamondblock", {
	description = "Diamond Block",
	tiles = {"default_diamond_block.png"},
	is_ground_content = false,
	groups = {cracky=1,level=3},
	sounds = default.node_sound_stone_defaults(),
})

--
-- Plantlife (non-cubic)
--

minetest.register_node("default:cactus", {
	description = "Cactus",
	tiles = {"default_cactus_top.png", "default_cactus_top.png", "default_cactus_side.png"},
	paramtype2 = "facedir",
	groups = {snappy=1,choppy=3,flammable=2},
	sounds = default.node_sound_wood_defaults(),
	on_place = minetest.rotate_node,

	after_dig_node = function(pos, node, metadata, digger)
		default.dig_up(pos, node, digger)
	end,
})

minetest.register_node("default:papyrus", {
	description = "Papyrus",
	drawtype = "plantlike",
	tiles = {"default_papyrus.png"},
	inventory_image = "default_papyrus.png",
	wield_image = "default_papyrus.png",
	paramtype = "light",
	sunlight_propagates = true,
	walkable = false,
	selection_box = {
		type = "fixed",
		fixed = {-0.3, -0.5, -0.3, 0.3, 0.5, 0.3}
	},
	groups = {snappy=3,flammable=2},
	sounds = default.node_sound_leaves_defaults(),

	after_dig_node = function(pos, node, metadata, digger)
		default.dig_up(pos, node, digger)
	end,
})

minetest.register_node("default:dry_shrub", {
	description = "Dry Shrub",
	drawtype = "plantlike",
	waving = 1,
	visual_scale = 1.0,
	tiles = {"default_dry_shrub.png"},
	inventory_image = "default_dry_shrub.png",
	wield_image = "default_dry_shrub.png",
	paramtype = "light",
	sunlight_propagates = true,
	walkable = false,
	buildable_to = true,
	groups = {snappy=3,flammable=3,attached_node=1, drop_by_liquid=1},
	sounds = default.node_sound_leaves_defaults(),
	selection_box = {
		type = "fixed",
		fixed = {-0.5, -0.5, -0.5, 0.5, -5/16, 0.5},
	},
})

minetest.register_node("default:junglegrass", {
	description = "Jungle Grass",
	drawtype = "plantlike",
	waving = 1,
	visual_scale = 1.3,
	tiles = {"default_junglegrass.png"},
	inventory_image = "default_junglegrass.png",
	wield_image = "default_junglegrass.png",
	paramtype = "light",
	sunlight_propagates = true,
	walkable = false,
	buildable_to = true,
<<<<<<< HEAD
	is_ground_content = true,
	groups = {snappy=3,flammable=2,flora=1,attached_node=1, drop_by_liquid=1},
=======
	groups = {snappy=3,flammable=2,flora=1,attached_node=1},
>>>>>>> e15fde16
	sounds = default.node_sound_leaves_defaults(),
	selection_box = {
		type = "fixed",
		fixed = {-0.5, -0.5, -0.5, 0.5, -5/16, 0.5},
	},
})

minetest.register_node("default:grass_1", {
	description = "Grass",
	drawtype = "plantlike",
	waving = 1,
	tiles = {"default_grass_1.png"},
	-- Use texture of a taller grass stage in inventory
	inventory_image = "default_grass_3.png",
	wield_image = "default_grass_3.png",
	paramtype = "light",
	sunlight_propagates = true,
	walkable = false,
	buildable_to = true,
	groups = {snappy=3,flammable=3,flora=1,attached_node=1, drop_by_liquid=1},
	sounds = default.node_sound_leaves_defaults(),
	selection_box = {
		type = "fixed",
		fixed = {-0.5, -0.5, -0.5, 0.5, -5/16, 0.5},
	},

	on_place = function(itemstack, placer, pointed_thing)
		-- place a random grass node
		local stack = ItemStack("default:grass_"..math.random(1,5))
		local ret = minetest.item_place(stack, placer, pointed_thing)
		return ItemStack("default:grass_1 "..itemstack:get_count()-(1-ret:get_count()))
	end,
})

for i=2,5 do
	minetest.register_node("default:grass_"..i, {
		description = "Grass",
		drawtype = "plantlike",
		waving = 1,
		tiles = {"default_grass_"..i..".png"},
		inventory_image = "default_grass_"..i..".png",
		wield_image = "default_grass_"..i..".png",
		paramtype = "light",
		sunlight_propagates = true,
		walkable = false,
		buildable_to = true,
		drop = "default:grass_1",
		groups = {snappy=3,flammable=3,flora=1,attached_node=1,not_in_creative_inventory=1, drop_by_liquid=1},
		sounds = default.node_sound_leaves_defaults(),
		selection_box = {
			type = "fixed",
			fixed = {-0.5, -0.5, -0.5, 0.5, -5/16, 0.5},
		},
	})
end

--
-- Liquids
--

minetest.register_node("default:water_source", {
	description = "Water Source",
	inventory_image = minetest.inventorycube("default_water.png"),
	drawtype = "liquid",
	tiles = {
		{
			name = "default_water_source_animated.png",
			animation = {
				type = "vertical_frames",
				aspect_w = 16,
				aspect_h = 16,
				length = 2.0,
			},
		},
	},
	special_tiles = {
		-- New-style water source material (mostly unused)
		{
			name = "default_water_source_animated.png",
			animation = {
				type = "vertical_frames",
				aspect_w = 16,
				aspect_h = 16,
				length = 2.0,
			},
			backface_culling = false,
		},
	},
	alpha = 160,
	paramtype = "light",
	walkable = false,
	pointable = false,
	diggable = false,
	buildable_to = true,
	is_ground_content = false,
	drop = "",
	drowning = 1,
	liquidtype = "source",
	liquid_alternative_flowing = "default:water_flowing",
	liquid_alternative_source = "default:water_source",
	liquid_viscosity = 1,
	post_effect_color = {a=120, r=30, g=60, b=90},
	groups = {water=3, liquid=3, puts_out_fire=1},

	groups = {water=3, liquid=3, puts_out_fire=1, freeze=-1, melt=105, liquid_drop=1, weight=1000, pressure=32},
	leveled = 8,
	paramtype2 = "leveled",
	freeze = "default:ice",
	melt = "air",
})

minetest.register_node("default:water_flowing", {
	description = "Flowing Water",
	inventory_image = minetest.inventorycube("default_water.png"),
	drawtype = "flowingliquid",
	tiles = {"default_water.png"},
	special_tiles = {
		{
			name = "default_water_flowing_animated.png",
			backface_culling = false,
			animation = {
				type = "vertical_frames",
				aspect_w = 16,
				aspect_h = 16,
				length = 0.8,
			},
		},
		{
			name = "default_water_flowing_animated.png",
			backface_culling = true,
			animation = {
				type = "vertical_frames",
				aspect_w = 16,
				aspect_h = 16,
				length = 0.8,
			},
		},
	},
	alpha = 160,
	paramtype = "light",
	paramtype2 = "flowingliquid",
	walkable = false,
	pointable = false,
	diggable = false,
	buildable_to = true,
	is_ground_content = false,
	drop = "",
	drowning = 1,
	liquidtype = "flowing",
	liquid_alternative_flowing = "default:water_flowing",
	liquid_alternative_source = "default:water_source",
	liquid_viscosity = 1,
	post_effect_color = {a=120, r=30, g=60, b=90},
	groups = {water=3, liquid=3, puts_out_fire=1, not_in_creative_inventory=1},

	groups = {water=3, liquid=3, puts_out_fire=1, not_in_creative_inventory=1, freeze=-5, melt=100, liquid_drop=1, weight=1000},
	leveled = 8,
	paramtype2 = "leveled",
	freeze = "default:snow",
	melt = "air",
})


minetest.register_node("default:river_water_source", {
	description = "River Water Source",
	inventory_image = minetest.inventorycube("default_river_water.png"),
	drawtype = "liquid",
	tiles = {
		{
			name = "default_river_water_source_animated.png",
			animation = {
				type = "vertical_frames",
				aspect_w = 16,
				aspect_h = 16,
				length = 2.0,
			},
		},
	},
	special_tiles = {
		{
			name = "default_river_water_source_animated.png",
			animation = {
				type = "vertical_frames",
				aspect_w = 16,
				aspect_h = 16,
				length = 2.0,
			},
			backface_culling = false,
		},
	},
	alpha = 160,
	paramtype = "light",
	walkable = false,
	pointable = false,
	diggable = false,
	buildable_to = true,
	is_ground_content = false,
	drop = "",
	drowning = 1,
	liquidtype = "source",
	liquid_alternative_flowing = "default:river_water_flowing",
	liquid_alternative_source = "default:river_water_source",
	liquid_viscosity = 1,
	liquid_renewable = false,
	liquid_range = 2,
	post_effect_color = {a=120, r=30, g=76, b=90},
	groups = {water=3, liquid=3, puts_out_fire=1},


	groups = {water=3, liquid=3, puts_out_fire=1, freeze=-1, melt=105, liquid_drop=1, weight=995, pressure=32},
	leveled = 4,
	paramtype2 = "leveled",
	freeze = "default:ice",
	melt = "air",

})

minetest.register_node("default:river_water_flowing", {
	description = "Flowing River Water",
	inventory_image = minetest.inventorycube("default_river_water.png"),
	drawtype = "flowingliquid",
	tiles = {"default_river_water.png"},
	special_tiles = {
		{
			name = "default_river_water_flowing_animated.png",
			backface_culling = false,
			animation = {
				type = "vertical_frames",
				aspect_w = 16,
				aspect_h = 16,
				length = 0.8,
			},
		},
		{
			name = "default_river_water_flowing_animated.png",
			backface_culling = true,
			animation = {
				type = "vertical_frames",
				aspect_w = 16,
				aspect_h = 16,
				length = 0.8,
			},
		},
	},
	alpha = 160,
	paramtype = "light",
	paramtype2 = "flowingliquid",
	walkable = false,
	pointable = false,
	diggable = false,
	buildable_to = true,
	is_ground_content = false,
	drop = "",
	drowning = 1,
	liquidtype = "flowing",
	liquid_alternative_flowing = "default:river_water_flowing",
	liquid_alternative_source = "default:river_water_source",
	liquid_viscosity = 1,
	liquid_renewable = false,
	liquid_range = 2,
	post_effect_color = {a=120, r=30, g=76, b=90},
	groups = {water=3, liquid=3, puts_out_fire=1, not_in_creative_inventory=1},

	groups = {water=3, liquid=3, puts_out_fire=1, not_in_creative_inventory=1, freeze=-5, melt=100, liquid_drop=1, weight=999},
	leveled = 4,
	paramtype2 = "leveled",
	freeze = "default:snow",
	melt = "air",
})



minetest.register_node("default:lava_source", {
	description = "Lava Source",
	inventory_image = minetest.inventorycube("default_lava.png"),
	drawtype = "liquid",
	tiles = {
		{
			name = "default_lava_source_animated.png",
			animation = {
				type = "vertical_frames",
				aspect_w = 16,
				aspect_h = 16,
				length = 3.0,
			},
		},
	},
	special_tiles = {
		-- New-style lava source material (mostly unused)
		{
			name = "default_lava_source_animated.png",
			animation = {
				type = "vertical_frames",
				aspect_w = 16,
				aspect_h = 16,
				length = 3.0,
			},
			backface_culling = false,
		},
	},
	paramtype = "light",
	light_source = default.LIGHT_MAX - 1,
	walkable = false,
	pointable = false,
	diggable = false,
	buildable_to = true,
	is_ground_content = false,
	drop = "",
	drowning = 1,
	liquidtype = "source",
	liquid_alternative_flowing = "default:lava_flowing",
	liquid_alternative_source = "default:lava_source",
	liquid_viscosity = 7,
	liquid_renewable = false,
	damage_per_second = 4 * 2,
	post_effect_color = {a=192, r=255, g=64, b=0},
	groups = {lava=3, liquid=2, hot=1200, igniter=1, wield_light=5, liquid_drop=1, weight=2000, pressure=32},
	paramtype2 = "leveled",
	leveled = 4,
	freeze = "default:obsidian",
})

minetest.register_node("default:lava_flowing", {
	description = "Flowing Lava",
	inventory_image = minetest.inventorycube("default_lava.png"),
	drawtype = "flowingliquid",
	tiles = {"default_lava.png"},
	special_tiles = {
		{
			name = "default_lava_flowing_animated.png",
			backface_culling = false,
			animation = {
				type = "vertical_frames",
				aspect_w = 16,
				aspect_h = 16,
				length = 3.3,
			},
		},
		{
			name = "default_lava_flowing_animated.png",
			backface_culling = true,
			animation = {
				type = "vertical_frames",
				aspect_w = 16,
				aspect_h = 16,
				length = 3.3,
			},
		},
	},
	paramtype = "light",
	light_source = default.LIGHT_MAX - 1,
	walkable = false,
	pointable = false,
	diggable = false,
	buildable_to = true,
	is_ground_content = false,
	drop = "",
	drowning = 1,
	liquidtype = "flowing",
	liquid_alternative_flowing = "default:lava_flowing",
	liquid_alternative_source = "default:lava_source",
	liquid_viscosity = 7,
	liquid_renewable = false,
	damage_per_second = 4 * 2,
	post_effect_color = {a=192, r=255, g=64, b=0},
	groups = {lava=3, liquid=2, hot=700, igniter=1, not_in_creative_inventory=1, wield_light=2, liquid_drop=1, weight=2000},
	paramtype2 = "leveled",
	leveled = 4,
	freeze = "default:stone",
})

--
-- Tools / "Advanced" crafting / Non-"natural"
--

minetest.register_node("default:torch", {
	description = "Torch",
	drawtype = "torchlike",
	tiles = {
		{
			name = "default_torch_on_floor_animated.png",
			animation = {
				type = "vertical_frames",
				aspect_w = 16,
				aspect_h = 16,
				length = 3.0
			},
		},
		{
			name="default_torch_on_ceiling_animated.png",
			animation = {
				type = "vertical_frames",
				aspect_w = 16,
				aspect_h = 16,
				length = 3.0
			},
		},
		{
			name="default_torch_animated.png",
			animation = {
				type = "vertical_frames",
				aspect_w = 16,
				aspect_h = 16,
				length = 3.0
			},
		},
	},
	inventory_image = "default_torch_on_floor.png",
	wield_image = "default_torch_on_floor.png",
	paramtype = "light",
	paramtype2 = "wallmounted",
	sunlight_propagates = true,
	is_ground_content = false,
	walkable = false,
	light_source = default.LIGHT_MAX - 1,
	selection_box = {
		type = "wallmounted",
		wall_top = {-0.1, 0.5-0.6, -0.1, 0.1, 0.5, 0.1},
		wall_bottom = {-0.1, -0.5, -0.1, 0.1, -0.5+0.6, 0.1},
		wall_side = {-0.5, -0.3, -0.1, -0.5+0.3, 0.3, 0.1},
	},
	groups = {choppy=2,dig_immediate=3,flammable=1,attached_node=1, hot=30, wield_light=default.LIGHT_MAX-1, drop_by_liquid=1},
	legacy_wallmounted = true,
	sounds = default.node_sound_defaults(),
})



local chest_formspec =
	"size[8,9]"..
	default.gui_bg..
	default.gui_bg_img..
	default.gui_slots..
	"list[current_name;main;0,0.3;8,4;]"..
	"list[current_player;main;0,4.85;8,1;]"..
	"list[current_player;main;0,6.08;8,3;8]"..
	default.get_hotbar_bg(0,4.85)

local function get_locked_chest_formspec(pos)
	local spos = pos.x .. "," .. pos.y .. "," ..pos.z
	local formspec =
		"size[8,9]"..
		default.gui_bg..
		default.gui_bg_img..
		default.gui_slots..
		"list[nodemeta:".. spos .. ";main;0,0.3;8,4;]"..
		"list[current_player;main;0,4.85;8,1;]"..
		"list[current_player;main;0,6.08;8,3;8]"..
		default.get_hotbar_bg(0,4.85)
 return formspec
end

local function has_locked_chest_privilege(meta, player)
	if player:get_player_name() ~= meta:get_string("owner") then
		return false
	end
	return true
end

minetest.register_node("default:chest", {
	description = "Chest",
	tiles = {"default_chest_top.png", "default_chest_top.png", "default_chest_side.png",
		"default_chest_side.png", "default_chest_side.png", "default_chest_front.png"},
	paramtype2 = "facedir",
	groups = {choppy=2,oddly_breakable_by_hand=2},
	legacy_facedir_simple = true,
	is_ground_content = false,
	sounds = default.node_sound_wood_defaults(),

	on_construct = function(pos)
		local meta = minetest.get_meta(pos)
		meta:set_string("formspec", chest_formspec)
		meta:set_string("infotext", "Chest")
		local inv = meta:get_inventory()
		inv:set_size("main", 8*4)
	end,
	can_dig = function(pos,player)
		local meta = minetest.get_meta(pos);
		local inv = meta:get_inventory()
		return inv:is_empty("main")
	end,
	on_metadata_inventory_move = function(pos, from_list, from_index, to_list, to_index, count, player)
		minetest.log("action", player:get_player_name()..
				" moves stuff in chest at "..minetest.pos_to_string(pos))
	end,
    on_metadata_inventory_put = function(pos, listname, index, stack, player)
		minetest.log("action", player:get_player_name()..
				" moves stuff to chest at "..minetest.pos_to_string(pos))
	end,
    on_metadata_inventory_take = function(pos, listname, index, stack, player)
		minetest.log("action", player:get_player_name()..
				" takes stuff from chest at "..minetest.pos_to_string(pos))
	end,
})



minetest.register_node("default:chest_locked", {
	description = "Locked Chest",
	tiles = {"default_chest_top.png", "default_chest_top.png", "default_chest_side.png",
		"default_chest_side.png", "default_chest_side.png", "default_chest_lock.png"},
	paramtype2 = "facedir",
	groups = {choppy=2,oddly_breakable_by_hand=2},
	legacy_facedir_simple = true,
	is_ground_content = false,
	sounds = default.node_sound_wood_defaults(),

	after_place_node = function(pos, placer)
		local meta = minetest.get_meta(pos)
		meta:set_string("owner", placer:get_player_name() or "")
		meta:set_string("infotext", "Locked Chest (owned by "..
				meta:get_string("owner")..")")
	end,
	on_construct = function(pos)
		local meta = minetest.get_meta(pos)
		meta:set_string("infotext", "Locked Chest")
		meta:set_string("owner", "")
		local inv = meta:get_inventory()
		inv:set_size("main", 8*4)
	end,
	can_dig = function(pos,player)
		local meta = minetest.get_meta(pos);
		local inv = meta:get_inventory()
		return inv:is_empty("main") and has_locked_chest_privilege(meta, player)
	end,
	allow_metadata_inventory_move = function(pos, from_list, from_index, to_list, to_index, count, player)
		local meta = minetest.get_meta(pos)
		if not has_locked_chest_privilege(meta, player) then
			return 0
		end
		return count
	end,
    allow_metadata_inventory_put = function(pos, listname, index, stack, player)
		local meta = minetest.get_meta(pos)
		if not has_locked_chest_privilege(meta, player) then
			return 0
		end
		return stack:get_count()
	end,
    allow_metadata_inventory_take = function(pos, listname, index, stack, player)
		local meta = minetest.get_meta(pos)
		if not has_locked_chest_privilege(meta, player) then
			return 0
		end
		return stack:get_count()
	end,
    on_metadata_inventory_put = function(pos, listname, index, stack, player)
		minetest.log("action", player:get_player_name()..
				" moves stuff to locked chest at "..minetest.pos_to_string(pos))
	end,
    on_metadata_inventory_take = function(pos, listname, index, stack, player)
		minetest.log("action", player:get_player_name()..
				" takes stuff from locked chest at "..minetest.pos_to_string(pos))
	end,
	on_rightclick = function(pos, node, clicker)
		local meta = minetest.get_meta(pos)
		if has_locked_chest_privilege(meta, clicker) then
			minetest.show_formspec(
				clicker:get_player_name(),
				"default:chest_locked",
				get_locked_chest_formspec(pos)
			)
		end
	end,
	on_blast = function() end,
})



local bookshelf_formspec =
	"size[8,7;]"..
	default.gui_bg..
	default.gui_bg_img..
	default.gui_slots..
	"list[context;books;0,0.3;8,2;]"..
	"list[current_player;main;0,2.85;8,1;]"..
	"list[current_player;main;0,4.08;8,3;8]"..
	default.get_hotbar_bg(0,2.85)

minetest.register_node("default:bookshelf", {
	description = "Bookshelf",
	tiles = {"default_wood.png", "default_wood.png", "default_bookshelf.png"},
	is_ground_content = false,
	groups = {choppy=3,oddly_breakable_by_hand=2,flammable=3},
	sounds = default.node_sound_wood_defaults(),

	on_construct = function(pos)
		local meta = minetest.get_meta(pos)
		meta:set_string("formspec", bookshelf_formspec)
		local inv = meta:get_inventory()
		inv:set_size("books", 8*2)
	end,
	can_dig = function(pos,player)
		local meta = minetest.get_meta(pos);
		local inv = meta:get_inventory()
		return inv:is_empty("books")
	end,

	allow_metadata_inventory_put = function(pos, listname, index, stack, player)
		local meta = minetest.get_meta(pos)
		local inv = meta:get_inventory()
		local to_stack = inv:get_stack(listname, index)
		if listname == "books" then
			if minetest.get_item_group(stack:get_name(), "book") ~= 0
					and to_stack:is_empty() then
				return 1
			else
				return 0
			end
		end
	end,

	allow_metadata_inventory_move = function(pos, from_list, from_index, to_list, to_index, count, player)
		local meta = minetest.get_meta(pos)
		local inv = meta:get_inventory()
		local stack = inv:get_stack(from_list, from_index)
		local to_stack = inv:get_stack(to_list, to_index)
		if to_list == "books" then
			if minetest.get_item_group(stack:get_name(), "book") ~= 0
					and to_stack:is_empty() then
				return 1
			else
				return 0
			end
		end
	end,

	on_metadata_inventory_move = function(pos, from_list, from_index, to_list, to_index, count, player)
		minetest.log("action", player:get_player_name()..
			   " moves stuff in bookshelf at "..minetest.pos_to_string(pos))
	end,
	on_metadata_inventory_put = function(pos, listname, index, stack, player)
		minetest.log("action", player:get_player_name()..
			   " moves stuff to bookshelf at "..minetest.pos_to_string(pos))
	end,
	on_metadata_inventory_take = function(pos, listname, index, stack, player)
		minetest.log("action", player:get_player_name()..
			   " takes stuff from bookshelf at "..minetest.pos_to_string(pos))
	end,
})



minetest.register_node("default:sign_wall", {
	description = "Sign",
	drawtype = "nodebox",
	tiles = {"default_sign.png"},
	inventory_image = "default_sign_wall.png",
	wield_image = "default_sign_wall.png",
	paramtype = "light",
	paramtype2 = "wallmounted",
	sunlight_propagates = true,
	is_ground_content = false,
	walkable = false,
	node_box = {
		type = "wallmounted",
		wall_top    = {-0.4375, 0.4375, -0.3125, 0.4375, 0.5, 0.3125},
		wall_bottom = {-0.4375, -0.5, -0.3125, 0.4375, -0.4375, 0.3125},
		wall_side   = {-0.5, -0.3125, -0.4375, -0.4375, 0.3125, 0.4375},
	},
	groups = {choppy=2,dig_immediate=2,attached_node=1},
	legacy_wallmounted = true,
	sounds = default.node_sound_defaults(),

	on_construct = function(pos)
		--local n = minetest.get_node(pos)
		local meta = minetest.get_meta(pos)
		meta:set_string("formspec", "field[text;;${text}]")
		meta:set_string("infotext", "\"\"")
	end,
	on_receive_fields = function(pos, formname, fields, sender)
		--print("Sign at "..minetest.pos_to_string(pos).." got "..dump(fields))
		if minetest.is_protected(pos, sender:get_player_name()) then
			minetest.record_protection_violation(pos, sender:get_player_name())
			return
		end
		local meta = minetest.get_meta(pos)
		if not fields.text then return end
		minetest.log("action", (sender:get_player_name() or "").." wrote \""..fields.text..
				"\" to sign at "..minetest.pos_to_string(pos))
		meta:set_string("text", fields.text)
		meta:set_string("infotext", '"'..fields.text..'"')
	end,
})

minetest.register_node("default:ladder", {
	description = "Ladder",
	drawtype = "signlike",
	tiles = {"default_ladder.png"},
	inventory_image = "default_ladder.png",
	wield_image = "default_ladder.png",
	paramtype = "light",
	paramtype2 = "wallmounted",
	sunlight_propagates = true,
	walkable = false,
	climbable = true,
	is_ground_content = false,
	selection_box = {
		type = "wallmounted",
		--wall_top = = <default>
		--wall_bottom = = <default>
		--wall_side = = <default>
	},
	groups = {choppy=2,oddly_breakable_by_hand=3,flammable=2},
	legacy_wallmounted = true,
	sounds = default.node_sound_wood_defaults(),
})

local fence_texture = "default_fence_overlay.png^default_wood.png^default_fence_overlay.png^[makealpha:255,126,126"
minetest.register_node("default:fence_wood", {
	description = "Wooden Fence",
	drawtype = "fencelike",
	tiles = {"default_wood.png"},
	inventory_image = fence_texture,
	wield_image = fence_texture,
	paramtype = "light",
	sunlight_propagates = true,
	is_ground_content = false,
	selection_box = {
		type = "fixed",
		fixed = {-1/7, -1/2, -1/7, 1/7, 1/2, 1/7},
	},
	groups = {choppy=2,oddly_breakable_by_hand=2,flammable=2},
	sounds = default.node_sound_wood_defaults(),
})



minetest.register_node("default:glass", {
	description = "Glass",
	drawtype = "glasslike_framed_optional",
	tiles = {"default_glass.png", "default_glass_detail.png"},
	inventory_image = minetest.inventorycube("default_glass.png"),
	paramtype = "light",
	sunlight_propagates = true,
	is_ground_content = false,
	groups = {cracky=3,oddly_breakable_by_hand=3, melt=1500},
	melt = "default:obsidian_glass",
	sounds = default.node_sound_glass_defaults(),
})

minetest.register_node("default:obsidian_glass", {
	description = "Obsidian Glass",
	drawtype = "glasslike",
	tiles = {"default_obsidian_glass.png"},
	paramtype = "light",
	is_ground_content = false,
	sunlight_propagates = true,
	sounds = default.node_sound_glass_defaults(),
	groups = {cracky=3,oddly_breakable_by_hand=3},
})



minetest.register_node("default:rail", {
	description = "Rail",
	drawtype = "raillike",
	tiles = {"default_rail.png", "default_rail_curved.png", "default_rail_t_junction.png", "default_rail_crossing.png", "default_rail_diagonal.png", "default_rail_diagonal_end.png"},
	inventory_image = "default_rail.png",
	wield_image = "default_rail.png",
	paramtype = "light",
	sunlight_propagates = true,
	walkable = false,
	is_ground_content = false,
	selection_box = {
		type = "fixed",
                -- but how to specify the dimensions for curved and sideways rails?
                fixed = {-1/2, -1/2, -1/2, 1/2, -1/2+1/16, 1/2},
	},
	groups = {bendy=2,dig_immediate=2,attached_node=1,connect_to_raillike=minetest.raillike_group("rail")},
})



minetest.register_node("default:brick", {
	description = "Brick Block",
	tiles = {"default_brick.png"},
	is_ground_content = false,
	groups = {cracky=3, melt=3500},
	melt = "default:lava_source",
	sounds = default.node_sound_stone_defaults(),
})


minetest.register_node("default:meselamp", {
	description = "Mese Lamp",
	drawtype = "glasslike",
	tiles = {"default_meselamp.png"},
	paramtype = "light",
	sunlight_propagates = true,
	is_ground_content = false,
	groups = {cracky = 3, oddly_breakable_by_hand = 3, wield_light=default.LIGHT_MAX},
	sounds = default.node_sound_glass_defaults(),
	light_source = default.LIGHT_MAX,
})

--
-- Misc
--

minetest.register_node("default:cloud", {
	description = "Cloud",
	tiles = {"default_cloud.png"},
	is_ground_content = false,
	sounds = default.node_sound_defaults(),
	groups = {not_in_creative_inventory=1},
})

minetest.register_node("default:nyancat", {
	description = "Nyan Cat",
	tiles = {"default_nc_side.png", "default_nc_side.png", "default_nc_side.png",
		"default_nc_side.png", "default_nc_back.png", "default_nc_front.png"},
	paramtype2 = "facedir",
	groups = {cracky=2},
	is_ground_content = false,
	legacy_facedir_simple = true,
	sounds = default.node_sound_defaults(),
})

minetest.register_node("default:nyancat_rainbow", {
	description = "Nyan Cat Rainbow",
	tiles = {
		"default_nc_rb.png^[transformR90", "default_nc_rb.png^[transformR90",
		"default_nc_rb.png", "default_nc_rb.png"
	},
	paramtype2 = "facedir",
	groups = {cracky=2},
	is_ground_content = false,
	sounds = default.node_sound_defaults(),
})<|MERGE_RESOLUTION|>--- conflicted
+++ resolved
@@ -147,12 +147,7 @@
 minetest.register_node("default:stone", {
 	description = "Stone",
 	tiles = {"default_stone.png"},
-<<<<<<< HEAD
-	is_ground_content = true,
 	groups = {cracky=3, stone=1, melt=3000},
-=======
-	groups = {cracky=3, stone=1},
->>>>>>> e15fde16
 	drop = 'default:cobble',
 	legacy_mineral = true,
 	sounds = default.node_sound_stone_defaults(),
@@ -162,13 +157,7 @@
 minetest.register_node("default:cobble", {
 	description = "Cobblestone",
 	tiles = {"default_cobble.png"},
-<<<<<<< HEAD
-	is_ground_content = true,
 	groups = {cracky=3, stone=2, melt=3000},
-=======
-	is_ground_content = false,
-	groups = {cracky=3, stone=2},
->>>>>>> e15fde16
 	sounds = default.node_sound_stone_defaults(),
 	melt = "default:lava_source",
 })
@@ -176,12 +165,8 @@
 minetest.register_node("default:stonebrick", {
 	description = "Stone Brick",
 	tiles = {"default_stone_brick.png"},
-<<<<<<< HEAD
+	is_ground_content = false,
 	groups = {cracky=2, stone=1, melt=3000},
-=======
-	is_ground_content = false,
-	groups = {cracky=2, stone=1},
->>>>>>> e15fde16
 	sounds = default.node_sound_stone_defaults(),
 	melt = "default:lava_source",
 })
@@ -189,13 +174,8 @@
 minetest.register_node("default:mossycobble", {
 	description = "Mossy Cobblestone",
 	tiles = {"default_mossycobble.png"},
-<<<<<<< HEAD
-	is_ground_content = true,
+	is_ground_content = false,
 	groups = {cracky=3, stone=1, melt=3000},
-=======
-	is_ground_content = false,
-	groups = {cracky=3, stone=1},
->>>>>>> e15fde16
 	sounds = default.node_sound_stone_defaults(),
 	melt = "default:lava_source",
 })
@@ -205,12 +185,7 @@
 minetest.register_node("default:desert_stone", {
 	description = "Desert Stone",
 	tiles = {"default_desert_stone.png"},
-<<<<<<< HEAD
-	is_ground_content = true,
 	groups = {cracky=3, stone=1, melt=3000},
-=======
-	groups = {cracky=3, stone=1},
->>>>>>> e15fde16
 	drop = 'default:desert_cobble',
 	legacy_mineral = true,
 	sounds = default.node_sound_stone_defaults(),
@@ -220,13 +195,8 @@
 minetest.register_node("default:desert_cobble", {
 	description = "Desert Cobblestone",
 	tiles = {"default_desert_cobble.png"},
-<<<<<<< HEAD
-	is_ground_content = true,
+	is_ground_content = false,
 	groups = {cracky=3, stone=2, melt=3000},
-=======
-	is_ground_content = false,
-	groups = {cracky=3, stone=2},
->>>>>>> e15fde16
 	sounds = default.node_sound_stone_defaults(),
 	melt = "default:lava_source",
 })
@@ -234,12 +204,8 @@
 minetest.register_node("default:desert_stonebrick", {
 	description = "Desert Stone Brick",
 	tiles = {"default_desert_stone_brick.png"},
-<<<<<<< HEAD
+	is_ground_content = false,
 	groups = {cracky=2, stone=1, melt=3000},
-=======
-	is_ground_content = false,
-	groups = {cracky=2, stone=1},
->>>>>>> e15fde16
 	sounds = default.node_sound_stone_defaults(),
 	melt = "default:lava_source",
 })
@@ -249,12 +215,7 @@
 minetest.register_node("default:sandstone", {
 	description = "Sandstone",
 	tiles = {"default_sandstone.png"},
-<<<<<<< HEAD
-	is_ground_content = true,
 	groups = {crumbly=2,cracky=3, melt=3000},
-=======
-	groups = {crumbly=2,cracky=3},
->>>>>>> e15fde16
 	sounds = default.node_sound_stone_defaults(),
 	melt = "default:lava_source",
 })
@@ -262,13 +223,8 @@
 minetest.register_node("default:sandstonebrick", {
 	description = "Sandstone Brick",
 	tiles = {"default_sandstone_brick.png"},
-<<<<<<< HEAD
-	is_ground_content = true,
+	is_ground_content = false,
 	groups = {cracky=2, melt=3000},
-=======
-	is_ground_content = false,
-	groups = {cracky=2},
->>>>>>> e15fde16
 	sounds = default.node_sound_stone_defaults(),
 	melt = "default:lava_source",
 })
@@ -313,18 +269,15 @@
 minetest.register_node("default:dirt", {
 	description = "Dirt",
 	tiles = {"default_dirt.png"},
-<<<<<<< HEAD
-	is_ground_content = true,
+	groups = {crumbly=3,soil=1},
+	sounds = default.node_sound_dirt_defaults(),
+
 	groups = {crumbly=3, soil=1, melt=40, liquid_drop=flowing_sand_liquid_drop, weight=2000},
 	leveled = flowing_sand_leveled,
 	liquidtype = flowing_sand_type,
 	paramtype2 = flowing_sand_paramtype2,
 	drowning = 1,
 	melt = "default:dirt_dry",
-=======
-	groups = {crumbly=3,soil=1},
->>>>>>> e15fde16
-	sounds = default.node_sound_dirt_defaults(),
 })
 
 minetest.register_node("default:dirt_with_grass", {
@@ -350,12 +303,7 @@
 minetest.register_node("default:dirt_with_snow", {
 	description = "Dirt with Snow",
 	tiles = {"default_snow.png", "default_dirt.png", "default_dirt.png^default_snow_side.png"},
-<<<<<<< HEAD
-	is_ground_content = true,
 	groups = {crumbly=3,soil=1, slippery=70},
-=======
-	groups = {crumbly=3,soil=1},
->>>>>>> e15fde16
 	drop = 'default:dirt',
 	sounds = default.node_sound_dirt_defaults({
 		footstep = {name="default_snow_footstep", gain=0.25},
@@ -389,33 +337,29 @@
 minetest.register_node("default:sand", {
 	description = "Sand",
 	tiles = {"default_sand.png"},
-<<<<<<< HEAD
+	groups = {crumbly=3, falling_node=1, sand=1},
+	sounds = default.node_sound_sand_defaults(),
+
 	is_ground_content = true,
 	groups = {crumbly=3, falling_node=1, sand=1, liquid_drop=flowing_sand_liquid_drop, weight=2000},
 	leveled = flowing_sand_leveled,
 	liquidtype = flowing_sand_type,
 	paramtype2 = flowing_sand_paramtype2,
 	drowning = 1,
-=======
-	groups = {crumbly=3, falling_node=1, sand=1},
->>>>>>> e15fde16
-	sounds = default.node_sound_sand_defaults(),
 })
 
 minetest.register_node("default:desert_sand", {
 	description = "Desert Sand",
 	tiles = {"default_desert_sand.png"},
-<<<<<<< HEAD
+	groups = {crumbly=3, falling_node=1, sand=1},
+	sounds = default.node_sound_sand_defaults(),
+
 	is_ground_content = true,
 	leveled = flowing_sand_leveled,
 	liquidtype = flowing_sand_type,
 	paramtype2 = flowing_sand_paramtype2,
 	drowning = 1,
 	groups = {crumbly=3, falling_node=1, sand=1, liquid_drop=flowing_sand_liquid_drop, weight=2000},
-=======
-	groups = {crumbly=3, falling_node=1, sand=1},
->>>>>>> e15fde16
-	sounds = default.node_sound_sand_defaults(),
 })
 
 
@@ -423,20 +367,17 @@
 minetest.register_node("default:gravel", {
 	description = "Gravel",
 	tiles = {"default_gravel.png"},
-<<<<<<< HEAD
-	is_ground_content = true,
+	groups = {crumbly=2, falling_node=1},
+	sounds = default.node_sound_dirt_defaults({
+		footstep = {name="default_gravel_footstep", gain=0.5},
+		dug = {name="default_gravel_footstep", gain=1.0},
+	}),
+
 	groups = {crumbly=2, falling_node=1, liquid_drop=flowing_sand_liquid_drop, weight=2000},
 	leveled = flowing_sand_leveled,
 	liquidtype = flowing_sand_type,
 	paramtype2 = flowing_sand_paramtype2,
 	drowning = 1,
-=======
-	groups = {crumbly=2, falling_node=1},
->>>>>>> e15fde16
-	sounds = default.node_sound_dirt_defaults({
-		footstep = {name="default_gravel_footstep", gain=0.5},
-		dug = {name="default_gravel_footstep", gain=1.0},
-	}),
 })
 
 
@@ -444,16 +385,13 @@
 minetest.register_node("default:clay", {
 	description = "Clay",
 	tiles = {"default_clay.png"},
-<<<<<<< HEAD
-	is_ground_content = true,
+	groups = {crumbly=3},
+	drop = 'default:clay_lump 4',
+	sounds = default.node_sound_dirt_defaults(),
+
 	groups = {crumbly=3, melt=1500},
 	drop = "default:clay",
 	melt = "default:stone",
-=======
-	groups = {crumbly=3},
-	drop = 'default:clay_lump 4',
->>>>>>> e15fde16
-	sounds = default.node_sound_dirt_defaults(),
 })
 
 
@@ -493,12 +431,7 @@
 minetest.register_node("default:snowblock", {
 	description = "Snow Block",
 	tiles = {"default_snow.png"},
-<<<<<<< HEAD
-	is_ground_content = true,
 	groups = {crumbly=3, melt=2, slippery=80},
-=======
-	groups = {crumbly=3},
->>>>>>> e15fde16
 	sounds = default.node_sound_dirt_defaults({
 		footstep = {name="default_snow_footstep", gain=0.25},
 		dug = {name="default_snow_footstep", gain=0.75},
@@ -940,12 +873,7 @@
 	sunlight_propagates = true,
 	walkable = false,
 	buildable_to = true,
-<<<<<<< HEAD
-	is_ground_content = true,
 	groups = {snappy=3,flammable=2,flora=1,attached_node=1, drop_by_liquid=1},
-=======
-	groups = {snappy=3,flammable=2,flora=1,attached_node=1},
->>>>>>> e15fde16
 	sounds = default.node_sound_leaves_defaults(),
 	selection_box = {
 		type = "fixed",
