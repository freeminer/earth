-- mods/default/nodes.lua


--[[ Node name convention:

Although many node names are in combined-word form, the required form for new
node names is words separated by underscores. If both forms are used in written
language (for example pinewood and pine wood) the underscore form should be used.

--]]


--[[ Index:

Stone
-----
(1. Material 2. Cobble variant 3. Brick variant [4. Modified forms])

default:stone
default:cobble
default:stonebrick
default:mossycobble

default:desert_stone
default:desert_cobble
default:desert_stonebrick

default:sandstone
default:sandstonebrick

default:obsidian
default:obsidianbrick

Soft / Non-Stone
----------------
(1. Material [2. Modified forms])

default:dirt
default:dirt_with_grass
default:dirt_with_grass_footsteps
default:dirt_with_dry_grass
default:dirt_with_snow

default:sand
default:desert_sand

default:gravel

default:clay

default:snow
default:snowblock

default:ice

Trees
-----
(1. Trunk 2. Fabricated trunk 3. Leaves 4. Sapling [5. Fruits])

default:tree
default:wood
default:leaves
default:sapling
default:apple

default:jungletree
default:junglewood
default:jungleleaves
default:junglesapling

default:pine_tree
default:pine_wood
default:pine_needles
default:pine_sapling

default:acacia_tree
default:acacia_wood
default:acacia_leaves
default:acacia_sapling

Ores
----
(1. In stone 2. Block)

default:stone_with_coal
default:coalblock

default:stone_with_iron
default:steelblock

default:stone_with_copper
default:copperblock
default:bronzeblock

default:stone_with_gold
default:goldblock

default:stone_with_mese
default:mese

default:stone_with_diamond
default:diamondblock

Plantlife (non-cubic)
---------------------
default:cactus
default:papyrus
default:dry_shrub
default:junglegrass

default:grass_1
default:grass_2
default:grass_3
default:grass_4
default:grass_5

default:dry_grass_1
default:dry_grass_2
default:dry_grass_3
default:dry_grass_4
default:dry_grass_5

Liquids
-------
(1. Source 2. Flowing)

default:water_source
default:water_flowing

default:river_water_source
default:river_water_flowing

default:lava_source
default:lava_flowing

Tools / "Advanced" crafting / Non-"natural"
-------------------------------------------
default:torch

default:chest
default:chest_locked

default:bookshelf

default:sign_wall
default:ladder
default:fence_wood

default:glass
default:obsidian_glass

default:rail

default:brick

default:meselamp

Misc
----
default:cloud
default:nyancat
default:nyancat_rainbow

--]]

--
-- Stone
--

minetest.register_node("default:stone", {
	description = "Stone",
	tiles = {"default_stone.png"},
	groups = {cracky=3, stone=1, melt=3000},
	drop = 'default:cobble',
	legacy_mineral = true,
	sounds = default.node_sound_stone_defaults(),
	melt = "default:lava_source",
})

minetest.register_node("default:cobble", {
	description = "Cobblestone",
	tiles = {"default_cobble.png"},
	groups = {cracky=3, stone=2, melt=3000},
	sounds = default.node_sound_stone_defaults(),
	melt = "default:lava_source",
})

minetest.register_node("default:stonebrick", {
	description = "Stone Brick",
	tiles = {"default_stone_brick.png"},
	is_ground_content = false,
	groups = {cracky=2, stone=1, melt=3000},
	sounds = default.node_sound_stone_defaults(),
	melt = "default:lava_source",
})

minetest.register_node("default:mossycobble", {
	description = "Mossy Cobblestone",
	tiles = {"default_mossycobble.png"},
	is_ground_content = false,
	groups = {cracky=3, stone=1, melt=3000},
	sounds = default.node_sound_stone_defaults(),
	melt = "default:lava_source",
})



minetest.register_node("default:desert_stone", {
	description = "Desert Stone",
	tiles = {"default_desert_stone.png"},
	groups = {cracky=3, stone=1, melt=3000},
	drop = 'default:desert_cobble',
	legacy_mineral = true,
	sounds = default.node_sound_stone_defaults(),
	melt = "default:lava_source",
})

minetest.register_node("default:desert_cobble", {
	description = "Desert Cobblestone",
	tiles = {"default_desert_cobble.png"},
	is_ground_content = false,
	groups = {cracky=3, stone=2, melt=3000},
	sounds = default.node_sound_stone_defaults(),
	melt = "default:lava_source",
})

minetest.register_node("default:desert_stonebrick", {
	description = "Desert Stone Brick",
	tiles = {"default_desert_stone_brick.png"},
	is_ground_content = false,
	groups = {cracky=2, stone=1, melt=3000},
	sounds = default.node_sound_stone_defaults(),
	melt = "default:lava_source",
})



minetest.register_node("default:sandstone", {
	description = "Sandstone",
	tiles = {"default_sandstone.png"},
	groups = {crumbly=2,cracky=3, melt=3000},
	sounds = default.node_sound_stone_defaults(),
	melt = "default:lava_source",
})

minetest.register_node("default:sandstonebrick", {
	description = "Sandstone Brick",
	tiles = {"default_sandstone_brick.png"},
	is_ground_content = false,
	groups = {cracky=2, melt=3000},
	sounds = default.node_sound_stone_defaults(),
	melt = "default:lava_source",
})



minetest.register_node("default:obsidian", {
	description = "Obsidian",
	tiles = {"default_obsidian.png"},
	sounds = default.node_sound_stone_defaults(),
	groups = {cracky=1,level=2, melt=5000},
	melt = "default:lava_source",
})

minetest.register_node("default:obsidianbrick", {
	description = "Obsidian Brick",
	tiles = {"default_obsidian_brick.png"},
	is_ground_content = false,
	sounds = default.node_sound_stone_defaults(),
	groups = {cracky=1,level=2, melt=5000},
	melt = "default:lava_source",
})

--
-- Soft / Non-Stone
--

local flowing_sand_type = "source"
local flowing_sand_leveled = 1
local flowing_sand_paramtype2 = "leveled"
local flowing_sand_liquid_drop = 1
if tonumber(core.setting_get("flowing_sand_disable") or 0) == 1 then
	flowing_sand_type = "none"
	flowing_sand_leveled = 0
	flowing_sand_paramtype2 = "none"
end
if tonumber(core.setting_get("flowing_sand_disable") or 0) >= 1 then
	flowing_sand_liquid_drop = 0
end


minetest.register_node("default:dirt", {
	description = "Dirt",
	tiles = {"default_dirt.png"},
	groups = {crumbly=3,soil=1},
	sounds = default.node_sound_dirt_defaults(),

	groups = {crumbly=3, soil=1, melt=40, liquid_drop=flowing_sand_liquid_drop, weight=2000},
	leveled = flowing_sand_leveled,
	liquidtype = flowing_sand_type,
	paramtype2 = flowing_sand_paramtype2,
	drowning = 1,
	melt = "default:dirt_dry",
})

minetest.register_node("default:dirt_with_grass", {
	description = "Dirt with Grass",
	tiles = {"default_grass.png", "default_dirt.png",
		{name = "default_dirt.png^default_grass_side.png",
			tileable_vertical = false}},
	groups = {crumbly=3,soil=1},
	drop = 'default:dirt',
	sounds = default.node_sound_dirt_defaults({
		footstep = {name="default_grass_footstep", gain=0.25},
	}),
})

minetest.register_node("default:dirt_with_grass_footsteps", {
	description = "Dirt with Grass and Footsteps",
	tiles = {"default_grass.png^default_footprint.png", "default_dirt.png",
		{name = "default_dirt.png^default_grass_side.png",
			tileable_vertical = false}},
	groups = {crumbly=3,soil=1,not_in_creative_inventory=1},
	drop = 'default:dirt',
	sounds = default.node_sound_dirt_defaults({
		footstep = {name="default_grass_footstep", gain=0.25},
	}),
})

minetest.register_node("default:dirt_with_dry_grass", {
	description = "Dirt with Dry Grass",
	tiles = {"default_dry_grass.png",
		"default_dirt.png",
<<<<<<< HEAD
		"default_dirt.png^default_dry_grass_side.png"
	},
	groups = {crumbly = 3, soil = 1, melt=50},
	drop = 'default:dirt_dry',
=======
		{name = "default_dirt.png^default_dry_grass_side.png",
			tileable_vertical = false}},
	groups = {crumbly = 3, soil = 1},
	drop = 'default:dirt',
>>>>>>> 3740efb3
	sounds = default.node_sound_dirt_defaults({
		footstep = {name = "default_grass_footstep", gain = 0.4},
	}),
	melt = "default:dirt_dry",
})

minetest.register_node("default:dirt_with_snow", {
	description = "Dirt with Snow",
<<<<<<< HEAD
	tiles = {"default_snow.png", "default_dirt.png", "default_dirt.png^default_snow_side.png"},
	groups = {crumbly=3,soil=1, slippery=70},
=======
	tiles = {"default_snow.png", "default_dirt.png",
		{name = "default_dirt.png^default_snow_side.png",
			tileable_vertical = false}},
	groups = {crumbly=3,soil=1},
>>>>>>> 3740efb3
	drop = 'default:dirt',
	sounds = default.node_sound_dirt_defaults({
		footstep = {name="default_snow_footstep", gain=0.25},
	}),
})

minetest.register_node("default:dirt_dry", {
	description = "Dry dirt",
	tiles = {"default_dirt_dry.png"},
	is_ground_content = true,
	groups = {crumbly=3, soil=1, melt=65, liquid_drop=flowing_sand_liquid_drop, weight=1800},
	drowning = 1,
	melt = "default:sand",
	sounds = default.node_sound_dirt_defaults(),
})



minetest.register_node("default:sand", {
	description = "Sand",
	tiles = {"default_sand.png"},
	groups = {crumbly=3, falling_node=1, sand=1},
	sounds = default.node_sound_sand_defaults(),

	is_ground_content = true,
	groups = {crumbly=3, falling_node=1, sand=1, liquid_drop=flowing_sand_liquid_drop, weight=2000},
	leveled = flowing_sand_leveled,
	liquidtype = flowing_sand_type,
	paramtype2 = flowing_sand_paramtype2,
	drowning = 1,
})

minetest.register_node("default:desert_sand", {
	description = "Desert Sand",
	tiles = {"default_desert_sand.png"},
	groups = {crumbly=3, falling_node=1, sand=1},
	sounds = default.node_sound_sand_defaults(),

	is_ground_content = true,
	leveled = flowing_sand_leveled,
	liquidtype = flowing_sand_type,
	paramtype2 = flowing_sand_paramtype2,
	drowning = 1,
	groups = {crumbly=3, falling_node=1, sand=1, liquid_drop=flowing_sand_liquid_drop, weight=2000},
})



minetest.register_node("default:gravel", {
	description = "Gravel",
	tiles = {"default_gravel.png"},
	groups = {crumbly=2, falling_node=1},
	sounds = default.node_sound_dirt_defaults({
		footstep = {name="default_gravel_footstep", gain=0.5},
		dug = {name="default_gravel_footstep", gain=1.0},
	}),

	groups = {crumbly=2, falling_node=1, liquid_drop=flowing_sand_liquid_drop, weight=2000},
	leveled = flowing_sand_leveled,
	liquidtype = flowing_sand_type,
	paramtype2 = flowing_sand_paramtype2,
	drowning = 1,
})



minetest.register_node("default:clay", {
	description = "Clay",
	tiles = {"default_clay.png"},
	groups = {crumbly=3},
	drop = 'default:clay_lump 4',
	sounds = default.node_sound_dirt_defaults(),

	groups = {crumbly=3, melt=1500},
	drop = "default:clay",
	melt = "default:stone",
})



minetest.register_node("default:snow", {
	description = "Snow",
	tiles = {"default_snow.png"},
	inventory_image = "default_snowball.png",
	wield_image = "default_snowball.png",
	paramtype = "light",
	buildable_to = true,
	drawtype = "nodebox",
	node_box = {
		type = "leveled",
		fixed = {
			{-0.5, -0.5, -0.5, 0.5, -0.25, 0.5},
		},
	},
	groups = {crumbly = 3, falling_node = 1, melt = 1, float = 1, slippery = 75},
	sounds = default.node_sound_dirt_defaults({
		footstep = {name = "default_snow_footstep", gain = 0.25},
		dug = {name = "default_snow_footstep", gain = 0.75},
	}),

	on_construct = function(pos)
		pos.y = pos.y - 1
		if minetest.get_node(pos).name == "default:dirt_with_grass" then
			minetest.set_node(pos, {name = "default:dirt_with_snow"}, 2)
		end
	end,
	leveled = 7,
	paramtype2 = "leveled",
	melt = "default:water_flowing",
})


minetest.register_node("default:snowblock", {
	description = "Snow Block",
	tiles = {"default_snow.png"},
	groups = {crumbly=3, melt=2, slippery=80},
	sounds = default.node_sound_dirt_defaults({
		footstep = {name="default_snow_footstep", gain=0.25},
		dug = {name="default_snow_footstep", gain=0.75},
	}),
	melt = "default:water_source",
})



minetest.register_node("default:ice", {
	description = "Ice",
	tiles = {"default_ice.png"},
	is_ground_content = false,
	paramtype = "light",
	groups = {cracky=3, melt=3, slippery=90},
	sounds = default.node_sound_glass_defaults(),
	melt = "default:water_source",
})

--
-- Trees
--

minetest.register_node("default:tree", {
	description = "Tree",
	tiles = {"default_tree_top.png", "default_tree_top.png", "default_tree.png"},
	paramtype2 = "facedir",
	is_ground_content = false,
	groups = {tree=1,choppy=2,oddly_breakable_by_hand=1,flammable=2},
	sounds = default.node_sound_wood_defaults(),

	on_place = minetest.rotate_node
})

minetest.register_node("default:wood", {
	description = "Wooden Planks",
	tiles = {"default_wood.png"},
	is_ground_content = false,
	groups = {choppy=2,oddly_breakable_by_hand=2,flammable=3,wood=1},
	sounds = default.node_sound_wood_defaults(),
})

minetest.register_node("default:sapling", {
	description = "Sapling",
	drawtype = "plantlike",
	visual_scale = 1.0,
	tiles = {"default_sapling.png"},
	inventory_image = "default_sapling.png",
	wield_image = "default_sapling.png",
	paramtype = "light",
	sunlight_propagates = true,
	walkable = false,
	selection_box = {
		type = "fixed",
		fixed = {-0.3, -0.5, -0.3, 0.3, 0.35, 0.3}
	},
	groups = {snappy=2,dig_immediate=3,flammable=2,attached_node=1,sapling=1},
	sounds = default.node_sound_leaves_defaults(),
})

minetest.register_node("default:leaves", {
	description = "Leaves",
	drawtype = "allfaces_optional",
	waving = 1,
	visual_scale = 1.3,
	tiles = {"default_leaves.png"},
	special_tiles = {"default_leaves_simple.png"},
	paramtype = "light",
	is_ground_content = false,
	groups = {snappy=3, leafdecay=3, flammable=2, leaves=1},
	drop = {
		max_items = 1,
		items = {
			{
				-- player will get sapling with 1/20 chance
				items = {'default:sapling'},
				rarity = 20,
			},
			{
				-- player will get leaves only if he get no saplings,
				-- this is because max_items is 1
				items = {'default:leaves'},
			}
		}
	},
	sounds = default.node_sound_leaves_defaults(),

	after_place_node = default.after_place_leaves,
})

minetest.register_node("default:apple", {
	description = "Apple",
	drawtype = "plantlike",
	visual_scale = 1.0,
	tiles = {"default_apple.png"},
	inventory_image = "default_apple.png",
	paramtype = "light",
	sunlight_propagates = true,
	walkable = false,
	is_ground_content = false,
	selection_box = {
		type = "fixed",
		fixed = {-0.2, -0.5, -0.2, 0.2, 0, 0.2}
	},
	groups = {fleshy=3,dig_immediate=3,flammable=2,leafdecay=3,leafdecay_drop=1},
	on_use = minetest.item_eat(2),
	sounds = default.node_sound_leaves_defaults(),

	after_place_node = function(pos, placer, itemstack)
		if placer:is_player() then
			minetest.set_node(pos, {name="default:apple", param2=1})
		end
	end,
})



minetest.register_node("default:jungletree", {
	description = "Jungle Tree",
	tiles = {"default_jungletree_top.png", "default_jungletree_top.png", "default_jungletree.png"},
	paramtype2 = "facedir",
	is_ground_content = false,
	groups = {tree=1,choppy=2,oddly_breakable_by_hand=1,flammable=2},
	sounds = default.node_sound_wood_defaults(),

	on_place = minetest.rotate_node
})

minetest.register_node("default:junglewood", {
	description = "Junglewood Planks",
	tiles = {"default_junglewood.png"},
	is_ground_content = false,
	groups = {choppy=2,oddly_breakable_by_hand=2,flammable=3,wood=1},
	sounds = default.node_sound_wood_defaults(),
})

minetest.register_node("default:jungleleaves", {
	description = "Jungle Leaves",
	drawtype = "allfaces_optional",
	waving = 1,
	visual_scale = 1.3,
	tiles = {"default_jungleleaves.png"},
	special_tiles = {"default_jungleleaves_simple.png"},
	paramtype = "light",
	is_ground_content = false,
	groups = {snappy=3, leafdecay=3, flammable=2, leaves=1},
	drop = {
		max_items = 1,
		items = {
			{
				-- player will get sapling with 1/20 chance
				items = {'default:junglesapling'},
				rarity = 20,
			},
			{
				-- player will get leaves only if he get no saplings,
				-- this is because max_items is 1
				items = {'default:jungleleaves'},
			}
		}
	},
	sounds = default.node_sound_leaves_defaults(),

	after_place_node = default.after_place_leaves,
})

minetest.register_node("default:junglesapling", {
	description = "Jungle Sapling",
	drawtype = "plantlike",
	visual_scale = 1.0,
	tiles = {"default_junglesapling.png"},
	inventory_image = "default_junglesapling.png",
	wield_image = "default_junglesapling.png",
	paramtype = "light",
	sunlight_propagates = true,
	walkable = false,
	selection_box = {
		type = "fixed",
		fixed = {-0.3, -0.5, -0.3, 0.3, 0.35, 0.3}
	},
	groups = {snappy=2,dig_immediate=3,flammable=2,attached_node=1,sapling=1},
	sounds = default.node_sound_leaves_defaults(),
})



minetest.register_node("default:pine_tree", {
	description = "Pine Tree",
	tiles = {"default_pine_tree_top.png", "default_pine_tree_top.png",
		"default_pine_tree.png"},
	paramtype2 = "facedir",
	is_ground_content = false,
	groups = {tree = 1, choppy = 2, oddly_breakable_by_hand = 1, flammable = 2},
	sounds = default.node_sound_wood_defaults(),

	on_place = minetest.rotate_node
})

minetest.register_node("default:pine_wood", {
	description = "Pine Wood Planks",
	tiles = {"default_pine_wood.png"},
	is_ground_content = false,
	groups = {choppy = 2, oddly_breakable_by_hand = 2, flammable = 3, wood = 1},
	sounds = default.node_sound_wood_defaults(),
})

minetest.register_node("default:pine_needles",{
	description = "Pine Needles",
	drawtype = "allfaces_optional",
	visual_scale = 1.3,
	tiles = {"default_pine_needles.png"},
	waving = 1,
	paramtype = "light",
	is_ground_content = false,
	groups = {snappy = 3, leafdecay = 3, flammable = 2, leaves = 1},
	drop = {
		max_items = 1,
		items = {
			{items = {"default:pine_sapling"}, rarity = 20},
			{items = {"default:pine_needles"}}
		}
	},
	sounds = default.node_sound_leaves_defaults(),

	after_place_node = default.after_place_leaves,
})

minetest.register_node("default:pine_sapling", {
	description = "Pine Sapling",
	drawtype = "plantlike",
	visual_scale = 1.0,
	tiles = {"default_pine_sapling.png"},
	inventory_image = "default_pine_sapling.png",
	wield_image = "default_pine_sapling.png",
	paramtype = "light",
	sunlight_propagates = true,
	walkable = false,
	selection_box = {
		type = "fixed",
		fixed = {-0.3, -0.5, -0.3, 0.3, 0.35, 0.3}
	},
	groups = {snappy = 2, dig_immediate = 3, flammable = 2,
		attached_node = 1, sapling = 1},
	sounds = default.node_sound_leaves_defaults(),
})

minetest.register_node("default:acacia_tree", {
	description = "Acacia Tree",
	tiles = {"default_acacia_tree_top.png", "default_acacia_tree_top.png",
		"default_acacia_tree.png"},
	paramtype2 = "facedir",
	is_ground_content = false,
	groups = {tree = 1, choppy = 2, oddly_breakable_by_hand = 1, flammable = 2},
	sounds = default.node_sound_wood_defaults(),

	on_place = minetest.rotate_node
})

minetest.register_node("default:acacia_wood", {
	description = "Acacia Wood Planks",
	tiles = {"default_acacia_wood.png"},
	is_ground_content = false,
	groups = {choppy = 2, oddly_breakable_by_hand = 2, flammable = 3, wood = 1},
	sounds = default.node_sound_wood_defaults(),
})

minetest.register_node("default:acacia_leaves", {
	description = "Acacia Leaves",
	drawtype = "allfaces_optional",
	visual_scale = 1.3,
	tiles = {"default_acacia_leaves.png"},
	paramtype = "light",
	is_ground_content = false,
	groups = {snappy = 3, leafdecay = 3, flammable = 2, leaves = 1},
	drop = {
		max_items = 1,
		items = {
			{items = {"default:acacia_sapling"}, rarity = 20},
			{items = {"default:acacia_leaves"}}
		}
	},
	sounds = default.node_sound_leaves_defaults(),

	after_place_node = default.after_place_leaves,
})

minetest.register_node("default:acacia_sapling", {
	description = "Acacia Tree Sapling",
	drawtype = "plantlike",
	visual_scale = 1.0,
	tiles = {"default_acacia_sapling.png"},
	inventory_image = "default_acacia_sapling.png",
	wield_image = "default_acacia_sapling.png",
	paramtype = "light",
	sunlight_propagates = true,
	walkable = false,
	selection_box = {
		type = "fixed",
		fixed = {-0.3, -0.5, -0.3, 0.3, 0.35, 0.3}
	},
	groups = {snappy = 2, dig_immediate = 3, flammable = 2,
		attached_node = 1, sapling = 1},
	sounds = default.node_sound_leaves_defaults(),
})

--
-- Ores
--

minetest.register_node("default:stone_with_coal", {
	description = "Coal Ore",
	tiles = {"default_stone.png^default_mineral_coal.png"},
	groups = {cracky=3},
	drop = 'default:coal_lump',
	sounds = default.node_sound_stone_defaults(),
})

minetest.register_node("default:coalblock", {
	description = "Coal Block",
	tiles = {"default_coal_block.png"},
	is_ground_content = false,
	groups = {cracky=3},
	sounds = default.node_sound_stone_defaults(),
})



minetest.register_node("default:stone_with_iron", {
	description = "Iron Ore",
	tiles = {"default_stone.png^default_mineral_iron.png"},
	groups = {cracky=2},
	drop = 'default:iron_lump',
	sounds = default.node_sound_stone_defaults(),
})

minetest.register_node("default:steelblock", {
	description = "Steel Block",
	tiles = {"default_steel_block.png"},
	is_ground_content = false,
	groups = {cracky=1,level=2},
	sounds = default.node_sound_stone_defaults(),
})



minetest.register_node("default:stone_with_copper", {
	description = "Copper Ore",
	tiles = {"default_stone.png^default_mineral_copper.png"},
	groups = {cracky=2},
	drop = 'default:copper_lump',
	sounds = default.node_sound_stone_defaults(),
})

minetest.register_node("default:copperblock", {
	description = "Copper Block",
	tiles = {"default_copper_block.png"},
	is_ground_content = false,
	groups = {cracky=1,level=2},
	sounds = default.node_sound_stone_defaults(),
})

minetest.register_node("default:bronzeblock", {
	description = "Bronze Block",
	tiles = {"default_bronze_block.png"},
	is_ground_content = false,
	groups = {cracky=1,level=2},
	sounds = default.node_sound_stone_defaults(),
})



minetest.register_node("default:stone_with_mese", {
	description = "Mese Ore",
	tiles = {"default_stone.png^default_mineral_mese.png"},
	paramtype = "light",
	groups = {cracky = 1},
	drop = "default:mese_crystal",
	sounds = default.node_sound_stone_defaults(),
	light_source = 3,
})

minetest.register_node("default:mese", {
	description = "Mese Block",
	tiles = {"default_mese_block.png"},
	paramtype = "light",
	groups = {cracky = 1, level = 2},
	sounds = default.node_sound_stone_defaults(),
	light_source = 5,
})




minetest.register_node("default:stone_with_gold", {
	description = "Gold Ore",
	tiles = {"default_stone.png^default_mineral_gold.png"},
	groups = {cracky=2},
	drop = "default:gold_lump",
	sounds = default.node_sound_stone_defaults(),
})

minetest.register_node("default:goldblock", {
	description = "Gold Block",
	tiles = {"default_gold_block.png"},
	is_ground_content = false,
	groups = {cracky=1},
	sounds = default.node_sound_stone_defaults(),
})



minetest.register_node("default:stone_with_diamond", {
	description = "Diamond Ore",
	tiles = {"default_stone.png^default_mineral_diamond.png"},
	groups = {cracky=1},
	drop = "default:diamond",
	sounds = default.node_sound_stone_defaults(),
})

minetest.register_node("default:diamondblock", {
	description = "Diamond Block",
	tiles = {"default_diamond_block.png"},
	is_ground_content = false,
	groups = {cracky=1,level=3},
	sounds = default.node_sound_stone_defaults(),
})

--
-- Plantlife (non-cubic)
--

minetest.register_node("default:cactus", {
	description = "Cactus",
	tiles = {"default_cactus_top.png", "default_cactus_top.png", "default_cactus_side.png"},
	paramtype2 = "facedir",
	groups = {snappy=1,choppy=3,flammable=2},
	sounds = default.node_sound_wood_defaults(),
	on_place = minetest.rotate_node,

	after_dig_node = function(pos, node, metadata, digger)
		default.dig_up(pos, node, digger)
	end,
})

minetest.register_node("default:papyrus", {
	description = "Papyrus",
	drawtype = "plantlike",
	tiles = {"default_papyrus.png"},
	inventory_image = "default_papyrus.png",
	wield_image = "default_papyrus.png",
	paramtype = "light",
	sunlight_propagates = true,
	walkable = false,
	selection_box = {
		type = "fixed",
		fixed = {-0.3, -0.5, -0.3, 0.3, 0.5, 0.3}
	},
	groups = {snappy=3,dig_immediate=3,flammable=2},
	sounds = default.node_sound_leaves_defaults(),

	after_dig_node = function(pos, node, metadata, digger)
		default.dig_up(pos, node, digger)
	end,
})

minetest.register_node("default:dry_shrub", {
	description = "Dry Shrub",
	drawtype = "plantlike",
	waving = 1,
	visual_scale = 1.0,
	tiles = {"default_dry_shrub.png"},
	inventory_image = "default_dry_shrub.png",
	wield_image = "default_dry_shrub.png",
	paramtype = "light",
	sunlight_propagates = true,
	walkable = false,
	buildable_to = true,
	groups = {snappy=3,dig_immediate=3,flammable=3,attached_node=1, drop_by_liquid=1},
	sounds = default.node_sound_leaves_defaults(),
	selection_box = {
		type = "fixed",
		fixed = {-0.5, -0.5, -0.5, 0.5, -5/16, 0.5},
	},
})

minetest.register_node("default:junglegrass", {
	description = "Jungle Grass",
	drawtype = "plantlike",
	waving = 1,
	visual_scale = 1.3,
	tiles = {"default_junglegrass.png"},
	inventory_image = "default_junglegrass.png",
	wield_image = "default_junglegrass.png",
	paramtype = "light",
	sunlight_propagates = true,
	walkable = false,
	buildable_to = true,
	groups = {snappy=3,dig_immediate=3,flammable=2,flora=1,attached_node=1, drop_by_liquid=1},
	sounds = default.node_sound_leaves_defaults(),
	selection_box = {
		type = "fixed",
		fixed = {-0.5, -0.5, -0.5, 0.5, -5/16, 0.5},
	},
})

minetest.register_node("default:grass_1", {
	description = "Grass",
	drawtype = "plantlike",
	waving = 1,
	tiles = {"default_grass_1.png"},
	-- Use texture of a taller grass stage in inventory
	inventory_image = "default_grass_3.png",
	wield_image = "default_grass_3.png",
	paramtype = "light",
	sunlight_propagates = true,
	walkable = false,
	buildable_to = true,
	groups = {snappy=3,dig_immediate=3,flammable=3,flora=1,attached_node=1, drop_by_liquid=1},
	sounds = default.node_sound_leaves_defaults(),
	selection_box = {
		type = "fixed",
		fixed = {-0.5, -0.5, -0.5, 0.5, -5/16, 0.5},
	},

	on_place = function(itemstack, placer, pointed_thing)
		-- place a random grass node
		local stack = ItemStack("default:grass_"..math.random(1,5))
		local ret = minetest.item_place(stack, placer, pointed_thing)
		return ItemStack("default:grass_1 "..itemstack:get_count()-(1-ret:get_count()))
	end,
})

for i=2,5 do
	minetest.register_node("default:grass_"..i, {
		description = "Grass",
		drawtype = "plantlike",
		waving = 1,
		tiles = {"default_grass_"..i..".png"},
		inventory_image = "default_grass_"..i..".png",
		wield_image = "default_grass_"..i..".png",
		paramtype = "light",
		sunlight_propagates = true,
		walkable = false,
		buildable_to = true,
		drop = "default:grass_1",
		groups = {snappy=3,dig_immediate=3,flammable=3,flora=1,attached_node=1,not_in_creative_inventory=1, drop_by_liquid=1},
		sounds = default.node_sound_leaves_defaults(),
		selection_box = {
			type = "fixed",
			fixed = {-0.5, -0.5, -0.5, 0.5, -5/16, 0.5},
		},
	})
end

minetest.register_node("default:dry_grass_1", {
	description = "Dry Grass",
	drawtype = "plantlike",
	waving = 1,
	tiles = {"default_dry_grass_1.png"},
	inventory_image = "default_dry_grass_3.png",
	wield_image = "default_dry_grass_3.png",
	paramtype = "light",
	sunlight_propagates = true,
	walkable = false,
	buildable_to = true,
	groups = {snappy=3,flammable=3,flora=1,attached_node=1},
	sounds = default.node_sound_leaves_defaults(),
	selection_box = {
		type = "fixed",
		fixed = {-0.5, -0.5, -0.5, 0.5, -5/16, 0.5},
	},

	on_place = function(itemstack, placer, pointed_thing)
		-- place a random dry grass node
		local stack = ItemStack("default:dry_grass_"..math.random(1,5))
		local ret = minetest.item_place(stack, placer, pointed_thing)
		return ItemStack("default:dry_grass_1 "..itemstack:get_count()-(1-ret:get_count()))
	end,
})

for i=2,5 do
	minetest.register_node("default:dry_grass_"..i, {
		description = "Dry Grass",
		drawtype = "plantlike",
		waving = 1,
		tiles = {"default_dry_grass_"..i..".png"},
		inventory_image = "default_dry_grass_"..i..".png",
		wield_image = "default_dry_grass_"..i..".png",
		paramtype = "light",
		sunlight_propagates = true,
		walkable = false,
		buildable_to = true,
		groups = {snappy=3,flammable=3,flora=1,attached_node=1,not_in_creative_inventory=1},
		drop = "default:dry_grass_1",
		sounds = default.node_sound_leaves_defaults(),
		selection_box = {
			type = "fixed",
			fixed = {-0.5, -0.5, -0.5, 0.5, -5/16, 0.5},
		},
	})
end

--
-- Liquids
--

minetest.register_node("default:water_source", {
	description = "Water Source",
	inventory_image = minetest.inventorycube("default_water.png"),
	drawtype = "liquid",
	tiles = {
		{
			name = "default_water_source_animated.png",
			animation = {
				type = "vertical_frames",
				aspect_w = 16,
				aspect_h = 16,
				length = 2.0,
			},
		},
	},
	special_tiles = {
		-- New-style water source material (mostly unused)
		{
			name = "default_water_source_animated.png",
			animation = {
				type = "vertical_frames",
				aspect_w = 16,
				aspect_h = 16,
				length = 2.0,
			},
			backface_culling = false,
		},
	},
	alpha = 160,
	paramtype = "light",
	walkable = false,
	pointable = false,
	diggable = false,
	buildable_to = true,
	is_ground_content = false,
	drop = "",
	drowning = 1,
	liquidtype = "source",
	liquid_alternative_flowing = "default:water_flowing",
	liquid_alternative_source = "default:water_source",
	liquid_viscosity = 1,
	post_effect_color = {a=120, r=30, g=60, b=90},
	groups = {water=3, liquid=3, puts_out_fire=1},

	groups = {water=3, liquid=3, puts_out_fire=1, freeze=-1, melt=105, liquid_drop=1, weight=1000, pressure=32},
	leveled = 8,
	paramtype2 = "leveled",
	freeze = "default:ice",
	melt = "air",
})

minetest.register_node("default:water_flowing", {
	description = "Flowing Water",
	inventory_image = minetest.inventorycube("default_water.png"),
	drawtype = "flowingliquid",
	tiles = {"default_water.png"},
	special_tiles = {
		{
			name = "default_water_flowing_animated.png",
			backface_culling = false,
			animation = {
				type = "vertical_frames",
				aspect_w = 16,
				aspect_h = 16,
				length = 0.8,
			},
		},
		{
			name = "default_water_flowing_animated.png",
			backface_culling = true,
			animation = {
				type = "vertical_frames",
				aspect_w = 16,
				aspect_h = 16,
				length = 0.8,
			},
		},
	},
	alpha = 160,
	paramtype = "light",
	paramtype2 = "flowingliquid",
	walkable = false,
	pointable = false,
	diggable = false,
	buildable_to = true,
	is_ground_content = false,
	drop = "",
	drowning = 1,
	liquidtype = "flowing",
	liquid_alternative_flowing = "default:water_flowing",
	liquid_alternative_source = "default:water_source",
	liquid_viscosity = 1,
	post_effect_color = {a=120, r=30, g=60, b=90},
	groups = {water=3, liquid=3, puts_out_fire=1, not_in_creative_inventory=1},

	groups = {water=3, liquid=3, puts_out_fire=1, not_in_creative_inventory=1, freeze=-5, melt=100, liquid_drop=1, weight=1000},
	leveled = 8,
	paramtype2 = "leveled",
	freeze = "default:snow",
	melt = "air",
})


minetest.register_node("default:river_water_source", {
	description = "River Water Source",
	inventory_image = minetest.inventorycube("default_river_water.png"),
	drawtype = "liquid",
	tiles = {
		{
			name = "default_river_water_source_animated.png",
			animation = {
				type = "vertical_frames",
				aspect_w = 16,
				aspect_h = 16,
				length = 2.0,
			},
		},
	},
	special_tiles = {
		{
			name = "default_river_water_source_animated.png",
			animation = {
				type = "vertical_frames",
				aspect_w = 16,
				aspect_h = 16,
				length = 2.0,
			},
			backface_culling = false,
		},
	},
	alpha = 160,
	paramtype = "light",
	walkable = false,
	pointable = false,
	diggable = false,
	buildable_to = true,
	is_ground_content = false,
	drop = "",
	drowning = 1,
	liquidtype = "source",
	liquid_alternative_flowing = "default:river_water_flowing",
	liquid_alternative_source = "default:river_water_source",
	liquid_viscosity = 1,
	liquid_renewable = false,
	liquid_range = 2,
	post_effect_color = {a=120, r=30, g=76, b=90},
	groups = {water=3, liquid=3, puts_out_fire=1},


	groups = {water=3, liquid=3, puts_out_fire=1, freeze=-1, melt=105, liquid_drop=1, weight=995, pressure=32},
	leveled = 4,
	paramtype2 = "leveled",
	freeze = "default:ice",
	melt = "air",

})

minetest.register_node("default:river_water_flowing", {
	description = "Flowing River Water",
	inventory_image = minetest.inventorycube("default_river_water.png"),
	drawtype = "flowingliquid",
	tiles = {"default_river_water.png"},
	special_tiles = {
		{
			name = "default_river_water_flowing_animated.png",
			backface_culling = false,
			animation = {
				type = "vertical_frames",
				aspect_w = 16,
				aspect_h = 16,
				length = 0.8,
			},
		},
		{
			name = "default_river_water_flowing_animated.png",
			backface_culling = true,
			animation = {
				type = "vertical_frames",
				aspect_w = 16,
				aspect_h = 16,
				length = 0.8,
			},
		},
	},
	alpha = 160,
	paramtype = "light",
	paramtype2 = "flowingliquid",
	walkable = false,
	pointable = false,
	diggable = false,
	buildable_to = true,
	is_ground_content = false,
	drop = "",
	drowning = 1,
	liquidtype = "flowing",
	liquid_alternative_flowing = "default:river_water_flowing",
	liquid_alternative_source = "default:river_water_source",
	liquid_viscosity = 1,
	liquid_renewable = false,
	liquid_range = 2,
	post_effect_color = {a=120, r=30, g=76, b=90},
	groups = {water=3, liquid=3, puts_out_fire=1, not_in_creative_inventory=1},

	groups = {water=3, liquid=3, puts_out_fire=1, not_in_creative_inventory=1, freeze=-5, melt=100, liquid_drop=1, weight=999},
	leveled = 4,
	paramtype2 = "leveled",
	freeze = "default:snow",
	melt = "air",
})



minetest.register_node("default:lava_source", {
	description = "Lava Source",
	inventory_image = minetest.inventorycube("default_lava.png"),
	drawtype = "liquid",
	tiles = {
		{
			name = "default_lava_source_animated.png",
			animation = {
				type = "vertical_frames",
				aspect_w = 16,
				aspect_h = 16,
				length = 3.0,
			},
		},
	},
	special_tiles = {
		-- New-style lava source material (mostly unused)
		{
			name = "default_lava_source_animated.png",
			animation = {
				type = "vertical_frames",
				aspect_w = 16,
				aspect_h = 16,
				length = 3.0,
			},
			backface_culling = false,
		},
	},
	paramtype = "light",
	light_source = default.LIGHT_MAX - 1,
	walkable = false,
	pointable = false,
	diggable = false,
	buildable_to = true,
	is_ground_content = false,
	drop = "",
	drowning = 1,
	liquidtype = "source",
	liquid_alternative_flowing = "default:lava_flowing",
	liquid_alternative_source = "default:lava_source",
	liquid_viscosity = 7,
	liquid_renewable = false,
	damage_per_second = 4 * 2,
	post_effect_color = {a=192, r=255, g=64, b=0},
	groups = {lava=3, liquid=2, hot=1200, igniter=1, wield_light=5, liquid_drop=1, weight=2000, pressure=32},
	paramtype2 = "leveled",
	leveled = 4,
	freeze = "default:obsidian",
})

minetest.register_node("default:lava_flowing", {
	description = "Flowing Lava",
	inventory_image = minetest.inventorycube("default_lava.png"),
	drawtype = "flowingliquid",
	tiles = {"default_lava.png"},
	special_tiles = {
		{
			name = "default_lava_flowing_animated.png",
			backface_culling = false,
			animation = {
				type = "vertical_frames",
				aspect_w = 16,
				aspect_h = 16,
				length = 3.3,
			},
		},
		{
			name = "default_lava_flowing_animated.png",
			backface_culling = true,
			animation = {
				type = "vertical_frames",
				aspect_w = 16,
				aspect_h = 16,
				length = 3.3,
			},
		},
	},
	paramtype = "light",
	light_source = default.LIGHT_MAX - 1,
	walkable = false,
	pointable = false,
	diggable = false,
	buildable_to = true,
	is_ground_content = false,
	drop = "",
	drowning = 1,
	liquidtype = "flowing",
	liquid_alternative_flowing = "default:lava_flowing",
	liquid_alternative_source = "default:lava_source",
	liquid_viscosity = 7,
	liquid_renewable = false,
	damage_per_second = 4 * 2,
	post_effect_color = {a=192, r=255, g=64, b=0},
	groups = {lava=3, liquid=2, hot=700, igniter=1, not_in_creative_inventory=1, wield_light=2, liquid_drop=1, weight=2000},
	paramtype2 = "leveled",
	leveled = 4,
	freeze = "default:stone",
})

--
-- Tools / "Advanced" crafting / Non-"natural"
--

minetest.register_node("default:torch", {
	description = "Torch",
	drawtype = "torchlike",
	tiles = {
		{
			name = "default_torch_on_floor_animated.png",
			animation = {
				type = "vertical_frames",
				aspect_w = 16,
				aspect_h = 16,
				length = 3.0
			},
		},
		{
			name="default_torch_on_ceiling_animated.png",
			animation = {
				type = "vertical_frames",
				aspect_w = 16,
				aspect_h = 16,
				length = 3.0
			},
		},
		{
			name="default_torch_animated.png",
			animation = {
				type = "vertical_frames",
				aspect_w = 16,
				aspect_h = 16,
				length = 3.0
			},
		},
	},
	inventory_image = "default_torch_on_floor.png",
	wield_image = "default_torch_on_floor.png",
	paramtype = "light",
	paramtype2 = "wallmounted",
	sunlight_propagates = true,
	is_ground_content = false,
	walkable = false,
	light_source = default.LIGHT_MAX - 1,
	selection_box = {
		type = "wallmounted",
		wall_top = {-0.1, 0.5-0.6, -0.1, 0.1, 0.5, 0.1},
		wall_bottom = {-0.1, -0.5, -0.1, 0.1, -0.5+0.6, 0.1},
		wall_side = {-0.5, -0.3, -0.1, -0.5+0.3, 0.3, 0.1},
	},
	groups = {choppy=2,dig_immediate=3,flammable=1,attached_node=1, hot=30, wield_light=default.LIGHT_MAX-1, drop_by_liquid=1},
	legacy_wallmounted = true,
	sounds = default.node_sound_defaults(),
})



local chest_formspec =
	"size[8,9]"..
	default.gui_bg..
	default.gui_bg_img..
	default.gui_slots..
	"list[current_name;main;0,0.3;8,4;]"..
	"list[current_player;main;0,4.85;8,1;]"..
	"list[current_player;main;0,6.08;8,3;8]"..
	"listring[current_name;main]"..
	"listring[current_player;main]"..
	default.get_hotbar_bg(0,4.85)

local function get_locked_chest_formspec(pos)
	local spos = pos.x .. "," .. pos.y .. "," ..pos.z
	local formspec =
		"size[8,9]"..
		default.gui_bg..
		default.gui_bg_img..
		default.gui_slots..
		"list[nodemeta:".. spos .. ";main;0,0.3;8,4;]"..
		"list[current_player;main;0,4.85;8,1;]"..
		"list[current_player;main;0,6.08;8,3;8]"..
		"listring[nodemeta:".. spos .. ";main]"..
		"listring[current_player;main]"..
		default.get_hotbar_bg(0,4.85)
 return formspec
end

local function has_locked_chest_privilege(meta, player)
	if player:get_player_name() ~= meta:get_string("owner") then
		return false
	end
	return true
end

minetest.register_node("default:chest", {
	description = "Chest",
	tiles = {"default_chest_top.png", "default_chest_top.png", "default_chest_side.png",
		"default_chest_side.png", "default_chest_side.png", "default_chest_front.png"},
	paramtype2 = "facedir",
	groups = {choppy=2,oddly_breakable_by_hand=2},
	legacy_facedir_simple = true,
	is_ground_content = false,
	sounds = default.node_sound_wood_defaults(),

	on_construct = function(pos)
		local meta = minetest.get_meta(pos)
		meta:set_string("formspec", chest_formspec)
		meta:set_string("infotext", "Chest")
		local inv = meta:get_inventory()
		inv:set_size("main", 8*4)
	end,
	can_dig = function(pos,player)
		local meta = minetest.get_meta(pos);
		local inv = meta:get_inventory()
		return inv:is_empty("main")
	end,
	on_metadata_inventory_move = function(pos, from_list, from_index, to_list, to_index, count, player)
		minetest.log("action", player:get_player_name()..
				" moves stuff in chest at "..minetest.pos_to_string(pos))
	end,
    on_metadata_inventory_put = function(pos, listname, index, stack, player)
		minetest.log("action", player:get_player_name()..
				" moves stuff to chest at "..minetest.pos_to_string(pos))
	end,
    on_metadata_inventory_take = function(pos, listname, index, stack, player)
		minetest.log("action", player:get_player_name()..
				" takes stuff from chest at "..minetest.pos_to_string(pos))
	end,
})



minetest.register_node("default:chest_locked", {
	description = "Locked Chest",
	tiles = {"default_chest_top.png", "default_chest_top.png", "default_chest_side.png",
		"default_chest_side.png", "default_chest_side.png", "default_chest_lock.png"},
	paramtype2 = "facedir",
	groups = {choppy=2,oddly_breakable_by_hand=2},
	legacy_facedir_simple = true,
	is_ground_content = false,
	sounds = default.node_sound_wood_defaults(),

	after_place_node = function(pos, placer)
		local meta = minetest.get_meta(pos)
		meta:set_string("owner", placer:get_player_name() or "")
		meta:set_string("infotext", "Locked Chest (owned by "..
				meta:get_string("owner")..")")
	end,
	on_construct = function(pos)
		local meta = minetest.get_meta(pos)
		meta:set_string("infotext", "Locked Chest")
		meta:set_string("owner", "")
		local inv = meta:get_inventory()
		inv:set_size("main", 8*4)
	end,
	can_dig = function(pos,player)
		local meta = minetest.get_meta(pos);
		local inv = meta:get_inventory()
		return inv:is_empty("main") and has_locked_chest_privilege(meta, player)
	end,
	allow_metadata_inventory_move = function(pos, from_list, from_index, to_list, to_index, count, player)
		local meta = minetest.get_meta(pos)
		if not has_locked_chest_privilege(meta, player) then
			return 0
		end
		return count
	end,
    allow_metadata_inventory_put = function(pos, listname, index, stack, player)
		local meta = minetest.get_meta(pos)
		if not has_locked_chest_privilege(meta, player) then
			return 0
		end
		return stack:get_count()
	end,
    allow_metadata_inventory_take = function(pos, listname, index, stack, player)
		local meta = minetest.get_meta(pos)
		if not has_locked_chest_privilege(meta, player) then
			return 0
		end
		return stack:get_count()
	end,
    on_metadata_inventory_put = function(pos, listname, index, stack, player)
		minetest.log("action", player:get_player_name()..
				" moves stuff to locked chest at "..minetest.pos_to_string(pos))
	end,
    on_metadata_inventory_take = function(pos, listname, index, stack, player)
		minetest.log("action", player:get_player_name()..
				" takes stuff from locked chest at "..minetest.pos_to_string(pos))
	end,
	on_rightclick = function(pos, node, clicker)
		local meta = minetest.get_meta(pos)
		if has_locked_chest_privilege(meta, clicker) then
			minetest.show_formspec(
				clicker:get_player_name(),
				"default:chest_locked",
				get_locked_chest_formspec(pos)
			)
		end
	end,
	on_blast = function() end,
})



local bookshelf_formspec =
	"size[8,7;]"..
	default.gui_bg..
	default.gui_bg_img..
	default.gui_slots..
	"list[context;books;0,0.3;8,2;]"..
	"list[current_player;main;0,2.85;8,1;]"..
	"list[current_player;main;0,4.08;8,3;8]"..
	"listring[context;books]"..
	"listring[current_player;main]"..
	default.get_hotbar_bg(0,2.85)

minetest.register_node("default:bookshelf", {
	description = "Bookshelf",
	tiles = {"default_wood.png", "default_wood.png", "default_bookshelf.png"},
	is_ground_content = false,
	groups = {choppy=3,oddly_breakable_by_hand=2,flammable=3},
	sounds = default.node_sound_wood_defaults(),

	on_construct = function(pos)
		local meta = minetest.get_meta(pos)
		meta:set_string("formspec", bookshelf_formspec)
		local inv = meta:get_inventory()
		inv:set_size("books", 8*2)
	end,
	can_dig = function(pos,player)
		local meta = minetest.get_meta(pos);
		local inv = meta:get_inventory()
		return inv:is_empty("books")
	end,

	allow_metadata_inventory_put = function(pos, listname, index, stack, player)
		local meta = minetest.get_meta(pos)
		local inv = meta:get_inventory()
		local to_stack = inv:get_stack(listname, index)
		if listname == "books" then
			if minetest.get_item_group(stack:get_name(), "book") ~= 0
					and to_stack:is_empty() then
				return 1
			else
				return 0
			end
		end
	end,

	allow_metadata_inventory_move = function(pos, from_list, from_index, to_list, to_index, count, player)
		local meta = minetest.get_meta(pos)
		local inv = meta:get_inventory()
		local stack = inv:get_stack(from_list, from_index)
		local to_stack = inv:get_stack(to_list, to_index)
		if to_list == "books" then
			if minetest.get_item_group(stack:get_name(), "book") ~= 0
					and to_stack:is_empty() then
				return 1
			else
				return 0
			end
		end
	end,

	on_metadata_inventory_move = function(pos, from_list, from_index, to_list, to_index, count, player)
		minetest.log("action", player:get_player_name()..
			   " moves stuff in bookshelf at "..minetest.pos_to_string(pos))
	end,
	on_metadata_inventory_put = function(pos, listname, index, stack, player)
		minetest.log("action", player:get_player_name()..
			   " moves stuff to bookshelf at "..minetest.pos_to_string(pos))
	end,
	on_metadata_inventory_take = function(pos, listname, index, stack, player)
		minetest.log("action", player:get_player_name()..
			   " takes stuff from bookshelf at "..minetest.pos_to_string(pos))
	end,
})



minetest.register_node("default:sign_wall", {
	description = "Sign",
	drawtype = "nodebox",
	tiles = {"default_sign.png"},
	inventory_image = "default_sign_wall.png",
	wield_image = "default_sign_wall.png",
	paramtype = "light",
	paramtype2 = "wallmounted",
	sunlight_propagates = true,
	is_ground_content = false,
	walkable = false,
	node_box = {
		type = "wallmounted",
		wall_top    = {-0.4375, 0.4375, -0.3125, 0.4375, 0.5, 0.3125},
		wall_bottom = {-0.4375, -0.5, -0.3125, 0.4375, -0.4375, 0.3125},
		wall_side   = {-0.5, -0.3125, -0.4375, -0.4375, 0.3125, 0.4375},
	},
	groups = {choppy=2,dig_immediate=2,attached_node=1},
	legacy_wallmounted = true,
	sounds = default.node_sound_defaults(),

	on_construct = function(pos)
		--local n = minetest.get_node(pos)
		local meta = minetest.get_meta(pos)
		meta:set_string("formspec", "field[text;;${text}]")
		meta:set_string("infotext", "\"\"")
	end,
	on_receive_fields = function(pos, formname, fields, sender)
		--print("Sign at "..minetest.pos_to_string(pos).." got "..dump(fields))
		if minetest.is_protected(pos, sender:get_player_name()) then
			minetest.record_protection_violation(pos, sender:get_player_name())
			return
		end
		local meta = minetest.get_meta(pos)
		if not fields.text then return end
		minetest.log("action", (sender:get_player_name() or "").." wrote \""..fields.text..
				"\" to sign at "..minetest.pos_to_string(pos))
		meta:set_string("text", fields.text)
		meta:set_string("infotext", '"'..fields.text..'"')
	end,
})

minetest.register_node("default:ladder", {
	description = "Ladder",
	drawtype = "signlike",
	tiles = {"default_ladder.png"},
	inventory_image = "default_ladder.png",
	wield_image = "default_ladder.png",
	paramtype = "light",
	paramtype2 = "wallmounted",
	sunlight_propagates = true,
	walkable = false,
	climbable = true,
	is_ground_content = false,
	selection_box = {
		type = "wallmounted",
		--wall_top = = <default>
		--wall_bottom = = <default>
		--wall_side = = <default>
	},
	groups = {choppy=2,oddly_breakable_by_hand=3,flammable=2},
	legacy_wallmounted = true,
	sounds = default.node_sound_wood_defaults(),
})

local fence_texture = "default_fence_overlay.png^default_wood.png^default_fence_overlay.png^[makealpha:255,126,126"
minetest.register_node("default:fence_wood", {
	description = "Wooden Fence",
	drawtype = "fencelike",
	tiles = {"default_wood.png"},
	inventory_image = fence_texture,
	wield_image = fence_texture,
	paramtype = "light",
	sunlight_propagates = true,
	is_ground_content = false,
	selection_box = {
		type = "fixed",
		fixed = {-1/7, -1/2, -1/7, 1/7, 1/2, 1/7},
	},
	groups = {choppy=2,oddly_breakable_by_hand=2,flammable=2},
	sounds = default.node_sound_wood_defaults(),
})



minetest.register_node("default:glass", {
	description = "Glass",
	drawtype = "glasslike_framed_optional",
	tiles = {"default_glass.png", "default_glass_detail.png"},
	inventory_image = minetest.inventorycube("default_glass.png"),
	paramtype = "light",
	sunlight_propagates = true,
	is_ground_content = false,
	groups = {cracky=3,oddly_breakable_by_hand=3, melt=1500},
	melt = "default:obsidian_glass",
	sounds = default.node_sound_glass_defaults(),
})

minetest.register_node("default:obsidian_glass", {
	description = "Obsidian Glass",
	drawtype = "glasslike",
	tiles = {"default_obsidian_glass.png"},
	paramtype = "light",
	is_ground_content = false,
	sunlight_propagates = true,
	sounds = default.node_sound_glass_defaults(),
	groups = {cracky=3,oddly_breakable_by_hand=3},
})



minetest.register_node("default:rail", {
	description = "Rail",
	drawtype = "raillike",
	tiles = {"default_rail.png", "default_rail_curved.png", "default_rail_t_junction.png", "default_rail_crossing.png", "default_rail_diagonal.png", "default_rail_diagonal_end.png"},
	inventory_image = "default_rail.png",
	wield_image = "default_rail.png",
	paramtype = "light",
	sunlight_propagates = true,
	walkable = false,
	is_ground_content = false,
	selection_box = {
		type = "fixed",
                -- but how to specify the dimensions for curved and sideways rails?
                fixed = {-1/2, -1/2, -1/2, 1/2, -1/2+1/16, 1/2},
	},
	groups = {bendy=2,dig_immediate=2,attached_node=1,connect_to_raillike=minetest.raillike_group("rail")},
})



minetest.register_node("default:brick", {
	description = "Brick Block",
	tiles = {"default_brick.png"},
	is_ground_content = false,
	groups = {cracky=3, melt=3500},
	melt = "default:lava_source",
	sounds = default.node_sound_stone_defaults(),
})


minetest.register_node("default:meselamp", {
	description = "Mese Lamp",
	drawtype = "glasslike",
	tiles = {"default_meselamp.png"},
	paramtype = "light",
	sunlight_propagates = true,
	is_ground_content = false,
	groups = {cracky = 3, oddly_breakable_by_hand = 3, wield_light=default.LIGHT_MAX},
	sounds = default.node_sound_glass_defaults(),
	light_source = default.LIGHT_MAX,
})

--
-- Misc
--

minetest.register_node("default:cloud", {
	description = "Cloud",
	tiles = {"default_cloud.png"},
	is_ground_content = false,
	sounds = default.node_sound_defaults(),
	groups = {not_in_creative_inventory=1},
})

minetest.register_node("default:nyancat", {
	description = "Nyan Cat",
	tiles = {"default_nc_side.png", "default_nc_side.png", "default_nc_side.png",
		"default_nc_side.png", "default_nc_back.png", "default_nc_front.png"},
	paramtype2 = "facedir",
	groups = {cracky=2},
	is_ground_content = false,
	legacy_facedir_simple = true,
	sounds = default.node_sound_defaults(),
})

minetest.register_node("default:nyancat_rainbow", {
	description = "Nyan Cat Rainbow",
	tiles = {
		"default_nc_rb.png^[transformR90", "default_nc_rb.png^[transformR90",
		"default_nc_rb.png", "default_nc_rb.png"
	},
	paramtype2 = "facedir",
	groups = {cracky=2},
	is_ground_content = false,
	sounds = default.node_sound_defaults(),
})
<|MERGE_RESOLUTION|>--- conflicted
+++ resolved
@@ -331,17 +331,10 @@
 	description = "Dirt with Dry Grass",
 	tiles = {"default_dry_grass.png",
 		"default_dirt.png",
-<<<<<<< HEAD
-		"default_dirt.png^default_dry_grass_side.png"
-	},
-	groups = {crumbly = 3, soil = 1, melt=50},
-	drop = 'default:dirt_dry',
-=======
 		{name = "default_dirt.png^default_dry_grass_side.png",
 			tileable_vertical = false}},
-	groups = {crumbly = 3, soil = 1},
+	groups = {crumbly = 3, soil = 1, melt=50},
 	drop = 'default:dirt',
->>>>>>> 3740efb3
 	sounds = default.node_sound_dirt_defaults({
 		footstep = {name = "default_grass_footstep", gain = 0.4},
 	}),
@@ -350,15 +343,10 @@
 
 minetest.register_node("default:dirt_with_snow", {
 	description = "Dirt with Snow",
-<<<<<<< HEAD
-	tiles = {"default_snow.png", "default_dirt.png", "default_dirt.png^default_snow_side.png"},
-	groups = {crumbly=3,soil=1, slippery=70},
-=======
 	tiles = {"default_snow.png", "default_dirt.png",
 		{name = "default_dirt.png^default_snow_side.png",
 			tileable_vertical = false}},
-	groups = {crumbly=3,soil=1},
->>>>>>> 3740efb3
+	groups = {crumbly=3,soil=1, slippery=70},
 	drop = 'default:dirt',
 	sounds = default.node_sound_dirt_defaults({
 		footstep = {name="default_snow_footstep", gain=0.25},
@@ -369,7 +357,7 @@
 	description = "Dry dirt",
 	tiles = {"default_dirt_dry.png"},
 	is_ground_content = true,
-	groups = {crumbly=3, soil=1, melt=65, liquid_drop=flowing_sand_liquid_drop, weight=1800},
+	groups = {crumbly=3, soil=1, melt=65},
 	drowning = 1,
 	melt = "default:sand",
 	sounds = default.node_sound_dirt_defaults(),
