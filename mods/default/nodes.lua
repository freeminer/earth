--- conflicted
+++ resolved
@@ -634,15 +634,11 @@
 	liquidtype = "flowing",
 	liquid_alternative_flowing = "default:water_flowing",
 	liquid_alternative_source = "default:water_source",
-<<<<<<< HEAD
-	liquid_viscosity = WATER_VISC,
+	liquid_viscosity = 1,
 	leveled = 8,
 	paramtype2 = "leveled",
 	freeze = "default:snow",
 	melt = "air",
-=======
-	liquid_viscosity = 1,
->>>>>>> c654c9fd
 	post_effect_color = {a=64, r=100, g=100, b=200},
 	groups = {water=3, liquid=3, puts_out_fire=1, not_in_creative_inventory=1, freeze=-5, melt=100, liquid_drop=1, weight=1000},
 })
@@ -673,15 +669,11 @@
 	liquidtype = "source",
 	liquid_alternative_flowing = "default:water_flowing",
 	liquid_alternative_source = "default:water_source",
-<<<<<<< HEAD
-	liquid_viscosity = WATER_VISC,
+	liquid_viscosity = 1,
 	leveled = 8,
 	paramtype2 = "leveled",
 	freeze = "default:ice",
 	melt = "air",
-=======
-	liquid_viscosity = 1,
->>>>>>> c654c9fd
 	post_effect_color = {a=64, r=100, g=100, b=200},
 	groups = {water=3, liquid=3, puts_out_fire=1, freeze=-1, melt=105, liquid_drop=1, weight=1000},
 })
@@ -704,14 +696,9 @@
 		},
 	},
 	paramtype = "light",
-<<<<<<< HEAD
 	paramtype2 = "leveled",
 	leveled = 4,
-	light_source = LIGHT_MAX - 1,
-=======
-	paramtype2 = "flowingliquid",
 	light_source = default.LIGHT_MAX - 1,
->>>>>>> c654c9fd
 	walkable = false,
 	pointable = false,
 	diggable = false,
@@ -790,7 +777,7 @@
 		wall_bottom = {-0.1, -0.5, -0.1, 0.1, -0.5+0.6, 0.1},
 		wall_side = {-0.5, -0.3, -0.1, -0.5+0.3, 0.3, 0.1},
 	},
-	groups = {choppy=2,dig_immediate=3,flammable=1,attached_node=1,hot=30,wield_light=LIGHT_MAX-1, drop_by_liquid=1},
+	groups = {choppy=2,dig_immediate=3,flammable=1,attached_node=1,hot=30,wield_light=default.LIGHT_MAX-1, drop_by_liquid=1},
 	legacy_wallmounted = true,
 	sounds = default.node_sound_defaults(),
 })
