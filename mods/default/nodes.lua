-- mods/default/nodes.lua


--[[ Node name convention:

Although many node names are in combined-word form, the required form for new
node names is words separated by underscores. If both forms are used in written
language (for example pinewood and pine wood) the underscore form should be used.

--]]


--[[ Index:

Stone
-----
(1. Material 2. Cobble variant 3. Brick variant 4. Modified forms)

default:stone
default:cobble
default:stonebrick
default:mossycobble

default:desert_stone
default:desert_cobble
default:desert_stonebrick

default:sandstone
default:sandstonebrick

default:obsidian
default:obsidianbrick

Soft / Non-Stone
----------------
(1. Material 2. Modified forms)

default:dirt
default:dirt_with_grass
default:dirt_with_grass_footsteps
default:dirt_with_dry_grass
default:dirt_with_snow

default:sand
default:desert_sand

default:gravel

default:clay

default:snow
default:snowblock

default:ice

Trees
-----
(1. Trunk 2. Fabricated trunk 3. Leaves 4. Sapling 5. Fruits)

default:tree
default:wood
default:leaves
default:sapling
default:apple

default:jungletree
default:junglewood
default:jungleleaves
default:junglesapling

default:pine_tree
default:pine_wood
default:pine_needles
default:pine_sapling

default:acacia_tree
default:acacia_wood
default:acacia_leaves
default:acacia_sapling

default:aspen_tree
default:aspen_wood
default:aspen_leaves
default:aspen_sapling

Ores
----
(1. In stone 2. Blocks)

default:stone_with_coal
default:coalblock

default:stone_with_iron
default:steelblock

default:stone_with_copper
default:copperblock
default:bronzeblock

default:stone_with_gold
default:goldblock

default:stone_with_mese
default:mese

default:stone_with_diamond
default:diamondblock

Plantlife (non-cubic)
---------------------

default:cactus
default:papyrus
default:dry_shrub
default:junglegrass

default:grass_1
default:grass_2
default:grass_3
default:grass_4
default:grass_5

default:dry_grass_1
default:dry_grass_2
default:dry_grass_3
default:dry_grass_4
default:dry_grass_5

Liquids
-------
(1. Source 2. Flowing)

default:water_source
default:water_flowing

default:river_water_source
default:river_water_flowing

default:lava_source
default:lava_flowing

Tools / "Advanced" crafting / Non-"natural"
-------------------------------------------

default:torch

default:chest
default:chest_locked

default:bookshelf

default:sign_wall_wood
default:sign_wall_steel

default:ladder_wood
default:ladder_steel

default:fence_wood
default:fence_acacia_wood
default:fence_junglewood
default:fence_pine_wood
default:fence_aspen_wood

default:glass
default:obsidian_glass

default:rail

default:brick

default:meselamp

Misc
----

default:cloud
default:nyancat
default:nyancat_rainbow

--]]

--
-- Stone
--

minetest.register_node("default:stone", {
	description = "Stone",
	tiles = {"default_stone.png"},
	groups = {cracky = 3, stone = 1, melt = 3000},
	drop = 'default:cobble',
	legacy_mineral = true,
	sounds = default.node_sound_stone_defaults(),
	melt = "default:lava_source",
})

minetest.register_node("default:cobble", {
	description = "Cobblestone",
	tiles = {"default_cobble.png"},
	is_ground_content = false,
	groups = {cracky = 3, stone = 2, melt = 3000},
	sounds = default.node_sound_stone_defaults(),
	melt = "default:lava_source",
})

minetest.register_node("default:stonebrick", {
	description = "Stone Brick",
	tiles = {"default_stone_brick.png"},
	is_ground_content = false,
	groups = {cracky = 2, stone = 1, melt = 3000},
	sounds = default.node_sound_stone_defaults(),
	melt = "default:lava_source",
})

minetest.register_node("default:mossycobble", {
	description = "Mossy Cobblestone",
	tiles = {"default_mossycobble.png"},
	is_ground_content = false,
	groups = {cracky = 3, stone = 1, melt = 3000},
	sounds = default.node_sound_stone_defaults(),
	melt = "default:lava_source",
})


minetest.register_node("default:desert_stone", {
	description = "Desert Stone",
	tiles = {"default_desert_stone.png"},
	groups = {cracky = 3, stone = 1, melt = 3000},
	drop = 'default:desert_cobble',
	legacy_mineral = true,
	sounds = default.node_sound_stone_defaults(),
	melt = "default:lava_source",
})

minetest.register_node("default:desert_cobble", {
	description = "Desert Cobblestone",
	tiles = {"default_desert_cobble.png"},
	is_ground_content = false,
	groups = {cracky = 3, stone = 2, melt=3000},
	sounds = default.node_sound_stone_defaults(),
	melt = "default:lava_source",
})

minetest.register_node("default:desert_stonebrick", {
	description = "Desert Stone Brick",
	tiles = {"default_desert_stone_brick.png"},
	is_ground_content = false,
	groups = {cracky = 2, stone = 1, melt = 3000},
	sounds = default.node_sound_stone_defaults(),
	melt = "default:lava_source",
})


minetest.register_node("default:sandstone", {
	description = "Sandstone",
	tiles = {"default_sandstone.png"},
	groups = {crumbly = 2, cracky = 3, melt = 3000},
	sounds = default.node_sound_stone_defaults(),
	melt = "default:lava_source",
})

minetest.register_node("default:sandstonebrick", {
	description = "Sandstone Brick",
	tiles = {"default_sandstone_brick.png"},
	is_ground_content = false,
	groups = {cracky = 2, melt = 3000},
	sounds = default.node_sound_stone_defaults(),
	melt = "default:lava_source",
})


minetest.register_node("default:obsidian", {
	description = "Obsidian",
	tiles = {"default_obsidian.png"},
	sounds = default.node_sound_stone_defaults(),
	groups = {cracky = 1, level = 2, melt = 5000},
	melt = "default:lava_source",
})

minetest.register_node("default:obsidianbrick", {
	description = "Obsidian Brick",
	tiles = {"default_obsidian_brick.png"},
	is_ground_content = false,
	sounds = default.node_sound_stone_defaults(),
	groups = {cracky = 1, level = 2, melt = 5000},
	melt = "default:lava_source",
})

--
-- Soft / Non-Stone
--

local flowing_sand_type = "source"
local flowing_sand_leveled = 1
local flowing_sand_paramtype2 = "leveled"
local flowing_sand_liquid_drop = 1
if tonumber(core.setting_get("flowing_sand_disable") or 0) == 1 then
	flowing_sand_type = "none"
	flowing_sand_leveled = 0
	flowing_sand_paramtype2 = "none"
end
if tonumber(core.setting_get("flowing_sand_disable") or 0) >= 1 then
	flowing_sand_liquid_drop = 0
end


minetest.register_node("default:dirt", {
	description = "Dirt",
	tiles = {"default_dirt.png"},
	groups = {crumbly = 3, soil = 1},
	sounds = default.node_sound_dirt_defaults(),

	groups = {crumbly = 3, soil = 1, melt = 50, liquid_drop = flowing_sand_liquid_drop, weight = 2000},
	leveled = flowing_sand_leveled,
	liquidtype = flowing_sand_type,
	paramtype2 = flowing_sand_paramtype2,
	drowning = 1,
	melt = "default:dirt_dry",
})

minetest.register_node("default:dirt_with_grass", {
	description = "Dirt with Grass",
	tiles = {"default_grass.png", "default_dirt.png",
		{name = "default_dirt.png^default_grass_side.png",
			tileable_vertical = false}},
	groups = {crumbly = 3, soil = 1, melt = 40, freeze = -5 },
	drop = 'default:dirt',
	sounds = default.node_sound_dirt_defaults({
		footstep = {name = "default_grass_footstep", gain = 0.25},
	}),
	drowning = 1,
	melt = "default:dirt_with_dry_grass",
	freeze = "default:dirt_with_snow",
})

minetest.register_node("default:dirt_with_grass_footsteps", {
	description = "Dirt with Grass and Footsteps",
	tiles = {"default_grass.png^default_footprint.png", "default_dirt.png",
		{name = "default_dirt.png^default_grass_side.png",
			tileable_vertical = false}},
	groups = {crumbly = 3, soil = 1, not_in_creative_inventory = 1, melt = 40, freeze = -5},
	drop = 'default:dirt',
	sounds = default.node_sound_dirt_defaults({
		footstep = {name = "default_grass_footstep", gain = 0.25},
	}),
	drowning = 1,
	melt = "default:dirt_with_dry_grass",
	freeze = "default:dirt_with_snow",
})

minetest.register_node("default:dirt_with_dry_grass", {
	description = "Dirt with Dry Grass",
	tiles = {"default_dry_grass.png",
		"default_dirt.png",
		{name = "default_dirt.png^default_dry_grass_side.png",
			tileable_vertical = false}},
	groups = {crumbly = 3, soil = 1, melt = 50, freeze = -5},
	drop = 'default:dirt',
	sounds = default.node_sound_dirt_defaults({
		footstep = {name = "default_grass_footstep", gain = 0.4},
	}),
	drowning = 1,
	melt = "default:dirt_dry",
	freeze = "default:dirt_with_snow",
})

minetest.register_node("default:dirt_with_snow", {
	description = "Dirt with Snow",
	tiles = {"default_snow.png", "default_dirt.png",
		{name = "default_dirt.png^default_snow_side.png",
			tileable_vertical = false}},
	groups = {crumbly = 3, soil = 1, slippery = 70, melt = 2},
	drop = 'default:dirt',
	sounds = default.node_sound_dirt_defaults({
		footstep = {name = "default_snow_footstep", gain = 0.15},
	}),
	drowning = 1,
	melt = "default:dirt",
})

minetest.register_node("default:dirt_dry", {
	description = "Dry dirt",
	tiles = {"default_dirt_dry.png"},
	is_ground_content = true,
	groups = {crumbly = 3, soil = 1, melt = 65},
	drowning = 1,
	sounds = default.node_sound_dirt_defaults(),
	melt = "default:sand",
})

minetest.register_node("default:sand", {
	description = "Sand",
	tiles = {"default_sand.png"},
	groups = {crumbly = 3, falling_node = 1, sand = 1},
	sounds = default.node_sound_sand_defaults(),

	is_ground_content = true,
	groups = {crumbly=3, falling_node=1, sand=1, liquid_drop=flowing_sand_liquid_drop, weight=2000},
	leveled = flowing_sand_leveled,
	liquidtype = flowing_sand_type,
	paramtype2 = flowing_sand_paramtype2,
	drowning = 1,
})

minetest.register_node("default:desert_sand", {
	description = "Desert Sand",
	tiles = {"default_desert_sand.png"},
	groups = {crumbly = 3, falling_node = 1, sand = 1},
	sounds = default.node_sound_sand_defaults(),

	is_ground_content = true,
	leveled = flowing_sand_leveled,
	liquidtype = flowing_sand_type,
	paramtype2 = flowing_sand_paramtype2,
	drowning = 1,
	groups = {crumbly=3, falling_node=1, sand=1, liquid_drop=flowing_sand_liquid_drop, weight=2000},
})


minetest.register_node("default:gravel", {
	description = "Gravel",
	tiles = {"default_gravel.png"},
	groups = {crumbly = 2, falling_node = 1},
<<<<<<< HEAD
	sounds = default.node_sound_dirt_defaults({
		footstep = {name = "default_gravel_footstep", gain = 0.5},
		dug = {name = "default_gravel_footstep", gain = 1.0},
	}),

	groups = {crumbly=2, falling_node=1, liquid_drop=flowing_sand_liquid_drop, weight=2000},
	leveled = flowing_sand_leveled,
	liquidtype = flowing_sand_type,
	paramtype2 = flowing_sand_paramtype2,
	drowning = 1,

=======
	sounds = default.node_sound_gravel_defaults(),
>>>>>>> 1a629895
	drop = {
		max_items = 1,
		items = {
			{items = {'default:flint'}, rarity = 16},
			{items = {'default:gravel'}}
		}
	}
})

minetest.register_node("default:clay", {
	description = "Clay",
	tiles = {"default_clay.png"},
	groups = {crumbly = 3},
	drop = 'default:clay_lump 4',
	sounds = default.node_sound_dirt_defaults(),

	groups = {crumbly=3, melt=1500},
	drop = "default:clay",
	melt = "default:stone",
})


minetest.register_node("default:snow", {
	description = "Snow",
	tiles = {"default_snow.png"},
	inventory_image = "default_snowball.png",
	wield_image = "default_snowball.png",
	paramtype = "light",
	buildable_to = true,
	floodable = true,
	drawtype = "nodebox",
	node_box = {
		type = "leveled",
		fixed = {
			{-0.5, -0.5, -0.5, 0.5, -0.25, 0.5},
		},
	},
	groups = {crumbly = 3, falling_node = 1, puts_out_fire = 1, melt = 1, float = 1, slippery = 75},
	sounds = default.node_sound_dirt_defaults({
		footstep = {name = "default_snow_footstep", gain = 0.15},
		dug = {name = "default_snow_footstep", gain = 0.2},
		dig = {name = "default_snow_footstep", gain = 0.2}
	}),

	on_construct = function(pos)
		pos.y = pos.y - 1
		if minetest.get_node(pos).name == "default:dirt_with_grass" then
			minetest.set_node(pos, {name = "default:dirt_with_snow"}, 2)
		end
	end,
	leveled = 7,
	paramtype2 = "leveled",
	melt = "default:water_flowing",
})

minetest.register_node("default:snowblock", {
	description = "Snow Block",
	tiles = {"default_snow.png"},
	groups = {crumbly = 3, puts_out_fire = 1, melt = 2, slippery = 80},
	sounds = default.node_sound_dirt_defaults({
		footstep = {name = "default_snow_footstep", gain = 0.15},
		dug = {name = "default_snow_footstep", gain = 0.2},
		dig = {name = "default_snow_footstep", gain = 0.2}
	}),
	melt = "default:water_source",
})

minetest.register_node("default:ice", {
	description = "Ice",
	tiles = {"default_ice.png"},
	is_ground_content = false,
	paramtype = "light",
	groups = {cracky = 3, puts_out_fire = 1, melt = 3, slippery = 90},
	sounds = default.node_sound_glass_defaults(),
	melt = "default:water_source",
	drawtype = "glasslike",
	use_texture_alpha = true,
})

--
-- Trees
--

minetest.register_node("default:tree", {
	description = "Tree",
	tiles = {"default_tree_top.png", "default_tree_top.png", "default_tree.png"},
	paramtype2 = "facedir",
	is_ground_content = false,
	groups = {tree = 1, choppy = 2, oddly_breakable_by_hand = 1, flammable = 2},
	sounds = default.node_sound_wood_defaults(),

	on_place = minetest.rotate_node
})

minetest.register_node("default:wood", {
	description = "Wooden Planks",
	tiles = {"default_wood.png"},
	is_ground_content = false,
	groups = {choppy = 2, oddly_breakable_by_hand = 2, flammable = 3, wood = 1},
	sounds = default.node_sound_wood_defaults(),
})

minetest.register_node("default:sapling", {
	description = "Sapling",
	drawtype = "plantlike",
	visual_scale = 1.0,
	tiles = {"default_sapling.png"},
	inventory_image = "default_sapling.png",
	wield_image = "default_sapling.png",
	paramtype = "light",
	sunlight_propagates = true,
	walkable = false,
	selection_box = {
		type = "fixed",
		fixed = {-0.3, -0.5, -0.3, 0.3, 0.35, 0.3}
	},
	groups = {snappy = 2, dig_immediate = 3, flammable = 2,
		attached_node = 1, sapling = 1},
	sounds = default.node_sound_leaves_defaults(),
})

minetest.register_node("default:leaves", {
	description = "Leaves",
	drawtype = "allfaces_optional",
	waving = 1,
	visual_scale = 1.3,
	tiles = {"default_leaves.png"},
	special_tiles = {"default_leaves_simple.png"},
	paramtype = "light",
	is_ground_content = false,
	groups = {snappy = 3, leafdecay = 3, flammable = 2, leaves = 1},
	drop = {
		max_items = 1,
		items = {
			{
				-- player will get sapling with 1/20 chance
				items = {'default:sapling'},
				rarity = 20,
			},
			{
				-- player will get leaves only if he get no saplings,
				-- this is because max_items is 1
				items = {'default:leaves'},
			}
		}
	},
	sounds = default.node_sound_leaves_defaults(),

	after_place_node = default.after_place_leaves,
})

minetest.register_node("default:apple", {
	description = "Apple",
	drawtype = "plantlike",
	visual_scale = 1.0,
	tiles = {"default_apple.png"},
	inventory_image = "default_apple.png",
	paramtype = "light",
	sunlight_propagates = true,
	walkable = false,
	is_ground_content = false,
	selection_box = {
		type = "fixed",
		fixed = {-0.2, -0.5, -0.2, 0.2, 0, 0.2}
	},
	groups = {fleshy = 3, dig_immediate = 3, flammable = 2,
		leafdecay = 3, leafdecay_drop = 1},
	on_use = minetest.item_eat(2),
	sounds = default.node_sound_leaves_defaults(),

	after_place_node = function(pos, placer, itemstack)
		if placer:is_player() then
			minetest.set_node(pos, {name = "default:apple", param2 = 1})
		end
	end,
})


minetest.register_node("default:jungletree", {
	description = "Jungle Tree",
	tiles = {"default_jungletree_top.png", "default_jungletree_top.png",
		"default_jungletree.png"},
	paramtype2 = "facedir",
	is_ground_content = false,
	groups = {tree = 1, choppy = 2, oddly_breakable_by_hand = 1, flammable = 2},
	sounds = default.node_sound_wood_defaults(),

	on_place = minetest.rotate_node
})

minetest.register_node("default:junglewood", {
	description = "Junglewood Planks",
	tiles = {"default_junglewood.png"},
	is_ground_content = false,
	groups = {choppy = 2, oddly_breakable_by_hand = 2, flammable = 3, wood = 1},
	sounds = default.node_sound_wood_defaults(),
})

minetest.register_node("default:jungleleaves", {
	description = "Jungle Leaves",
	drawtype = "allfaces_optional",
	waving = 1,
	visual_scale = 1.3,
	tiles = {"default_jungleleaves.png"},
	special_tiles = {"default_jungleleaves_simple.png"},
	paramtype = "light",
	is_ground_content = false,
	groups = {snappy = 3, leafdecay = 3, flammable = 2, leaves = 1},
	drop = {
		max_items = 1,
		items = {
			{items = {'default:junglesapling'}, rarity = 20},
			{items = {'default:jungleleaves'}}
		}
	},
	sounds = default.node_sound_leaves_defaults(),

	after_place_node = default.after_place_leaves,
})

minetest.register_node("default:junglesapling", {
	description = "Jungle Sapling",
	drawtype = "plantlike",
	visual_scale = 1.0,
	tiles = {"default_junglesapling.png"},
	inventory_image = "default_junglesapling.png",
	wield_image = "default_junglesapling.png",
	paramtype = "light",
	sunlight_propagates = true,
	walkable = false,
	selection_box = {
		type = "fixed",
		fixed = {-0.3, -0.5, -0.3, 0.3, 0.35, 0.3}
	},
	groups = {snappy = 2, dig_immediate = 3, flammable = 2,
		attached_node = 1, sapling = 1},
	sounds = default.node_sound_leaves_defaults(),
})


minetest.register_node("default:pine_tree", {
	description = "Pine Tree",
	tiles = {"default_pine_tree_top.png", "default_pine_tree_top.png",
		"default_pine_tree.png"},
	paramtype2 = "facedir",
	is_ground_content = false,
	groups = {tree = 1, choppy = 2, oddly_breakable_by_hand = 1, flammable = 2},
	sounds = default.node_sound_wood_defaults(),

	on_place = minetest.rotate_node
})

minetest.register_node("default:pine_wood", {
	description = "Pine Wood Planks",
	tiles = {"default_pine_wood.png"},
	is_ground_content = false,
	groups = {choppy = 2, oddly_breakable_by_hand = 2, flammable = 3, wood = 1},
	sounds = default.node_sound_wood_defaults(),
})

minetest.register_node("default:pine_needles",{
	description = "Pine Needles",
	drawtype = "allfaces_optional",
	visual_scale = 1.3,
	tiles = {"default_pine_needles.png"},
	waving = 1,
	paramtype = "light",
	is_ground_content = false,
	groups = {snappy = 3, leafdecay = 3, flammable = 2, leaves = 1},
	drop = {
		max_items = 1,
		items = {
			{items = {"default:pine_sapling"}, rarity = 20},
			{items = {"default:pine_needles"}}
		}
	},
	sounds = default.node_sound_leaves_defaults(),

	after_place_node = default.after_place_leaves,
})

minetest.register_node("default:pine_sapling", {
	description = "Pine Sapling",
	drawtype = "plantlike",
	visual_scale = 1.0,
	tiles = {"default_pine_sapling.png"},
	inventory_image = "default_pine_sapling.png",
	wield_image = "default_pine_sapling.png",
	paramtype = "light",
	sunlight_propagates = true,
	walkable = false,
	selection_box = {
		type = "fixed",
		fixed = {-0.3, -0.5, -0.3, 0.3, 0.35, 0.3}
	},
	groups = {snappy = 2, dig_immediate = 3, flammable = 2,
		attached_node = 1, sapling = 1},
	sounds = default.node_sound_leaves_defaults(),
})


minetest.register_node("default:acacia_tree", {
	description = "Acacia Tree",
	tiles = {"default_acacia_tree_top.png", "default_acacia_tree_top.png",
		"default_acacia_tree.png"},
	paramtype2 = "facedir",
	is_ground_content = false,
	groups = {tree = 1, choppy = 2, oddly_breakable_by_hand = 1, flammable = 2},
	sounds = default.node_sound_wood_defaults(),

	on_place = minetest.rotate_node
})

minetest.register_node("default:acacia_wood", {
	description = "Acacia Wood Planks",
	tiles = {"default_acacia_wood.png"},
	is_ground_content = false,
	groups = {choppy = 2, oddly_breakable_by_hand = 2, flammable = 3, wood = 1},
	sounds = default.node_sound_wood_defaults(),
})

minetest.register_node("default:acacia_leaves", {
	description = "Acacia Leaves",
	drawtype = "allfaces_optional",
	visual_scale = 1.3,
	tiles = {"default_acacia_leaves.png"},
	waving = 1,
	paramtype = "light",
	is_ground_content = false,
	groups = {snappy = 3, leafdecay = 3, flammable = 2, leaves = 1},
	drop = {
		max_items = 1,
		items = {
			{items = {"default:acacia_sapling"}, rarity = 20},
			{items = {"default:acacia_leaves"}}
		}
	},
	sounds = default.node_sound_leaves_defaults(),

	after_place_node = default.after_place_leaves,
})

minetest.register_node("default:acacia_sapling", {
	description = "Acacia Tree Sapling",
	drawtype = "plantlike",
	visual_scale = 1.0,
	tiles = {"default_acacia_sapling.png"},
	inventory_image = "default_acacia_sapling.png",
	wield_image = "default_acacia_sapling.png",
	paramtype = "light",
	sunlight_propagates = true,
	walkable = false,
	selection_box = {
		type = "fixed",
		fixed = {-0.3, -0.5, -0.3, 0.3, 0.35, 0.3}
	},
	groups = {snappy = 2, dig_immediate = 3, flammable = 2,
		attached_node = 1, sapling = 1},
	sounds = default.node_sound_leaves_defaults(),
})

minetest.register_node("default:aspen_tree", {
	description = "Aspen Tree",
	tiles = {"default_aspen_tree_top.png", "default_aspen_tree_top.png",
		"default_aspen_tree.png"},
	paramtype2 = "facedir",
	is_ground_content = false,
	groups = {tree = 1, choppy = 2, oddly_breakable_by_hand = 1, flammable = 2},
	sounds = default.node_sound_wood_defaults(),

	on_place = minetest.rotate_node
})

minetest.register_node("default:aspen_wood", {
	description = "Aspen Wood Planks",
	tiles = {"default_aspen_wood.png"},
	is_ground_content = false,
	groups = {choppy = 2, oddly_breakable_by_hand = 2, flammable = 3, wood = 1},
	sounds = default.node_sound_wood_defaults(),
})

minetest.register_node("default:aspen_leaves", {
	description = "Aspen Leaves",
	drawtype = "allfaces_optional",
	visual_scale = 1.3,
	tiles = {"default_aspen_leaves.png"},
	waving = 1,
	paramtype = "light",
	is_ground_content = false,
	groups = {snappy = 3, leafdecay = 3, flammable = 2, leaves = 1},
	drop = {
		max_items = 1,
		items = {
			{items = {"default:aspen_sapling"}, rarity = 20},
			{items = {"default:aspen_leaves"}}
		}
	},
	sounds = default.node_sound_leaves_defaults(),

	after_place_node = default.after_place_leaves,
})

minetest.register_node("default:aspen_sapling", {
	description = "Aspen Tree Sapling",
	drawtype = "plantlike",
	visual_scale = 1.0,
	tiles = {"default_aspen_sapling.png"},
	inventory_image = "default_aspen_sapling.png",
	wield_image = "default_aspen_sapling.png",
	paramtype = "light",
	sunlight_propagates = true,
	walkable = false,
	selection_box = {
		type = "fixed",
		fixed = {-0.3, -0.5, -0.3, 0.3, 0.35, 0.3}
	},
	groups = {snappy = 2, dig_immediate = 3, flammable = 2,
		attached_node = 1, sapling = 1},
	sounds = default.node_sound_leaves_defaults(),
})
--
-- Ores
--

minetest.register_node("default:stone_with_coal", {
	description = "Coal Ore",
	tiles = {"default_stone.png^default_mineral_coal.png"},
	groups = {cracky = 3},
	drop = 'default:coal_lump',
	sounds = default.node_sound_stone_defaults(),
})

minetest.register_node("default:coalblock", {
	description = "Coal Block",
	tiles = {"default_coal_block.png"},
	is_ground_content = false,
	groups = {cracky = 3},
	sounds = default.node_sound_stone_defaults(),
})


minetest.register_node("default:stone_with_iron", {
	description = "Iron Ore",
	tiles = {"default_stone.png^default_mineral_iron.png"},
	groups = {cracky = 2},
	drop = 'default:iron_lump',
	sounds = default.node_sound_stone_defaults(),
})

minetest.register_node("default:steelblock", {
	description = "Steel Block",
	tiles = {"default_steel_block.png"},
	is_ground_content = false,
	groups = {cracky = 1, level = 2},
	sounds = default.node_sound_stone_defaults(),
})


minetest.register_node("default:stone_with_copper", {
	description = "Copper Ore",
	tiles = {"default_stone.png^default_mineral_copper.png"},
	groups = {cracky = 2},
	drop = 'default:copper_lump',
	sounds = default.node_sound_stone_defaults(),
})

minetest.register_node("default:copperblock", {
	description = "Copper Block",
	tiles = {"default_copper_block.png"},
	is_ground_content = false,
	groups = {cracky = 1, level = 2},
	sounds = default.node_sound_stone_defaults(),
})

minetest.register_node("default:bronzeblock", {
	description = "Bronze Block",
	tiles = {"default_bronze_block.png"},
	is_ground_content = false,
	groups = {cracky = 1, level = 2},
	sounds = default.node_sound_stone_defaults(),
})


minetest.register_node("default:stone_with_mese", {
	description = "Mese Ore",
	tiles = {"default_stone.png^default_mineral_mese.png"},
	groups = {cracky = 1},
	drop = "default:mese_crystal",
	sounds = default.node_sound_stone_defaults(),
	paramtype = "light",
	light_source = 3,
})

minetest.register_node("default:mese", {
	description = "Mese Block",
	tiles = {"default_mese_block.png"},
	groups = {cracky = 1, level = 2},
	sounds = default.node_sound_stone_defaults(),
	paramtype = "light",
	light_source = 5,
})


minetest.register_node("default:stone_with_gold", {
	description = "Gold Ore",
	tiles = {"default_stone.png^default_mineral_gold.png"},
	groups = {cracky = 2},
	drop = "default:gold_lump",
	sounds = default.node_sound_stone_defaults(),
})

minetest.register_node("default:goldblock", {
	description = "Gold Block",
	tiles = {"default_gold_block.png"},
	is_ground_content = false,
	groups = {cracky = 1},
	sounds = default.node_sound_stone_defaults(),
})


minetest.register_node("default:stone_with_diamond", {
	description = "Diamond Ore",
	tiles = {"default_stone.png^default_mineral_diamond.png"},
	groups = {cracky = 1},
	drop = "default:diamond",
	sounds = default.node_sound_stone_defaults(),
})

minetest.register_node("default:diamondblock", {
	description = "Diamond Block",
	tiles = {"default_diamond_block.png"},
	is_ground_content = false,
	groups = {cracky = 1, level = 3},
	sounds = default.node_sound_stone_defaults(),
})

--
-- Plantlife (non-cubic)
--

minetest.register_node("default:cactus", {
	description = "Cactus",
	tiles = {"default_cactus_top.png", "default_cactus_top.png",
		"default_cactus_side.png"},
	paramtype2 = "facedir",
	groups = {snappy = 1, choppy = 3},
	sounds = default.node_sound_wood_defaults(),
	on_place = minetest.rotate_node,
})

minetest.register_node("default:papyrus", {
	description = "Papyrus",
	drawtype = "plantlike",
	tiles = {"default_papyrus.png"},
	inventory_image = "default_papyrus.png",
	wield_image = "default_papyrus.png",
	paramtype = "light",
	sunlight_propagates = true,
	walkable = false,
	selection_box = {
		type = "fixed",
		fixed = {-0.3, -0.5, -0.3, 0.3, 0.5, 0.3}
	},
	groups = {snappy = 3, flammable = 2, dig_immediate = 3},
	sounds = default.node_sound_leaves_defaults(),

	after_dig_node = function(pos, node, metadata, digger)
		default.dig_up(pos, node, digger)
	end,
})

minetest.register_node("default:dry_shrub", {
	description = "Dry Shrub",
	drawtype = "plantlike",
	waving = 1,
	visual_scale = 1.0,
	tiles = {"default_dry_shrub.png"},
	inventory_image = "default_dry_shrub.png",
	wield_image = "default_dry_shrub.png",
	paramtype = "light",
	sunlight_propagates = true,
	walkable = false,
	buildable_to = true,
	groups = {snappy = 3, flammable = 3, attached_node = 1, dig_immediate = 3,
				drop_by_liquid = 1, attached_node = 1},
	sounds = default.node_sound_leaves_defaults(),
	selection_box = {
		type = "fixed",
		fixed = {-0.5, -0.5, -0.5, 0.5, -5/16, 0.5},
	},
})

minetest.register_node("default:junglegrass", {
	description = "Jungle Grass",
	drawtype = "plantlike",
	waving = 1,
	visual_scale = 1.3,
	tiles = {"default_junglegrass.png"},
	inventory_image = "default_junglegrass.png",
	wield_image = "default_junglegrass.png",
	paramtype = "light",
	sunlight_propagates = true,
	walkable = false,
	buildable_to = true,
	groups = {snappy = 3, flora = 1, attached_node = 1, grass = 1,
		dig_immediate = 3, drop_by_liquid = 1, melt = 50, },
	sounds = default.node_sound_leaves_defaults(),
	selection_box = {
		type = "fixed",
		fixed = {-0.5, -0.5, -0.5, 0.5, -5/16, 0.5},
	},
	melt = "default:dry_grass_5"
})


minetest.register_node("default:grass_1", {
	description = "Grass",
	drawtype = "plantlike",
	waving = 1,
	tiles = {"default_grass_1.png"},
	-- Use texture of a taller grass stage in inventory
	inventory_image = "default_grass_3.png",
	wield_image = "default_grass_3.png",
	paramtype = "light",
	sunlight_propagates = true,
	walkable = false,
	buildable_to = true,
	groups = {snappy = 3, flora = 1, attached_node = 1, grass = 1, 
		dig_immediate = 3, drop_by_liquid = 1, melt = 40, },
	sounds = default.node_sound_leaves_defaults(),
	selection_box = {
		type = "fixed",
		fixed = {-0.5, -0.5, -0.5, 0.5, -5/16, 0.5},
	},

	on_place = function(itemstack, placer, pointed_thing)
		-- place a random grass node
		local stack = ItemStack("default:grass_" .. math.random(1,5))
		local ret = minetest.item_place(stack, placer, pointed_thing)
		return ItemStack("default:grass_1 " ..
			itemstack:get_count() - (1 - ret:get_count()))
	end,
	melt = "default:dry_grass_1"
})

for i = 2, 5 do
	minetest.register_node("default:grass_" .. i, {
		description = "Grass",
		drawtype = "plantlike",
		waving = 1,
		tiles = {"default_grass_" .. i .. ".png"},
		inventory_image = "default_grass_" .. i .. ".png",
		wield_image = "default_grass_" .. i .. ".png",
		paramtype = "light",
		sunlight_propagates = true,
		walkable = false,
		buildable_to = true,
		drop = "default:grass_1",
		groups = {snappy = 3, flora = 1, attached_node = 1,
			not_in_creative_inventory = 1, grass = 1,
			dig_immediate = 3, drop_by_liquid = 1, melt = 40, },
		sounds = default.node_sound_leaves_defaults(),
		selection_box = {
			type = "fixed",
			fixed = {-0.5, -0.5, -0.5, 0.5, -5/16, 0.5},
		},
		melt = "default:dry_grass_" .. i
	})
end


minetest.register_node("default:dry_grass_1", {
	description = "Dry Grass",
	drawtype = "plantlike",
	waving = 1,
	tiles = {"default_dry_grass_1.png"},
	inventory_image = "default_dry_grass_3.png",
	wield_image = "default_dry_grass_3.png",
	paramtype = "light",
	sunlight_propagates = true,
	walkable = false,
	buildable_to = true,
	groups = {snappy = 3, flammable = 3, flora = 1,
		attached_node = 1, dry_grass = 1 ,
		dig_immediate = 3, drop_by_liquid = 1, },
	sounds = default.node_sound_leaves_defaults(),
	selection_box = {
		type = "fixed",
		fixed = {-0.5, -0.5, -0.5, 0.5, -5/16, 0.5},
	},

	on_place = function(itemstack, placer, pointed_thing)
		-- place a random dry grass node
		local stack = ItemStack("default:dry_grass_" .. math.random(1, 5))
		local ret = minetest.item_place(stack, placer, pointed_thing)
		return ItemStack("default:dry_grass_1 " ..
			itemstack:get_count() - (1 - ret:get_count()))
	end,
})

for i = 2, 5 do
	minetest.register_node("default:dry_grass_" .. i, {
		description = "Dry Grass",
		drawtype = "plantlike",
		waving = 1,
		tiles = {"default_dry_grass_" .. i .. ".png"},
		inventory_image = "default_dry_grass_" .. i .. ".png",
		wield_image = "default_dry_grass_" .. i .. ".png",
		paramtype = "light",
		sunlight_propagates = true,
		walkable = false,
		buildable_to = true,
		groups = {snappy = 3, flammable = 3, flora = 1, attached_node = 1,
			not_in_creative_inventory=1, dry_grass = 1,
			dig_immediate = 3, drop_by_liquid = 1},
		drop = "default:dry_grass_1",
		sounds = default.node_sound_leaves_defaults(),
		selection_box = {
			type = "fixed",
			fixed = {-0.5, -0.5, -0.5, 0.5, -5/16, 0.5},
		},
	})
end

--
-- Liquids
--

minetest.register_node("default:water_source", {
	description = "Water Source",
	drawtype = "liquid",
	tiles = {
		{
			name = "default_water_source_animated.png",
			animation = {
				type = "vertical_frames",
				aspect_w = 16,
				aspect_h = 16,
				length = 2.0,
			},
		},
	},
	special_tiles = {
		-- New-style water source material (mostly unused)
		{
			name = "default_water_source_animated.png",
			animation = {
				type = "vertical_frames",
				aspect_w = 16,
				aspect_h = 16,
				length = 2.0,
			},
			backface_culling = false,
		},
	},
	alpha = 160,
	paramtype = "light",
	walkable = false,
	pointable = false,
	diggable = false,
	buildable_to = true,
	is_ground_content = false,
	drop = "",
	drowning = 1,
	liquidtype = "source",
	liquid_alternative_flowing = "default:water_flowing",
	liquid_alternative_source = "default:water_source",
	liquid_viscosity = 1,
	post_effect_color = {a = 103, r = 30, g = 60, b = 90},
	groups = {water = 3, liquid = 3, puts_out_fire = 1},
	groups = {water = 3, liquid = 3, puts_out_fire = 1, freeze = -1, melt = 105, liquid_drop = 1, weight = 1000, pressure = 32},
	leveled = 8,
	paramtype2 = "leveled",
	freeze = "default:ice",
	melt = "air",
})

minetest.register_node("default:water_flowing", {
	description = "Flowing Water",
	drawtype = "flowingliquid",
	tiles = {"default_water.png"},
	special_tiles = {
		{
			name = "default_water_flowing_animated.png",
			backface_culling = false,
			animation = {
				type = "vertical_frames",
				aspect_w = 16,
				aspect_h = 16,
				length = 0.8,
			},
		},
		{
			name = "default_water_flowing_animated.png",
			backface_culling = true,
			animation = {
				type = "vertical_frames",
				aspect_w = 16,
				aspect_h = 16,
				length = 0.8,
			},
		},
	},
	alpha = 160,
	paramtype = "light",
	paramtype2 = "flowingliquid",
	walkable = false,
	pointable = false,
	diggable = false,
	buildable_to = true,
	is_ground_content = false,
	drop = "",
	drowning = 1,
	liquidtype = "flowing",
	liquid_alternative_flowing = "default:water_flowing",
	liquid_alternative_source = "default:water_source",
	liquid_viscosity = 1,
	post_effect_color = {a = 103, r = 30, g = 60, b = 90},
	groups = {water = 3, liquid = 3, puts_out_fire = 1,
		not_in_creative_inventory = 1},

	groups = {water = 3, liquid = 3, puts_out_fire = 1,
		not_in_creative_inventory = 1,
		freeze = -5, melt = 100, liquid_drop = 1, weight = 1000},
	leveled = 8,
	paramtype2 = "leveled",
	freeze = "default:snow",
	melt = "air",
})


minetest.register_alias("default:river_water_source", "default:water_source")
minetest.register_alias("default:river_water_flowing", "default:water_flowing")

--[[
minetest.register_node("default:river_water_source", {
	description = "River Water Source",
	drawtype = "liquid",
	tiles = {
		{
			name = "default_river_water_source_animated.png",
			animation = {
				type = "vertical_frames",
				aspect_w = 16,
				aspect_h = 16,
				length = 2.0,
			},
		},
	},
	special_tiles = {
		{
			name = "default_river_water_source_animated.png",
			animation = {
				type = "vertical_frames",
				aspect_w = 16,
				aspect_h = 16,
				length = 2.0,
			},
			backface_culling = false,
		},
	},
	alpha = 160,
	paramtype = "light",
	walkable = false,
	pointable = false,
	diggable = false,
	buildable_to = true,
	is_ground_content = false,
	drop = "",
	drowning = 1,
	liquidtype = "source",
	liquid_alternative_flowing = "default:river_water_flowing",
	liquid_alternative_source = "default:river_water_source",
	liquid_viscosity = 1,
	liquid_renewable = false,
	liquid_range = 2,
	post_effect_color = {a = 103, r = 30, g = 76, b = 90},
	groups = {water = 3, liquid = 3, puts_out_fire = 1},
	groups = {water = 3, liquid = 3, puts_out_fire = 1, freeze = -1, melt = 105, liquid_drop = 1, weight = 995, pressure = 32},
	leveled = 4,
	paramtype2 = "leveled",
	freeze = "default:ice",
	melt = "air",
})

minetest.register_node("default:river_water_flowing", {
	description = "Flowing River Water",
	drawtype = "flowingliquid",
	tiles = {"default_river_water.png"},
	special_tiles = {
		{
			name = "default_river_water_flowing_animated.png",
			backface_culling = false,
			animation = {
				type = "vertical_frames",
				aspect_w = 16,
				aspect_h = 16,
				length = 0.8,
			},
		},
		{
			name = "default_river_water_flowing_animated.png",
			backface_culling = true,
			animation = {
				type = "vertical_frames",
				aspect_w = 16,
				aspect_h = 16,
				length = 0.8,
			},
		},
	},
	alpha = 160,
	paramtype = "light",
	paramtype2 = "flowingliquid",
	walkable = false,
	pointable = false,
	diggable = false,
	buildable_to = true,
	is_ground_content = false,
	drop = "",
	drowning = 1,
	liquidtype = "flowing",
	liquid_alternative_flowing = "default:river_water_flowing",
	liquid_alternative_source = "default:river_water_source",
	liquid_viscosity = 1,
	liquid_renewable = false,
	liquid_range = 2,
	post_effect_color = {a = 103, r = 30, g = 76, b = 90},
	groups = {water = 3, liquid = 3, puts_out_fire = 1,
		not_in_creative_inventory = 1},

	groups = {water = 3, liquid = 3, puts_out_fire = 1,
		not_in_creative_inventory = 1,
		freeze = -5, melt = 100, liquid_drop = 1, weight = 999},
	leveled = 4,
	paramtype2 = "leveled",
	freeze = "default:snow",
	melt = "air",
})

]]

minetest.register_node("default:lava_source", {
	description = "Lava Source",
	drawtype = "liquid",
	tiles = {
		{
			name = "default_lava_source_animated.png",
			animation = {
				type = "vertical_frames",
				aspect_w = 16,
				aspect_h = 16,
				length = 3.0,
			},
		},
	},
	special_tiles = {
		-- New-style lava source material (mostly unused)
		{
			name = "default_lava_source_animated.png",
			animation = {
				type = "vertical_frames",
				aspect_w = 16,
				aspect_h = 16,
				length = 3.0,
			},
			backface_culling = false,
		},
	},
	paramtype = "light",
	light_source = default.LIGHT_MAX - 1,
	walkable = false,
	pointable = false,
	diggable = false,
	buildable_to = true,
	is_ground_content = false,
	drop = "",
	drowning = 1,
	liquidtype = "source",
	liquid_alternative_flowing = "default:lava_flowing",
	liquid_alternative_source = "default:lava_source",
	liquid_viscosity = 7,
	liquid_renewable = false,
	damage_per_second = 4 * 2,
	post_effect_color = {a = 191, r = 255, g = 64, b = 0},
	groups = {lava = 3, liquid = 2, hot = 3, igniter = 1},

	groups = {lava = 3, liquid = 2, hot = 1200, igniter = 1,
		wield_light = 5, liquid_drop = 1, weight = 2000, pressure = 32},
	paramtype2 = "leveled",
	leveled = 4,
	freeze = "default:obsidian",
})

minetest.register_node("default:lava_flowing", {
	description = "Flowing Lava",
	drawtype = "flowingliquid",
	tiles = {"default_lava.png"},
	special_tiles = {
		{
			name = "default_lava_flowing_animated.png",
			backface_culling = false,
			animation = {
				type = "vertical_frames",
				aspect_w = 16,
				aspect_h = 16,
				length = 3.3,
			},
		},
		{
			name = "default_lava_flowing_animated.png",
			backface_culling = true,
			animation = {
				type = "vertical_frames",
				aspect_w = 16,
				aspect_h = 16,
				length = 3.3,
			},
		},
	},
	paramtype = "light",
	light_source = default.LIGHT_MAX - 1,
	walkable = false,
	pointable = false,
	diggable = false,
	buildable_to = true,
	is_ground_content = false,
	drop = "",
	drowning = 1,
	liquidtype = "flowing",
	liquid_alternative_flowing = "default:lava_flowing",
	liquid_alternative_source = "default:lava_source",
	liquid_viscosity = 7,
	liquid_renewable = false,
	damage_per_second = 4 * 2,
	post_effect_color = {a = 191, r = 255, g = 64, b = 0},
	groups = {lava = 3, liquid = 2, hot = 3, igniter = 1,
		not_in_creative_inventory = 1},

	groups = {lava = 3, liquid = 2, hot = 700, igniter = 1,
		not_in_creative_inventory = 1,
		wield_light = 2, liquid_drop = 1, weight = 2000},
	paramtype2 = "leveled",
	leveled = 4,
	freeze = "default:stone",
})

--
-- Tools / "Advanced" crafting / Non-"natural"
--

minetest.register_node("default:torch", {
	description = "Torch",
	drawtype = "torchlike",
	tiles = {
		{
			name = "default_torch_on_floor_animated.png",
			animation = {
				type = "vertical_frames",
				aspect_w = 16,
				aspect_h = 16,
				length = 3.0
			},
		},
		{
			name="default_torch_on_ceiling_animated.png",
			animation = {
				type = "vertical_frames",
				aspect_w = 16,
				aspect_h = 16,
				length = 3.0
			},
		},
		{
			name="default_torch_animated.png",
			animation = {
				type = "vertical_frames",
				aspect_w = 16,
				aspect_h = 16,
				length = 3.0
			},
		},
	},
	inventory_image = "default_torch_on_floor.png",
	wield_image = "default_torch_on_floor.png",
	paramtype = "light",
	paramtype2 = "wallmounted",
	sunlight_propagates = true,
	is_ground_content = false,
	walkable = false,
	light_source = default.LIGHT_MAX - 1,
	selection_box = {
		type = "wallmounted",
		wall_top = {-0.1, 0.5 - 0.6, -0.1, 0.1, 0.5, 0.1},
		wall_bottom = {-0.1, -0.5, -0.1, 0.1, -0.5 + 0.6, 0.1},
		wall_side = {-0.5, -0.3, -0.1, -0.5 + 0.3, 0.3, 0.1},
	},
	groups = {choppy = 2, dig_immediate = 3, flammable = 1, attached_node = 1},
	legacy_wallmounted = true,
	sounds = default.node_sound_defaults(),

	groups = {choppy = 2, dig_immediate = 3, flammable = 1, attached_node = 1,
		hot = 39, wield_light = default.LIGHT_MAX-1, drop_by_liquid = 1},
})


local chest_formspec =
	"size[8,9]" ..
	default.gui_bg ..
	default.gui_bg_img ..
	default.gui_slots ..
	"list[current_name;main;0,0.3;8,4;]" ..
	"list[current_player;main;0,4.85;8,1;]" ..
	"list[current_player;main;0,6.08;8,3;8]" ..
	"listring[current_name;main]" ..
	"listring[current_player;main]" ..
	default.get_hotbar_bg(0,4.85)

local function get_locked_chest_formspec(pos)
	local spos = pos.x .. "," .. pos.y .. "," .. pos.z
	local formspec =
		"size[8,9]" ..
		default.gui_bg ..
		default.gui_bg_img ..
		default.gui_slots ..
		"list[nodemeta:" .. spos .. ";main;0,0.3;8,4;]" ..
		"list[current_player;main;0,4.85;8,1;]" ..
		"list[current_player;main;0,6.08;8,3;8]" ..
		"listring[nodemeta:" .. spos .. ";main]" ..
		"listring[current_player;main]" ..
		default.get_hotbar_bg(0,4.85)
 return formspec
end

local function has_locked_chest_privilege(meta, player)
	local name = ""
	if player then
		if minetest.check_player_privs(player, "protection_bypass") then
			return true
		end
		name = player:get_player_name()
	end
	if name ~= meta:get_string("owner") then
		return false
	end
	return true
end

minetest.register_node("default:chest", {
	description = "Chest",
	tiles = {"default_chest_top.png", "default_chest_top.png", "default_chest_side.png",
		"default_chest_side.png", "default_chest_side.png", "default_chest_front.png"},
	paramtype2 = "facedir",
	groups = {choppy = 2, oddly_breakable_by_hand = 2},
	legacy_facedir_simple = true,
	is_ground_content = false,
	sounds = default.node_sound_wood_defaults(),

	on_construct = function(pos)
		local meta = minetest.get_meta(pos)
		meta:set_string("formspec", chest_formspec)
		meta:set_string("infotext", "Chest")
		local inv = meta:get_inventory()
		inv:set_size("main", 8*4)
	end,
	can_dig = function(pos,player)
		local meta = minetest.get_meta(pos);
		local inv = meta:get_inventory()
		return inv:is_empty("main")
	end,
	on_metadata_inventory_move = function(pos, from_list, from_index,
			to_list, to_index, count, player)
		minetest.log("action", player:get_player_name() ..
			" moves stuff in chest at " .. minetest.pos_to_string(pos))
	end,
    on_metadata_inventory_put = function(pos, listname, index, stack, player)
		minetest.log("action", player:get_player_name() ..
			" moves " .. stack:get_name() ..
			" to chest at " .. minetest.pos_to_string(pos))
	end,
    on_metadata_inventory_take = function(pos, listname, index, stack, player)
		minetest.log("action", player:get_player_name() ..
			" takes " .. stack:get_name() ..
			" from chest at " .. minetest.pos_to_string(pos))
	end,
	on_blast = function(pos)
		local drops = {}
		default.get_inventory_drops(pos, "main", drops)
		drops[#drops+1] = "default:chest"
		minetest.remove_node(pos)
		return drops
	end,
})

minetest.register_node("default:chest_locked", {
	description = "Locked Chest",
	tiles = {"default_chest_top.png", "default_chest_top.png", "default_chest_side.png",
		"default_chest_side.png", "default_chest_side.png", "default_chest_lock.png"},
	paramtype2 = "facedir",
	groups = {choppy = 2, oddly_breakable_by_hand = 2},
	legacy_facedir_simple = true,
	is_ground_content = false,
	sounds = default.node_sound_wood_defaults(),

	after_place_node = function(pos, placer)
		local meta = minetest.get_meta(pos)
		meta:set_string("owner", placer:get_player_name() or "")
		meta:set_string("infotext", "Locked Chest (owned by " ..
				meta:get_string("owner") .. ")")
	end,
	on_construct = function(pos)
		local meta = minetest.get_meta(pos)
		meta:set_string("infotext", "Locked Chest")
		meta:set_string("owner", "")
		local inv = meta:get_inventory()
		inv:set_size("main", 8 * 4)
	end,
	can_dig = function(pos,player)
		local meta = minetest.get_meta(pos);
		local inv = meta:get_inventory()
		return inv:is_empty("main") and has_locked_chest_privilege(meta, player)
	end,
	allow_metadata_inventory_move = function(pos, from_list, from_index,
			to_list, to_index, count, player)
		local meta = minetest.get_meta(pos)
		if not has_locked_chest_privilege(meta, player) then
			return 0
		end
		return count
	end,
    allow_metadata_inventory_put = function(pos, listname, index, stack, player)
		local meta = minetest.get_meta(pos)
		if not has_locked_chest_privilege(meta, player) then
			return 0
		end
		return stack:get_count()
	end,
    allow_metadata_inventory_take = function(pos, listname, index, stack, player)
		local meta = minetest.get_meta(pos)
		if not has_locked_chest_privilege(meta, player) then
			return 0
		end
		return stack:get_count()
	end,
    on_metadata_inventory_put = function(pos, listname, index, stack, player)
		minetest.log("action", player:get_player_name() ..
			" moves " .. stack:get_name() ..
			" to locked chest at " .. minetest.pos_to_string(pos))
	end,
    on_metadata_inventory_take = function(pos, listname, index, stack, player)
		minetest.log("action", player:get_player_name() ..
			" takes " .. stack:get_name()  ..
			" from locked chest at " .. minetest.pos_to_string(pos))
	end,
	on_rightclick = function(pos, node, clicker)
		local meta = minetest.get_meta(pos)
		if has_locked_chest_privilege(meta, clicker) then
			minetest.show_formspec(
				clicker:get_player_name(),
				"default:chest_locked",
				get_locked_chest_formspec(pos)
			)
		end
	end,
	on_blast = function() end,
})


local bookshelf_formspec =
	"size[8,7;]" ..
	default.gui_bg ..
	default.gui_bg_img ..
	default.gui_slots ..
	"list[context;books;0,0.3;8,2;]" ..
	"list[current_player;main;0,2.85;8,1;]" ..
	"list[current_player;main;0,4.08;8,3;8]" ..
	"listring[context;books]" ..
	"listring[current_player;main]" ..
	default.get_hotbar_bg(0,2.85)

minetest.register_node("default:bookshelf", {
	description = "Bookshelf",
	tiles = {"default_wood.png", "default_wood.png", "default_bookshelf.png"},
	is_ground_content = false,
	groups = {choppy = 3, oddly_breakable_by_hand = 2, flammable = 3},
	sounds = default.node_sound_wood_defaults(),

	on_construct = function(pos)
		local meta = minetest.get_meta(pos)
		meta:set_string("formspec", bookshelf_formspec)
		local inv = meta:get_inventory()
		inv:set_size("books", 8 * 2)
	end,
	can_dig = function(pos,player)
		local inv = minetest.get_meta(pos):get_inventory()
		return inv:is_empty("books")
	end,
	allow_metadata_inventory_put = function(pos, listname, index, stack)
		if minetest.get_item_group(stack:get_name(), "book") ~= 0 then
			return stack:get_count()
		end
		return 0
	end,
	on_metadata_inventory_move = function(pos, from_list, from_index, to_list, to_index, count, player)
		minetest.log("action", player:get_player_name() ..
			" moves stuff in bookshelf at " .. minetest.pos_to_string(pos))
	end,
	on_metadata_inventory_put = function(pos, listname, index, stack, player)
		minetest.log("action", player:get_player_name() ..
			" moves stuff to bookshelf at " .. minetest.pos_to_string(pos))
	end,
	on_metadata_inventory_take = function(pos, listname, index, stack, player)
		minetest.log("action", player:get_player_name() ..
			" takes stuff from bookshelf at " .. minetest.pos_to_string(pos))
	end,
	on_blast = function(pos)
		local drops = {}
		default.get_inventory_drops(pos, "books", drops)
		drops[#drops+1] = "default:bookshelf"
		minetest.remove_node(pos)
		return drops
	end,
})

local function register_sign(material, desc, def)
	minetest.register_node("default:sign_wall_" .. material, {
		description = desc .. " Sign",
		drawtype = "nodebox",
		tiles = {"default_sign_wall_" .. material .. ".png"},
		inventory_image = "default_sign_" .. material .. ".png",
		wield_image = "default_sign_" .. material .. ".png",
		paramtype = "light",
		paramtype2 = "wallmounted",
		sunlight_propagates = true,
		is_ground_content = false,
		walkable = false,
		node_box = {
			type = "wallmounted",
			wall_top    = {-0.4375, 0.4375, -0.3125, 0.4375, 0.5, 0.3125},
			wall_bottom = {-0.4375, -0.5, -0.3125, 0.4375, -0.4375, 0.3125},
			wall_side   = {-0.5, -0.3125, -0.4375, -0.4375, 0.3125, 0.4375},
		},
		groups = def.groups,
		legacy_wallmounted = true,
		sounds = def.sounds,

		on_construct = function(pos)
			--local n = minetest.get_node(pos)
			local meta = minetest.get_meta(pos)
			meta:set_string("formspec", "field[text;;${text}]")
			meta:set_string("infotext", "\"\"")
		end,
		on_receive_fields = function(pos, formname, fields, sender)
			--print("Sign at "..minetest.pos_to_string(pos).." got "..dump(fields))
			local player_name = sender:get_player_name()
			if minetest.is_protected(pos, player_name) then
				minetest.record_protection_violation(pos, player_name)
				return
			end
			local meta = minetest.get_meta(pos)
			if not fields.text then return end
			minetest.log("action", (player_name or "") .. " wrote \"" ..
				fields.text .. "\" to sign at " .. minetest.pos_to_string(pos))
			meta:set_string("text", fields.text)
			meta:set_string("infotext", '"' .. fields.text .. '"')
		end,
	})
end

register_sign("wood", "Wooden", {
	sounds = default.node_sound_wood_defaults(),
	groups = {choppy = 2, attached_node = 1, flammable = 2, oddly_breakable_by_hand = 3}
})

register_sign("steel", "Steel", {
	sounds = default.node_sound_defaults(),
	groups = {cracky = 2, attached_node = 1}
})

minetest.register_node("default:ladder_wood", {
	description = "Wooden Ladder",
	drawtype = "signlike",
	tiles = {"default_ladder_wood.png"},
	inventory_image = "default_ladder_wood.png",
	wield_image = "default_ladder_wood.png",
	paramtype = "light",
	paramtype2 = "wallmounted",
	sunlight_propagates = true,
	walkable = false,
	climbable = true,
	is_ground_content = false,
	selection_box = {
		type = "wallmounted",
		--wall_top = = <default>
		--wall_bottom = = <default>
		--wall_side = = <default>
	},
	groups = {choppy = 2, oddly_breakable_by_hand = 3, flammable = 2},
	legacy_wallmounted = true,
	sounds = default.node_sound_wood_defaults(),
})

minetest.register_node("default:ladder_steel", {
	description = "Steel Ladder",
	drawtype = "signlike",
	tiles = {"default_ladder_steel.png"},
	inventory_image = "default_ladder_steel.png",
	wield_image = "default_ladder_steel.png",
	paramtype = "light",
	paramtype2 = "wallmounted",
	sunlight_propagates = true,
	walkable = false,
	climbable = true,
	is_ground_content = false,
	selection_box = {
		type = "wallmounted",
		--wall_top = = <default>
		--wall_bottom = = <default>
		--wall_side = = <default>
	},
	groups = {cracky = 2},
	sounds = default.node_sound_stone_defaults(),
})

default.register_fence("default:fence_wood", {
	description = "Wooden Fence",
	texture = "default_fence_wood.png",
	material = "default:wood",
	groups = {choppy = 2, oddly_breakable_by_hand = 2, flammable = 2},
	sounds = default.node_sound_wood_defaults()
})

default.register_fence("default:fence_acacia_wood", {
	description = "Acacia Fence",
	texture = "default_fence_acacia_wood.png",
	material = "default:acacia_wood",
	groups = {choppy = 2, oddly_breakable_by_hand = 2, flammable = 2},
	sounds = default.node_sound_wood_defaults()
})

default.register_fence("default:fence_junglewood", {
	description = "Junglewood Fence",
	texture = "default_fence_junglewood.png",
	material = "default:junglewood",
	groups = {choppy = 2, oddly_breakable_by_hand = 2, flammable = 2},
	sounds = default.node_sound_wood_defaults()
})

default.register_fence("default:fence_pine_wood", {
	description = "Pine Fence",
	texture = "default_fence_pine_wood.png",
	material = "default:pine_wood",
	groups = {choppy = 2, oddly_breakable_by_hand = 2, flammable = 2},
	sounds = default.node_sound_wood_defaults()
})

default.register_fence("default:fence_aspen_wood", {
	description = "Aspen Fence",
	texture = "default_fence_aspen_wood.png",
	material = "default:aspen_wood",
	groups = {choppy = 2, oddly_breakable_by_hand = 2, flammable = 2},
	sounds = default.node_sound_wood_defaults()
})

minetest.register_node("default:glass", {
	description = "Glass",
	drawtype = "glasslike_framed_optional",
	tiles = {"default_glass.png", "default_glass_detail.png"},
	paramtype = "light",
	sunlight_propagates = true,
	is_ground_content = false,
	groups = {cracky = 3, oddly_breakable_by_hand = 3, melt = 1500},
	sounds = default.node_sound_glass_defaults(),

	melt = "default:obsidian_glass",
})

minetest.register_node("default:obsidian_glass", {
	description = "Obsidian Glass",
	drawtype = "glasslike_framed_optional",
	tiles = {"default_obsidian_glass.png", "default_obsidian_glass_detail.png"},
	paramtype = "light",
	is_ground_content = false,
	sunlight_propagates = true,
	sounds = default.node_sound_glass_defaults(),
	groups = {cracky = 3},
})


minetest.register_node("default:rail", {
	description = "Rail",
	drawtype = "raillike",
	tiles = {"default_rail.png", "default_rail_curved.png",
		"default_rail_t_junction.png", "default_rail_crossing.png",
		"default_rail_diagonal.png", "default_rail_diagonal_end.png"},
	inventory_image = "default_rail.png",
	wield_image = "default_rail.png",
	paramtype = "light",
	sunlight_propagates = true,
	walkable = false,
	is_ground_content = false,
	selection_box = {
		type = "fixed",
                -- but how to specify the dimensions for curved and sideways rails?
                fixed = {-1/2, -1/2, -1/2, 1/2, -1/2+1/16, 1/2},
	},
	groups = {bendy = 2, dig_immediate = 2, attached_node = 1,
		connect_to_raillike = minetest.raillike_group("rail")},
})


minetest.register_node("default:brick", {
	description = "Brick Block",
	tiles = {"default_brick.png"},
	is_ground_content = false,
	groups = {cracky = 3, melt = 3500},
	sounds = default.node_sound_stone_defaults(),

	melt = "default:lava_source",
})


minetest.register_node("default:meselamp", {
	description = "Mese Lamp",
	drawtype = "glasslike",
	tiles = {"default_meselamp.png"},
	paramtype = "light",
	sunlight_propagates = true,
	is_ground_content = false,
	groups = {cracky = 3, oddly_breakable_by_hand = 3, wield_light = default.LIGHT_MAX, hot = 30},
	sounds = default.node_sound_glass_defaults(),
	light_source = default.LIGHT_MAX,
})

--
-- Misc
--

minetest.register_node("default:cloud", {
	description = "Cloud",
	tiles = {"default_cloud.png"},
	is_ground_content = false,
	sounds = default.node_sound_defaults(),
	groups = {not_in_creative_inventory = 1},
})

minetest.register_node("default:nyancat", {
	description = "Nyan Cat",
	tiles = {"default_nc_side.png", "default_nc_side.png", "default_nc_side.png",
		"default_nc_side.png", "default_nc_back.png", "default_nc_front.png"},
	paramtype2 = "facedir",
	groups = {cracky = 2},
	is_ground_content = false,
	legacy_facedir_simple = true,
	sounds = default.node_sound_defaults(),
})

minetest.register_node("default:nyancat_rainbow", {
	description = "Nyan Cat Rainbow",
	tiles = {
		"default_nc_rb.png^[transformR90", "default_nc_rb.png^[transformR90",
		"default_nc_rb.png", "default_nc_rb.png"
	},
	paramtype2 = "facedir",
	groups = {cracky = 2},
	is_ground_content = false,
	sounds = default.node_sound_defaults(),
})
<|MERGE_RESOLUTION|>--- conflicted
+++ resolved
@@ -420,21 +420,14 @@
 	description = "Gravel",
 	tiles = {"default_gravel.png"},
 	groups = {crumbly = 2, falling_node = 1},
-<<<<<<< HEAD
-	sounds = default.node_sound_dirt_defaults({
-		footstep = {name = "default_gravel_footstep", gain = 0.5},
-		dug = {name = "default_gravel_footstep", gain = 1.0},
-	}),
-
-	groups = {crumbly=2, falling_node=1, liquid_drop=flowing_sand_liquid_drop, weight=2000},
+
+	groups = {crumbly = 2, falling_node = 1, liquid_drop = flowing_sand_liquid_drop, weight = 2000},
 	leveled = flowing_sand_leveled,
 	liquidtype = flowing_sand_type,
 	paramtype2 = flowing_sand_paramtype2,
 	drowning = 1,
 
-=======
 	sounds = default.node_sound_gravel_defaults(),
->>>>>>> 1a629895
 	drop = {
 		max_items = 1,
 		items = {
