--- conflicted
+++ resolved
@@ -253,11 +253,7 @@
 minetest.register_node("default:sandstone", {
 	description = "Sandstone",
 	tiles = {"default_sandstone.png"},
-<<<<<<< HEAD
-	groups = {crumbly = 2, cracky = 3, melt = 3000},
-=======
-	groups = {crumbly = 1, cracky = 3},
->>>>>>> 8c3f96d7
+	groups = {crumbly = 1, cracky = 3, melt = 3000, },
 	sounds = default.node_sound_stone_defaults(),
 	melt = "default:lava_source",
 })
