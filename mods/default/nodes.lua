--- conflicted
+++ resolved
@@ -30,12 +30,8 @@
 	description = "Desert Stone",
 	tiles = {"default_desert_stone.png"},
 	is_ground_content = true,
-<<<<<<< HEAD
 	groups = {cracky=3, stone=1, melt=3000},
 	melt = "default:lava_source",
-=======
-	groups = {cracky=3, stone=1},
->>>>>>> a2c9e9e9
 	drop = 'default:desert_cobble',
 	legacy_mineral = true,
 	sounds = default.node_sound_stone_defaults(),
