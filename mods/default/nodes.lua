-- mods/default/nodes.lua

-- support for MT game translation.
local S = default.get_translator

--[[ Node name convention:

Although many node names are in combined-word form, the required form for new
node names is words separated by underscores. If both forms are used in written
language (for example pinewood and pine wood) the underscore form should be used.

--]]


--[[ Index:

Stone
-----
(1. Material 2. Cobble variant 3. Brick variant 4. Modified forms)

default:stone
default:cobble
default:stonebrick
default:stone_block
default:mossycobble

default:desert_stone
default:desert_cobble
default:desert_stonebrick
default:desert_stone_block

default:sandstone
default:sandstonebrick
default:sandstone_block
default:desert_sandstone
default:desert_sandstone_brick
default:desert_sandstone_block
default:silver_sandstone
default:silver_sandstone_brick
default:silver_sandstone_block

default:obsidian
default:obsidianbrick
default:obsidian_block

Soft / Non-Stone
----------------
(1. Material 2. Modified forms)

default:dirt
default:dirt_with_grass
default:dirt_with_grass_footsteps
default:dirt_with_dry_grass
default:dirt_with_snow
default:dirt_with_rainforest_litter
default:dirt_with_coniferous_litter
default:dry_dirt
default:dry_dirt_with_dry_grass

default:permafrost
default:permafrost_with_stones
default:permafrost_with_moss

default:sand
default:desert_sand
default:silver_sand

default:gravel

default:clay

default:snow
default:snowblock
default:ice
default:cave_ice

Trees
-----
(1. Trunk 2. Fabricated trunk 3. Leaves 4. Sapling 5. Fruits)

default:tree
default:wood
default:leaves
default:sapling
default:apple

default:jungletree
default:junglewood
default:jungleleaves
default:junglesapling
default:emergent_jungle_sapling

default:pine_tree
default:pine_wood
default:pine_needles
default:pine_sapling

default:acacia_tree
default:acacia_wood
default:acacia_leaves
default:acacia_sapling

default:aspen_tree
default:aspen_wood
default:aspen_leaves
default:aspen_sapling

Ores
----
(1. In stone 2. Blocks)

default:stone_with_coal
default:coalblock

default:stone_with_iron
default:steelblock

default:stone_with_copper
default:copperblock

default:stone_with_tin
default:tinblock

default:bronzeblock

default:stone_with_gold
default:goldblock

default:stone_with_mese
default:mese

default:stone_with_diamond
default:diamondblock

Plantlife
---------

default:cactus
default:large_cactus_seedling

default:papyrus
default:dry_shrub
default:junglegrass

default:grass_1
default:grass_2
default:grass_3
default:grass_4
default:grass_5

default:dry_grass_1
default:dry_grass_2
default:dry_grass_3
default:dry_grass_4
default:dry_grass_5

default:fern_1
default:fern_2
default:fern_3

default:marram_grass_1
default:marram_grass_2
default:marram_grass_3

default:bush_stem
default:bush_leaves
default:bush_sapling
default:acacia_bush_stem
default:acacia_bush_leaves
default:acacia_bush_sapling
default:pine_bush_stem
default:pine_bush_needles
default:pine_bush_sapling
default:blueberry_bush_leaves_with_berries
default:blueberry_bush_leaves
default:blueberry_bush_sapling

default:sand_with_kelp

Corals
------

default:coral_green
default:coral_pink
default:coral_cyan
default:coral_brown
default:coral_orange
default:coral_skeleton

Liquids
-------
(1. Source 2. Flowing)

default:water_source
default:water_flowing

default:river_water_source
default:river_water_flowing

default:lava_source
default:lava_flowing

Tools / "Advanced" crafting / Non-"natural"
-------------------------------------------

default:bookshelf

default:sign_wall_wood
default:sign_wall_steel

default:ladder_wood
default:ladder_steel

default:fence_wood
default:fence_acacia_wood
default:fence_junglewood
default:fence_pine_wood
default:fence_aspen_wood

default:fence_rail_wood
default:fence_rail_acacia_wood
default:fence_rail_junglewood
default:fence_rail_pine_wood
default:fence_rail_aspen_wood

default:glass
default:obsidian_glass

default:brick

default:meselamp
default:mese_post_light
default:mese_post_light_acacia_wood
default:mese_post_light_junglewood
default:mese_post_light_pine_wood
default:mese_post_light_aspen_wood

Misc
----

default:cloud

--]]

-- Required wrapper to allow customization of default.after_place_leaves
local function after_place_leaves(...)
	return default.after_place_leaves(...)
end

-- Required wrapper to allow customization of default.grow_sapling
local function grow_sapling(...)
	return default.grow_sapling(...)
end

--
-- Stone
--

minetest.register_node("default:stone", {
	description = S("Stone"),
	tiles = {"default_stone.png"},
	groups = {cracky = 3, stone = 1, melt = 3000},
	drop = "default:cobble",
	legacy_mineral = true,
	sounds = default.node_sound_stone_defaults(),
	melt = "default:lava_source",
})

minetest.register_node("default:cobble", {
	description = S("Cobblestone"),
	tiles = {"default_cobble.png"},
	is_ground_content = false,
	groups = {cracky = 3, stone = 2, melt = 3000},
	sounds = default.node_sound_stone_defaults(),
<<<<<<< HEAD
	melt = "default:lava_source",
=======
	_tnt_loss = 4,
>>>>>>> 8fbfc14c
})

minetest.register_node("default:stonebrick", {
	description = S("Stone Brick"),
	paramtype2 = "facedir",
	place_param2 = 0,
	tiles = {"default_stone_brick.png"},
	is_ground_content = false,
	groups = {cracky = 2, stone = 1, melt = 3000},
	sounds = default.node_sound_stone_defaults(),
	melt = "default:lava_source",
})

minetest.register_node("default:stone_block", {
	description = S("Stone Block"),
	tiles = {"default_stone_block.png"},
	is_ground_content = false,
	groups = {cracky = 2, stone = 1},
	sounds = default.node_sound_stone_defaults(),
})

minetest.register_node("default:mossycobble", {
	description = S("Mossy Cobblestone"),
	tiles = {"default_mossycobble.png"},
	is_ground_content = false,
	groups = {cracky = 3, stone = 1, melt = 200},
	sounds = default.node_sound_stone_defaults(),
<<<<<<< HEAD
	melt = "default:cobble",
=======
	_tnt_loss = 4,
>>>>>>> 8fbfc14c
})

minetest.register_node("default:desert_stone", {
	description = S("Desert Stone"),
	tiles = {"default_desert_stone.png"},
	groups = {cracky = 3, stone = 1, melt = 3000},
	drop = "default:desert_cobble",
	legacy_mineral = true,
	sounds = default.node_sound_stone_defaults(),
	melt = "default:lava_source",
})

minetest.register_node("default:desert_cobble", {
	description = S("Desert Cobblestone"),
	tiles = {"default_desert_cobble.png"},
	is_ground_content = false,
	groups = {cracky = 3, stone = 2, melt=3000},
	sounds = default.node_sound_stone_defaults(),
<<<<<<< HEAD
	melt = "default:lava_source",
=======
	_tnt_loss = 4,
>>>>>>> 8fbfc14c
})

minetest.register_node("default:desert_stonebrick", {
	description = S("Desert Stone Brick"),
	paramtype2 = "facedir",
	place_param2 = 0,
	tiles = {"default_desert_stone_brick.png"},
	is_ground_content = false,
	groups = {cracky = 2, stone = 1, melt = 3000},
	sounds = default.node_sound_stone_defaults(),
	melt = "default:lava_source",
})

minetest.register_node("default:desert_stone_block", {
	description = S("Desert Stone Block"),
	tiles = {"default_desert_stone_block.png"},
	is_ground_content = false,
	groups = {cracky = 2, stone = 1},
	sounds = default.node_sound_stone_defaults(),
})

minetest.register_node("default:sandstone", {
	description = S("Sandstone"),
	tiles = {"default_sandstone.png"},
	groups = {crumbly = 1, cracky = 3, melt = 3000, },
	sounds = default.node_sound_stone_defaults(),
	melt = "default:lava_source",
})

minetest.register_node("default:sandstonebrick", {
	description = S("Sandstone Brick"),
	paramtype2 = "facedir",
	place_param2 = 0,
	tiles = {"default_sandstone_brick.png"},
	is_ground_content = false,
	groups = {cracky = 2, melt = 3000},
	sounds = default.node_sound_stone_defaults(),
	melt = "default:lava_source",
})

minetest.register_node("default:sandstone_block", {
	description = S("Sandstone Block"),
	tiles = {"default_sandstone_block.png"},
	is_ground_content = false,
	groups = {cracky = 2},
	sounds = default.node_sound_stone_defaults(),
})

minetest.register_node("default:desert_sandstone", {
	description = S("Desert Sandstone"),
	tiles = {"default_desert_sandstone.png"},
	groups = {crumbly = 1, cracky = 3},
	sounds = default.node_sound_stone_defaults(),
})

minetest.register_node("default:desert_sandstone_brick", {
	description = S("Desert Sandstone Brick"),
	paramtype2 = "facedir",
	place_param2 = 0,
	tiles = {"default_desert_sandstone_brick.png"},
	is_ground_content = false,
	groups = {cracky = 2},
	sounds = default.node_sound_stone_defaults(),
})

minetest.register_node("default:desert_sandstone_block", {
	description = S("Desert Sandstone Block"),
	tiles = {"default_desert_sandstone_block.png"},
	is_ground_content = false,
	groups = {cracky = 2},
	sounds = default.node_sound_stone_defaults(),
})

minetest.register_node("default:silver_sandstone", {
	description = S("Silver Sandstone"),
	tiles = {"default_silver_sandstone.png"},
	groups = {crumbly = 1, cracky = 3},
	sounds = default.node_sound_stone_defaults(),
})

minetest.register_node("default:silver_sandstone_brick", {
	description = S("Silver Sandstone Brick"),
	paramtype2 = "facedir",
	place_param2 = 0,
	tiles = {"default_silver_sandstone_brick.png"},
	is_ground_content = false,
	groups = {cracky = 2},
	sounds = default.node_sound_stone_defaults(),
})

minetest.register_node("default:silver_sandstone_block", {
	description = S("Silver Sandstone Block"),
	tiles = {"default_silver_sandstone_block.png"},
	is_ground_content = false,
	groups = {cracky = 2},
	sounds = default.node_sound_stone_defaults(),
})

minetest.register_node("default:obsidian", {
	description = S("Obsidian"),
	tiles = {"default_obsidian.png"},
	sounds = default.node_sound_stone_defaults(),
	groups = {cracky = 1, level = 2, melt = 5000},
	melt = "default:lava_source",
})

minetest.register_node("default:obsidianbrick", {
	description = S("Obsidian Brick"),
	paramtype2 = "facedir",
	place_param2 = 0,
	tiles = {"default_obsidian_brick.png"},
	is_ground_content = false,
	sounds = default.node_sound_stone_defaults(),
	groups = {cracky = 1, level = 2, melt = 5000},
	melt = "default:lava_source",
})

minetest.register_node("default:obsidian_block", {
	description = S("Obsidian Block"),
	tiles = {"default_obsidian_block.png"},
	is_ground_content = false,
	sounds = default.node_sound_stone_defaults(),
	groups = {cracky = 1, level = 2},
})

--
-- Soft / Non-Stone
--

local flowing_sand_type = "source"
local flowing_sand_leveled = 1
local flowing_sand_paramtype2 = "leveled"
local flowing_sand_liquid_drop = 1
if tonumber(core.settings:get("flowing_sand_disable") or 0) == 1 then
	flowing_sand_type = "none"
	flowing_sand_leveled = 0
	flowing_sand_paramtype2 = "none"
end
if tonumber(core.settings:get("flowing_sand_disable") or 0) >= 1 then
	flowing_sand_liquid_drop = 0
end


minetest.register_node("default:dirt", {
	description = S("Dirt"),
	tiles = {"default_dirt.png"},
	groups = {crumbly = 3, soil = 1},
	sounds = default.node_sound_dirt_defaults(),
<<<<<<< HEAD

	groups = {crumbly = 3, soil = 1, melt = 50, liquid_drop = flowing_sand_liquid_drop, weight = 2000, fall_damage_add_percent = -20,},
	leveled = flowing_sand_leveled,
	liquidtype = flowing_sand_type,
	paramtype2 = flowing_sand_paramtype2,
	drowning = 1,
	melt = "default:dry_dirt",
=======
	_tnt_loss = 3,
>>>>>>> 8fbfc14c
})

minetest.register_node("default:dirt_with_grass", {
	description = S("Dirt with Grass"),
	tiles = {"default_grass.png", "default_dirt.png",
		{name = "default_dirt.png^default_grass_side.png",
			tileable_vertical = false}},
	groups = {crumbly = 3, soil = 1, spreading_dirt_type = 1, melt = 51, freeze = -5, fall_damage_add_percent = -10},
	drop = "default:dirt",
	sounds = default.node_sound_dirt_defaults({
		footstep = {name = "default_grass_footstep", gain = 0.25},
	}),
	drowning = 1,
	melt = "default:dirt_with_dry_grass",
	freeze = "default:dirt_with_snow",
})

minetest.register_node("default:dirt_with_grass_footsteps", {
	description = S("Dirt with Grass and Footsteps"),
	tiles = {"default_grass.png^default_footprint.png", "default_dirt.png",
		{name = "default_dirt.png^default_grass_side.png",
			tileable_vertical = false}},
	groups = {crumbly = 3, soil = 1, not_in_creative_inventory = 1, melt = 51, freeze = -5, fall_damage_add_percent = -10},
	drop = "default:dirt",
	sounds = default.node_sound_dirt_defaults({
		footstep = {name = "default_grass_footstep", gain = 0.25},
	}),
	drowning = 1,
	melt = "default:dirt_with_dry_grass",
	freeze = "default:dirt_with_snow",
})

minetest.register_node("default:dirt_with_dry_grass", {
	description = S("Dirt with Savanna Grass"),
	tiles = {"default_dry_grass.png",
		"default_dirt.png",
		{name = "default_dirt.png^default_dry_grass_side.png",
			tileable_vertical = false}},
	groups = {crumbly = 3, soil = 1, spreading_dirt_type = 1, melt = 71, freeze = -5},
	drop = "default:dirt",
	sounds = default.node_sound_dirt_defaults({
		footstep = {name = "default_grass_footstep", gain = 0.4},
	}),
	drowning = 1,
	melt = "default:dry_dirt",
	freeze = "default:dirt_with_snow",
})

minetest.register_node("default:dirt_with_snow", {
	description = S("Dirt with Snow"),
	tiles = {"default_snow.png", "default_dirt.png",
		{name = "default_dirt.png^default_snow_side.png",
			tileable_vertical = false}},
	groups = {crumbly = 3, soil = 1, spreading_dirt_type = 1, snowy = 1,
		slippery = 2, melt = 2, fall_damage_add_percent = -10},
	drop = "default:dirt",
	sounds = default.node_sound_dirt_defaults({
		footstep = {name = "default_snow_footstep", gain = 0.2},
	}),
	drowning = 1,
	melt = "default:dirt",
})

minetest.register_node("default:dirt_with_rainforest_litter", {
	description = S("Dirt with Rainforest Litter"),
	tiles = {
		"default_rainforest_litter.png",
		"default_dirt.png",
		{name = "default_dirt.png^default_rainforest_litter_side.png",
			tileable_vertical = false}
	},
	groups = {crumbly = 3, soil = 1, spreading_dirt_type = 1},
	drop = "default:dirt",
	sounds = default.node_sound_dirt_defaults({
		footstep = {name = "default_grass_footstep", gain = 0.4},
	}),
})

minetest.register_node("default:dirt_with_coniferous_litter", {
	description = S("Dirt with Coniferous Litter"),
	tiles = {
		"default_coniferous_litter.png",
		"default_dirt.png",
		{name = "default_dirt.png^default_coniferous_litter_side.png",
			tileable_vertical = false}
	},
	groups = {crumbly = 3, soil = 1, spreading_dirt_type = 1},
	drop = "default:dirt",
	sounds = default.node_sound_dirt_defaults({
		footstep = {name = "default_grass_footstep", gain = 0.4},
	}),
})

minetest.register_node("default:dry_dirt", {
	description = S("Savanna Dirt"),
	tiles = {"default_dry_dirt.png"},
	groups = {crumbly = 3, soil = 1},
	sounds = default.node_sound_dirt_defaults(),
<<<<<<< HEAD

	-- is_ground_content = true,
	groups = {crumbly = 3, soil = 1, melt = 81},
	drowning = 1,
	melt = "default:sand",
=======
	_tnt_loss = 3,
>>>>>>> 8fbfc14c
})

minetest.register_node("default:dry_dirt_with_dry_grass", {
	description = S("Savanna Dirt with Savanna Grass"),
	tiles = {"default_dry_grass.png", "default_dry_dirt.png",
		{name = "default_dry_dirt.png^default_dry_grass_side.png",
			tileable_vertical = false}},
	groups = {crumbly = 3, soil = 1},
	drop = "default:dry_dirt",
	sounds = default.node_sound_dirt_defaults({
		footstep = {name = "default_grass_footstep", gain = 0.4},
	}),
})

minetest.register_node("default:permafrost", {
	description = S("Permafrost"),
	tiles = {"default_permafrost.png"},
	groups = {cracky = 3},
	sounds = default.node_sound_dirt_defaults(),
})

minetest.register_node("default:permafrost_with_stones", {
	description = S("Permafrost with Stones"),
	tiles = {"default_permafrost.png^default_stones.png",
		"default_permafrost.png",
		"default_permafrost.png^default_stones_side.png"},
	groups = {cracky = 3},
	sounds = default.node_sound_gravel_defaults(),
})

minetest.register_node("default:permafrost_with_moss", {
	description = S("Permafrost with Moss"),
	tiles = {"default_moss.png", "default_permafrost.png",
		{name = "default_permafrost.png^default_moss_side.png",
			tileable_vertical = false}},
	groups = {cracky = 3},
	sounds = default.node_sound_dirt_defaults({
		footstep = {name = "default_grass_footstep", gain = 0.25},
	}),
})

minetest.register_node("default:sand", {
	description = S("Sand"),
	tiles = {"default_sand.png"},
	groups = {crumbly = 3, falling_node = 1, sand = 1},
	sounds = default.node_sound_sand_defaults(),
<<<<<<< HEAD

	is_ground_content = true,
	groups = {crumbly = 3, falling_node = 1, sand = 1, liquid_drop = flowing_sand_liquid_drop, weight = 2000, fall_damage_add_percent = -30},
	leveled = flowing_sand_leveled,
	liquidtype = flowing_sand_type,
	paramtype2 = flowing_sand_paramtype2,
	drowning = 1,
=======
	_tnt_loss = 2,
>>>>>>> 8fbfc14c
})

minetest.register_node("default:desert_sand", {
	description = S("Desert Sand"),
	tiles = {"default_desert_sand.png"},
	groups = {crumbly = 3, falling_node = 1, sand = 1},
	sounds = default.node_sound_sand_defaults(),
<<<<<<< HEAD

	is_ground_content = true,
	leveled = flowing_sand_leveled,
	liquidtype = flowing_sand_type,
	paramtype2 = flowing_sand_paramtype2,
	drowning = 1,
	groups = {crumbly = 3, falling_node = 1, sand = 1, liquid_drop = flowing_sand_liquid_drop, weight = 2001, fall_damage_add_percent = -30},
=======
	_tnt_loss = 2,
>>>>>>> 8fbfc14c
})

minetest.register_node("default:silver_sand", {
	description = S("Silver Sand"),
	tiles = {"default_silver_sand.png"},
	groups = {crumbly = 3, falling_node = 1, sand = 1},
	sounds = default.node_sound_sand_defaults(),
<<<<<<< HEAD

	leveled = flowing_sand_leveled,
	liquidtype = flowing_sand_type,
	paramtype2 = flowing_sand_paramtype2,
	drowning = 1,
	groups = {crumbly = 3, falling_node = 1, sand = 1, liquid_drop = flowing_sand_liquid_drop, weight = 2002, fall_damage_add_percent = -30},
=======
	_tnt_loss = 2,
>>>>>>> 8fbfc14c
})


minetest.register_node("default:gravel", {
	description = S("Gravel"),
	tiles = {"default_gravel.png"},
	groups = {crumbly = 2, falling_node = 1},

	groups = {crumbly = 2, falling_node = 1, liquid_drop = flowing_sand_liquid_drop, weight = 2000, fall_damage_add_percent = -5},
	leveled = flowing_sand_leveled,
	liquidtype = flowing_sand_type,
	paramtype2 = flowing_sand_paramtype2,
	drowning = 1,

	sounds = default.node_sound_gravel_defaults(),
	drop = {
		max_items = 1,
		items = {
			{items = {"default:flint"}, rarity = 16},
			{items = {"default:gravel"}}
		}
	},
	_tnt_loss = 3,
})

minetest.register_node("default:clay", {
	description = S("Clay"),
	tiles = {"default_clay.png"},
	groups = {crumbly = 3},
	drop = "default:clay_lump 4",
	sounds = default.node_sound_dirt_defaults(),

	groups = {crumbly = 3, melt = 1500, fall_damage_add_percent = -10},
	drop = "default:clay",
	melt = "default:stone",
})


minetest.register_node("default:snow", {
	description = S("Snow"),
	tiles = {"default_snow.png"},
	inventory_image = "default_snowball.png",
	wield_image = "default_snowball.png",
	paramtype = "light",
	buildable_to = true,
	floodable = true,
	drawtype = "nodebox",
	node_box = {
		type = "leveled",
		fixed = {
			{-0.5, -0.5, -0.5, 0.5, -0.25, 0.5},
		},
	},
	collision_box = {
		type = "fixed",
		fixed = {
			{-0.5, -0.5, -0.5, 0.5, -6 / 16, 0.5},
		},
	},
	groups = {crumbly = 3, falling_node = 1, snowy = 1,
		melt = 1, float = 1, slippery = 2, fall_damage_add_percent = -70,},
	sounds = default.node_sound_snow_defaults(),
	_tnt_loss = 1, -- means it will disappear entirely

	on_construct = function(pos)
		pos.y = pos.y - 1
		if minetest.get_node(pos).name == "default:dirt_with_grass" then
			minetest.set_node(pos, {name = "default:dirt_with_snow"}, 2)
		end
	end,
	leveled = 7,
	paramtype2 = "leveled",
	melt = "default:water_flowing",
})

minetest.register_node("default:snowblock", {
	description = S("Snow Block"),
	tiles = {"default_snow.png"},
	groups = {crumbly = 3, cools_lava = 1, snowy = 1,
		melt = 2, slippery = 2, fall_damage_add_percent = -30,},
	melt = "default:water_source",
	sounds = default.node_sound_snow_defaults(),

	on_construct = function(pos)
		pos.y = pos.y - 1
		if minetest.get_node(pos).name == "default:dirt_with_grass" then
			minetest.set_node(pos, {name = "default:dirt_with_snow"})
		end
	end,
})

-- 'is ground content = false' to avoid tunnels in sea ice or ice rivers
minetest.register_node("default:ice", {
	description = S("Ice"),
	tiles = {"default_ice.png"},
	is_ground_content = false,
	paramtype = "light",
	groups = {cracky = 3, cools_lava = 1, slippery = 3,
	melt = 3},
	melt = "default:water_source",
	drowning = 1,
	drawtype = "glasslike",
	use_texture_alpha = true,

	sounds = default.node_sound_ice_defaults(),
})

-- Mapgen-placed ice with 'is ground content = true' to contain tunnels
minetest.register_node("default:cave_ice", {
	melt = "default:water_source",
	drowning = 1,
	drawtype = "glasslike",
	use_texture_alpha = true,

	description = S("Cave Ice"),
	tiles = {"default_ice.png"},
	paramtype = "light",
	groups = {cracky = 3, cools_lava = 1, slippery = 3,
		melt = 4,
		not_in_creative_inventory = 1},
	drop = "default:ice",
	sounds = default.node_sound_ice_defaults(),
})

--
-- Trees
--

minetest.register_node("default:tree", {
	description = S("Apple Tree"),
	tiles = {"default_tree_top.png", "default_tree_top.png", "default_tree.png"},
	paramtype2 = "facedir",
	is_ground_content = false,
	groups = {tree = 1, choppy = 2, oddly_breakable_by_hand = 1, flammable = 2,
		grow_tree = 1,
	},
	liquid_alternative_source = "default:leaves",
	sounds = default.node_sound_wood_defaults(),

	on_place = minetest.rotate_node
})

minetest.register_node("default:wood", {
	description = S("Apple Wood Planks"),
	paramtype2 = "facedir",
	place_param2 = 0,
	tiles = {"default_wood.png"},
	is_ground_content = false,
	groups = {choppy = 2, oddly_breakable_by_hand = 2, flammable = 2, wood = 1},
	sounds = default.node_sound_wood_defaults(),
})

minetest.register_node("default:sapling", {
	description = S("Apple Tree Sapling"),
	drawtype = "plantlike",
	tiles = {"default_sapling.png"},
	inventory_image = "default_sapling.png",
	wield_image = "default_sapling.png",
	paramtype = "light",
	sunlight_propagates = true,
	walkable = false,
	on_timer = grow_sapling,
	selection_box = {
		type = "fixed",
		fixed = {-4 / 16, -0.5, -4 / 16, 4 / 16, 7 / 16, 4 / 16}
	},
	groups = {snappy = 2, dig_immediate = 3, flammable = 2,
		attached_node = 1, sapling = 1},
	sounds = default.node_sound_leaves_defaults(),

	on_construct = function(pos)
		minetest.get_node_timer(pos):start(math.random(300, 1500))
	end,

	on_place = function(itemstack, placer, pointed_thing)
		itemstack = default.sapling_on_place(itemstack, placer, pointed_thing,
			"default:sapling",
			-- minp, maxp to be checked, relative to sapling pos
			-- minp_relative.y = 1 because sapling pos has been checked
			{x = -3, y = 1, z = -3},
			{x = 3, y = 6, z = 3},
			-- maximum interval of interior volume check
			4)

		return itemstack
	end,
})

minetest.register_node("default:leaves", {
	description = S("Apple Tree Leaves"),
	drawtype = "allfaces_optional",
	waving = 1,
	tiles = {"default_leaves.png"},
	special_tiles = {"default_leaves_simple.png"},
	paramtype = "light",
	is_ground_content = false,
	groups = {snappy = 3, leafdecay = 3, flammable = 2, leaves = 1
		,
		fall_damage_add_percent = -40,
		grow_leaves = 1,
	},
	liquid_alternative_source = "default:apple",

	drop = {
		max_items = 1,
		items = {
			{
				-- player will get sapling with 1/20 chance
				items = {"default:sapling"},
				rarity = 20,
			},
			{
				-- player will get leaves only if he get no saplings,
				-- this is because max_items is 1
				items = {"default:leaves"},
			}
		}
	},
	sounds = default.node_sound_leaves_defaults(),

	after_place_node = after_place_leaves,
})

minetest.register_node("default:apple", {
	description = S("Apple"),
	drawtype = "plantlike",
	tiles = {"default_apple.png"},
	inventory_image = "default_apple.png",
	paramtype = "light",
	sunlight_propagates = true,
	walkable = false,
	is_ground_content = false,
	selection_box = {
		type = "fixed",
		fixed = {-3 / 16, -7 / 16, -3 / 16, 3 / 16, 4 / 16, 3 / 16}
	},
	groups = {fleshy = 3, dig_immediate = 3, flammable = 2,
        fruit = 1,
		leafdecay = 3, leafdecay_drop = 1, food_apple = 1},
	on_use = minetest.item_eat(2),
	sounds = default.node_sound_leaves_defaults(),

	after_place_node = function(pos, placer, itemstack)
		minetest.set_node(pos, {name = "default:apple", param2 = 1})
	end,

	after_dig_node = function(pos, oldnode, oldmetadata, digger)
		if oldnode.param2 == 0 then
			minetest.set_node(pos, {name = "default:apple_mark"})
			minetest.get_node_timer(pos):start(math.random(300, 1500))
		end
	end,
})

minetest.register_node("default:apple_mark", {
	description = S("Apple Marker"),
	inventory_image = "default_apple.png^default_invisible_node_overlay.png",
	wield_image = "default_apple.png^default_invisible_node_overlay.png",
	drawtype = "airlike",
	paramtype = "light",
	sunlight_propagates = true,
	walkable = false,
	pointable = false,
	diggable = false,
	buildable_to = true,
	drop = "",
	groups = {not_in_creative_inventory = 1},
	on_timer = function(pos, elapsed)
		if not minetest.find_node_near(pos, 1, "default:leaves") then
			minetest.remove_node(pos)
		elseif minetest.get_node_light(pos) < 11 then
			minetest.get_node_timer(pos):start(200)
		else
			minetest.set_node(pos, {name = "default:apple"})
		end
	end
})


minetest.register_node("default:jungletree", {
	description = S("Jungle Tree"),
	tiles = {"default_jungletree_top.png", "default_jungletree_top.png",
		"default_jungletree.png"},
	paramtype2 = "facedir",
	is_ground_content = false,
	groups = {tree = 1, choppy = 2, oddly_breakable_by_hand = 1, flammable = 2,
		grow_tree = 1,
		tree_water_max = 65,
		tree_grow_heat_min = 19,
		tree_grow_heat_max = 49,
		leaves_water_max = 30,
		leaves_grow_heat_min = 19,
		leaves_grow_heat_max = 49,
	},
	liquid_alternative_source = "default:jungleleaves",
	sounds = default.node_sound_wood_defaults(),

	on_place = minetest.rotate_node
})

minetest.register_node("default:junglewood", {
	description = S("Jungle Wood Planks"),
	paramtype2 = "facedir",
	place_param2 = 0,
	tiles = {"default_junglewood.png"},
	is_ground_content = false,
	groups = {choppy = 2, oddly_breakable_by_hand = 2, flammable = 2, wood = 1},
	sounds = default.node_sound_wood_defaults(),
})

minetest.register_node("default:jungleleaves", {
	description = S("Jungle Tree Leaves"),
	drawtype = "allfaces_optional",
	waving = 1,
	tiles = {"default_jungleleaves.png"},
	special_tiles = {"default_jungleleaves_simple.png"},
	paramtype = "light",
	is_ground_content = false,
	groups = {snappy = 3, leafdecay = 3, flammable = 2, leaves = 1
		,
		grow_leaves = 1,
		leaves_grow_heat_min = 20,
		leaves_grow_heat_max = 50,
		leaves_die_heat_min = 60,
		fall_damage_add_percent = -40},
	drop = {
		max_items = 1,
		items = {
			{items = {"default:junglesapling"}, rarity = 20},
			{items = {"default:jungleleaves"}}
		}
	},
	sounds = default.node_sound_leaves_defaults(),

	after_place_node = after_place_leaves,
})

minetest.register_node("default:junglesapling", {
	description = S("Jungle Tree Sapling"),
	drawtype = "plantlike",
	tiles = {"default_junglesapling.png"},
	inventory_image = "default_junglesapling.png",
	wield_image = "default_junglesapling.png",
	paramtype = "light",
	sunlight_propagates = true,
	walkable = false,
	on_timer = grow_sapling,
	selection_box = {
		type = "fixed",
		fixed = {-4 / 16, -0.5, -4 / 16, 4 / 16, 7 / 16, 4 / 16}
	},
	groups = {snappy = 2, dig_immediate = 3, flammable = 2,
		attached_node = 1, sapling = 1},
	sounds = default.node_sound_leaves_defaults(),

	on_construct = function(pos)
		minetest.get_node_timer(pos):start(math.random(300, 1500))
	end,

	on_place = function(itemstack, placer, pointed_thing)
		itemstack = default.sapling_on_place(itemstack, placer, pointed_thing,
			"default:junglesapling",
			-- minp, maxp to be checked, relative to sapling pos
			-- minp_relative.y = 1 because sapling pos has been checked
			{x = -2, y = 1, z = -2},
			{x = 2, y = 15, z = 2},
			-- maximum interval of interior volume check
			4)

		return itemstack
	end,
})

minetest.register_node("default:emergent_jungle_sapling", {
	description = S("Emergent Jungle Tree Sapling"),
	drawtype = "plantlike",
	tiles = {"default_emergent_jungle_sapling.png"},
	inventory_image = "default_emergent_jungle_sapling.png",
	wield_image = "default_emergent_jungle_sapling.png",
	paramtype = "light",
	sunlight_propagates = true,
	walkable = false,
	on_timer = grow_sapling,
	selection_box = {
		type = "fixed",
		fixed = {-4 / 16, -0.5, -4 / 16, 4 / 16, 7 / 16, 4 / 16}
	},
	groups = {snappy = 2, dig_immediate = 3, flammable = 2,
		attached_node = 1, sapling = 1},
	sounds = default.node_sound_leaves_defaults(),

	on_construct = function(pos)
		minetest.get_node_timer(pos):start(math.random(300, 1500))
	end,

	on_place = function(itemstack, placer, pointed_thing)
		itemstack = default.sapling_on_place(itemstack, placer, pointed_thing,
			"default:emergent_jungle_sapling",
			-- minp, maxp to be checked, relative to sapling pos
			{x = -3, y = -5, z = -3},
			{x = 3, y = 31, z = 3},
			-- maximum interval of interior volume check
			4)

		return itemstack
	end,
})


minetest.register_node("default:pine_tree", {
	description = S("Pine Tree"),
	tiles = {"default_pine_tree_top.png", "default_pine_tree_top.png",
		"default_pine_tree.png"},
	paramtype2 = "facedir",
	is_ground_content = false,
	groups = {tree = 1, choppy = 3, oddly_breakable_by_hand = 1, flammable = 3
		,
		grow_tree = 1,
		tree_water_max = 45 + 20,
		tree_grow_heat_min = 3,
		leaves_water_max = 10,
		leaves_grow_prefer_top = 1,
		leaves_die_heat_max = 0,
	},
	liquid_alternative_source = "default:pine_needles",
	sounds = default.node_sound_wood_defaults(),

	on_place = minetest.rotate_node
})

minetest.register_node("default:pine_wood", {
	description = S("Pine Wood Planks"),
	paramtype2 = "facedir",
	place_param2 = 0,
	tiles = {"default_pine_wood.png"},
	is_ground_content = false,
	groups = {choppy = 3, oddly_breakable_by_hand = 2, flammable = 3, wood = 1},
	sounds = default.node_sound_wood_defaults(),
})

minetest.register_node("default:pine_needles",{
	description = S("Pine Needles"),
	drawtype = "allfaces_optional",
	tiles = {"default_pine_needles.png"},
	waving = 1,
	paramtype = "light",
	is_ground_content = false,
	groups = {snappy = 3, leafdecay = 3, flammable = 2, leaves = 1
		,
		grow_leaves = 1,
		leaves_water_max = 10,
		leaves_grow_prefer_top = 1,
		leaves_die_heat_max = 0, 
		fall_damage_add_percent = -20,
	},
	drop = {
		max_items = 1,
		items = {
			{items = {"default:pine_sapling"}, rarity = 20},
			{items = {"default:pine_needles"}}
		}
	},
	sounds = default.node_sound_leaves_defaults(),

	after_place_node = after_place_leaves,
})

minetest.register_node("default:pine_sapling", {
	description = S("Pine Tree Sapling"),
	drawtype = "plantlike",
	tiles = {"default_pine_sapling.png"},
	inventory_image = "default_pine_sapling.png",
	wield_image = "default_pine_sapling.png",
	paramtype = "light",
	sunlight_propagates = true,
	walkable = false,
	on_timer = grow_sapling,
	selection_box = {
		type = "fixed",
		fixed = {-4 / 16, -0.5, -4 / 16, 4 / 16, 7 / 16, 4 / 16}
	},
	groups = {snappy = 2, dig_immediate = 3, flammable = 3,
		attached_node = 1, sapling = 1},
	sounds = default.node_sound_leaves_defaults(),

	on_construct = function(pos)
		minetest.get_node_timer(pos):start(math.random(300, 1500))
	end,

	on_place = function(itemstack, placer, pointed_thing)
		itemstack = default.sapling_on_place(itemstack, placer, pointed_thing,
			"default:pine_sapling",
			-- minp, maxp to be checked, relative to sapling pos
			-- minp_relative.y = 1 because sapling pos has been checked
			{x = -2, y = 1, z = -2},
			{x = 2, y = 14, z = 2},
			-- maximum interval of interior volume check
			4)

		return itemstack
	end,
})


minetest.register_node("default:acacia_tree", {
	description = S("Acacia Tree"),
	tiles = {"default_acacia_tree_top.png", "default_acacia_tree_top.png",
		"default_acacia_tree.png"},
	paramtype2 = "facedir",
	is_ground_content = false,
	groups = {tree = 1, choppy = 2, oddly_breakable_by_hand = 1, flammable = 2,
		grow_tree = 1,
		tree_water_max = 20 + 20,
		tree_grow_water_min = 3,
		tree_grow_light_max = 13,
		leaves_water_max = 14,
		leaves_grow_light_min = 10,
		leaves_grow_water_min_top = 2,
		leaves_grow_water_min_side = 3,
		leaves_die_light_max = 9,
		leaves_die_heat_min = 0,
	},
	liquid_alternative_source = "default:acacia_leaves",
	sounds = default.node_sound_wood_defaults(),

	on_place = minetest.rotate_node
})

minetest.register_node("default:acacia_wood", {
	description = S("Acacia Wood Planks"),
	paramtype2 = "facedir",
	place_param2 = 0,
	tiles = {"default_acacia_wood.png"},
	is_ground_content = false,
	groups = {choppy = 2, oddly_breakable_by_hand = 2, flammable = 2, wood = 1},
	sounds = default.node_sound_wood_defaults(),
})

minetest.register_node("default:acacia_leaves", {
	description = S("Acacia Tree Leaves"),
	drawtype = "allfaces_optional",
	tiles = {"default_acacia_leaves.png"},
	special_tiles = {"default_acacia_leaves_simple.png"},
	waving = 1,
	paramtype = "light",
	is_ground_content = false,
	groups = {snappy = 3, leafdecay = 3, flammable = 2, leaves = 1
		,
		grow_leaves = 1,
		leaves_water_max = 14,
		leaves_grow_light_min = 10,
		leaves_grow_water_min_top = 4,
		leaves_grow_water_min_side = 2,
		leaves_die_light_max = 9,
		leaves_die_heat_min = 0,
		fall_damage_add_percent = -30,
	},
	drop = {
		max_items = 1,
		items = {
			{items = {"default:acacia_sapling"}, rarity = 20},
			{items = {"default:acacia_leaves"}}
		}
	},
	sounds = default.node_sound_leaves_defaults(),

	after_place_node = after_place_leaves,
})

minetest.register_node("default:acacia_sapling", {
	description = S("Acacia Tree Sapling"),
	drawtype = "plantlike",
	tiles = {"default_acacia_sapling.png"},
	inventory_image = "default_acacia_sapling.png",
	wield_image = "default_acacia_sapling.png",
	paramtype = "light",
	sunlight_propagates = true,
	walkable = false,
	on_timer = grow_sapling,
	selection_box = {
		type = "fixed",
		fixed = {-4 / 16, -0.5, -4 / 16, 4 / 16, 7 / 16, 4 / 16}
	},
	groups = {snappy = 2, dig_immediate = 3, flammable = 2,
		attached_node = 1, sapling = 1},
	sounds = default.node_sound_leaves_defaults(),

	on_construct = function(pos)
		minetest.get_node_timer(pos):start(math.random(300, 1500))
	end,

	on_place = function(itemstack, placer, pointed_thing)
		itemstack = default.sapling_on_place(itemstack, placer, pointed_thing,
			"default:acacia_sapling",
			-- minp, maxp to be checked, relative to sapling pos
			-- minp_relative.y = 1 because sapling pos has been checked
			{x = -4, y = 1, z = -4},
			{x = 4, y = 7, z = 4},
			-- maximum interval of interior volume check
			4)

		return itemstack
	end,
})

minetest.register_node("default:aspen_tree", {
	description = S("Aspen Tree"),
	tiles = {"default_aspen_tree_top.png", "default_aspen_tree_top.png",
		"default_aspen_tree.png"},
	paramtype2 = "facedir",
	is_ground_content = false,
	groups = {tree = 1, choppy = 3, oddly_breakable_by_hand = 1, flammable = 3,
		grow_tree = 1,
		tree_water_max = 30 + 20,
		leaves_water_max = 10,
		leaves_grow_light_min = 9,
		leaves_die_light_max = 8,
	},
	liquid_alternative_source = "default:aspen_leaves",

	sounds = default.node_sound_wood_defaults(),

	on_place = minetest.rotate_node
})

minetest.register_node("default:aspen_wood", {
	description = S("Aspen Wood Planks"),
	paramtype2 = "facedir",
	place_param2 = 0,
	tiles = {"default_aspen_wood.png"},
	is_ground_content = false,
	groups = {choppy = 3, oddly_breakable_by_hand = 2, flammable = 3, wood = 1},
	sounds = default.node_sound_wood_defaults(),
})

minetest.register_node("default:aspen_leaves", {
	description = S("Aspen Tree Leaves"),
	drawtype = "allfaces_optional",
	tiles = {"default_aspen_leaves.png"},
	waving = 1,
	paramtype = "light",
	is_ground_content = false,
	groups = {snappy = 3, leafdecay = 3, flammable = 2, leaves = 1
		,
		grow_leaves = 1,
		leaves_water_max = 10,
		leaves_grow_light_min = 9,
		leaves_die_light_max = 8,
	},
	drop = {
		max_items = 1,
		items = {
			{items = {"default:aspen_sapling"}, rarity = 20},
			{items = {"default:aspen_leaves"}}
		}
	},
	sounds = default.node_sound_leaves_defaults(),

	after_place_node = after_place_leaves,
})

minetest.register_node("default:aspen_sapling", {
	description = S("Aspen Tree Sapling"),
	drawtype = "plantlike",
	tiles = {"default_aspen_sapling.png"},
	inventory_image = "default_aspen_sapling.png",
	wield_image = "default_aspen_sapling.png",
	paramtype = "light",
	sunlight_propagates = true,
	walkable = false,
	on_timer = grow_sapling,
	selection_box = {
		type = "fixed",
		fixed = {-3 / 16, -0.5, -3 / 16, 3 / 16, 0.5, 3 / 16}
	},
	groups = {snappy = 2, dig_immediate = 3, flammable = 3,
		attached_node = 1, sapling = 1},
	sounds = default.node_sound_leaves_defaults(),

	on_construct = function(pos)
		minetest.get_node_timer(pos):start(math.random(300, 1500))
	end,

	on_place = function(itemstack, placer, pointed_thing)
		itemstack = default.sapling_on_place(itemstack, placer, pointed_thing,
			"default:aspen_sapling",
			-- minp, maxp to be checked, relative to sapling pos
			-- minp_relative.y = 1 because sapling pos has been checked
			{x = -2, y = 1, z = -2},
			{x = 2, y = 12, z = 2},
			-- maximum interval of interior volume check
			4)

		return itemstack
	end,
})

--
-- Ores
--

minetest.register_node("default:stone_with_coal", {
	description = S("Coal Ore"),
	tiles = {"default_stone.png^default_mineral_coal.png"},
	groups = {cracky = 3},
	drop = "default:coal_lump",
	sounds = default.node_sound_stone_defaults(),
})

minetest.register_node("default:coalblock", {
	description = S("Coal Block"),
	tiles = {"default_coal_block.png"},
	is_ground_content = false,
	groups = {cracky = 3},
	sounds = default.node_sound_stone_defaults(),
})


minetest.register_node("default:stone_with_iron", {
	description = S("Iron Ore"),
	tiles = {"default_stone.png^default_mineral_iron.png"},
	groups = {cracky = 2},
	drop = "default:iron_lump",
	sounds = default.node_sound_stone_defaults(),
})

minetest.register_node("default:steelblock", {
	description = S("Steel Block"),
	tiles = {"default_steel_block.png"},
	is_ground_content = false,
	groups = {cracky = 1, level = 2},
	sounds = default.node_sound_metal_defaults(),
})


minetest.register_node("default:stone_with_copper", {
	description = S("Copper Ore"),
	tiles = {"default_stone.png^default_mineral_copper.png"},
	groups = {cracky = 2},
	drop = "default:copper_lump",
	sounds = default.node_sound_stone_defaults(),
})

minetest.register_node("default:copperblock", {
	description = S("Copper Block"),
	tiles = {"default_copper_block.png"},
	is_ground_content = false,
	groups = {cracky = 1, level = 2},
	sounds = default.node_sound_metal_defaults(),
})


minetest.register_node("default:stone_with_tin", {
	description = S("Tin Ore"),
	tiles = {"default_stone.png^default_mineral_tin.png"},
	groups = {cracky = 2},
	drop = "default:tin_lump",
	sounds = default.node_sound_stone_defaults(),
})

minetest.register_node("default:tinblock", {
	description = S("Tin Block"),
	tiles = {"default_tin_block.png"},
	is_ground_content = false,
	groups = {cracky = 1, level = 2},
	sounds = default.node_sound_metal_defaults(),
})


minetest.register_node("default:bronzeblock", {
	description = S("Bronze Block"),
	tiles = {"default_bronze_block.png"},
	is_ground_content = false,
	groups = {cracky = 1, level = 2},
	sounds = default.node_sound_metal_defaults(),
})


minetest.register_node("default:stone_with_mese", {
	description = S("Mese Ore"),
	tiles = {"default_stone.png^default_mineral_mese.png"},
	groups = {cracky = 1},
	drop = "default:mese_crystal",
	sounds = default.node_sound_stone_defaults(),
	paramtype = "light",
	light_source = 3,
})

minetest.register_node("default:mese", {
	description = S("Mese Block"),
	tiles = {"default_mese_block.png"},
	groups = {cracky = 1, level = 2},
	sounds = default.node_sound_stone_defaults(),
	paramtype = "light",
	light_source = 5,
})


minetest.register_node("default:stone_with_gold", {
	description = S("Gold Ore"),
	tiles = {"default_stone.png^default_mineral_gold.png"},
	groups = {cracky = 2},
	drop = "default:gold_lump",
	sounds = default.node_sound_stone_defaults(),
})

minetest.register_node("default:goldblock", {
	description = S("Gold Block"),
	tiles = {"default_gold_block.png"},
	is_ground_content = false,
	groups = {cracky = 1},
	sounds = default.node_sound_metal_defaults(),
})


minetest.register_node("default:stone_with_diamond", {
	description = S("Diamond Ore"),
	tiles = {"default_stone.png^default_mineral_diamond.png"},
	groups = {cracky = 1},
	drop = "default:diamond",
	sounds = default.node_sound_stone_defaults(),
})

minetest.register_node("default:diamondblock", {
	description = S("Diamond Block"),
	tiles = {"default_diamond_block.png"},
	is_ground_content = false,
	groups = {cracky = 1, level = 3},
	sounds = default.node_sound_stone_defaults(),
})

--
-- Plantlife (non-cubic)
--

minetest.register_node("default:cactus", {
	description = S("Cactus"),
	tiles = {"default_cactus_top.png", "default_cactus_top.png",
		"default_cactus_side.png"},
	paramtype2 = "facedir",
	groups = {choppy = 3,

	 	grow_tree = 1,
	 	tree_get_water_from_humidity = 40,
	 	leaves_grow_light_min = 0,
	 	tree_grow_light_max = 15,
		tree_grow_chance = 30,
		tree_water_max = 6,
		tree_grow_water_min = 2,
		tree_grow_heat_min = 20,
		tree_grow_heat_max = 40,
		tree_grow_bottom = 0,
	},

	sounds = default.node_sound_wood_defaults(),
	on_place = minetest.rotate_node,
})

minetest.register_node("default:large_cactus_seedling", {
	description = S("Large Cactus Seedling"),
	drawtype = "plantlike",
	tiles = {"default_large_cactus_seedling.png"},
	inventory_image = "default_large_cactus_seedling.png",
	wield_image = "default_large_cactus_seedling.png",
	paramtype = "light",
	sunlight_propagates = true,
	walkable = false,
	selection_box = {
		type = "fixed",
		fixed = {
			-5 / 16, -0.5, -5 / 16,
			5 / 16, 0.5, 5 / 16
		}
	},
	groups = {choppy = 3, dig_immediate = 3, attached_node = 1},
	sounds = default.node_sound_wood_defaults(),

	on_place = function(itemstack, placer, pointed_thing)
		itemstack = default.sapling_on_place(itemstack, placer, pointed_thing,
			"default:large_cactus_seedling",
			{x = -2, y = -1, z = -2},
			{x = 2, y = 5, z = 2},
			4)

		return itemstack
	end,

	on_construct = function(pos)
		-- Normal cactus farming adds 1 cactus node by ABM,
		-- interval 12s, chance 83.
		-- Consider starting with 5 cactus nodes. We make sure that growing a
		-- large cactus is not a faster way to produce new cactus nodes.
		-- Confirmed by experiment, when farming 5 cacti, on average 1 new
		-- cactus node is added on average every
		-- 83 / 5 = 16.6 intervals = 16.6 * 12 = 199.2s.
		-- Large cactus contains on average 14 cactus nodes.
		-- 14 * 199.2 = 2788.8s.
		-- Set random range to average to 2789s.
		minetest.get_node_timer(pos):start(math.random(1859, 3719))
	end,

	on_timer = function(pos)
		local node_under = minetest.get_node_or_nil(
			{x = pos.x, y = pos.y - 1, z = pos.z})
		if not node_under then
			-- Node under not yet loaded, try later
			minetest.get_node_timer(pos):start(300)
			return
		end

		if minetest.get_item_group(node_under.name, "sand") == 0 then
			-- Seedling dies
			minetest.remove_node(pos)
			return
		end

		local light_level = minetest.get_node_light(pos)
		if not light_level or light_level < 13 then
			-- Too dark for growth, try later in case it's night
			minetest.get_node_timer(pos):start(300)
			return
		end

		minetest.log("action", "A large cactus seedling grows into a large" ..
			"cactus at ".. minetest.pos_to_string(pos))
		default.grow_large_cactus(pos)
	end,
})

minetest.register_node("default:papyrus", {
	description = S("Papyrus"),
	drawtype = "plantlike",
	tiles = {"default_papyrus.png"},
	inventory_image = "default_papyrus.png",
	wield_image = "default_papyrus.png",
	paramtype = "light",
	sunlight_propagates = true,
	walkable = false,
	selection_box = {
		type = "fixed",
		fixed = {-6 / 16, -0.5, -6 / 16, 6 / 16, 0.5, 6 / 16},
	},
	groups = {snappy = 3, flammable = 2, dig_immediate = 3,

     	grow_tree = 1,
		tree_get_water_from_humidity = 0,
		leaves_grow_light_min = 0,
		tree_grow_light_max = 15,
		tree_grow_chance = 20,
		tree_water_max = 8,
		tree_grow_water_min = 2,
		tree_grow_heat_min = 20,
		tree_grow_heat_max = 30,
		tree_water_param2 = 1,
		tree_grow_bottom = 0,
		tree_width_to_height = 0,
	},

	sounds = default.node_sound_leaves_defaults(),

	after_dig_node = function(pos, node, metadata, digger)
		default.dig_up(pos, node, digger)
	end,
})

minetest.register_node("default:dry_shrub", {
	description = S("Dry Shrub"),
	drawtype = "plantlike",
	waving = 1,
	tiles = {"default_dry_shrub.png"},
	inventory_image = "default_dry_shrub.png",
	wield_image = "default_dry_shrub.png",
	paramtype = "light",
	paramtype2 = "meshoptions",
	place_param2 = 4,
	sunlight_propagates = true,
	walkable = false,
	buildable_to = true,
	groups = {snappy = 3, flammable = 3, attached_node = 1, dig_immediate = 3,
				drop_by_liquid = 1, attached_node = 1
                , falling_node = 1,
			 },
	sounds = default.node_sound_leaves_defaults(),
	selection_box = {
		type = "fixed",
		fixed = {-6 / 16, -0.5, -6 / 16, 6 / 16, 4 / 16, 6 / 16},
	},
})

minetest.register_node("default:junglegrass", {
	description = S("Jungle Grass"),
	drawtype = "plantlike",
	waving = 1,
	visual_scale = 1.69,
	tiles = {"default_junglegrass.png"},
	inventory_image = "default_junglegrass.png",
	wield_image = "default_junglegrass.png",
	paramtype = "light",
	sunlight_propagates = true,
	walkable = false,
	buildable_to = true,
	groups = {snappy = 3, flora = 1, attached_node = 1, grass = 1, junglegrass = 1, flammable = 1
		, dig_immediate = 3, drop_by_liquid = 1, melt = 50, falling_node = 1, fall_damage_add_percent = -20,

	},
	sounds = default.node_sound_leaves_defaults(),
	selection_box = {
		type = "fixed",
		fixed = {-6 / 16, -0.5, -6 / 16, 6 / 16, 0.5, 6 / 16},
	},
	melt = "default:dry_grass_5"
})


minetest.register_node("default:grass_1", {
	description = S("Grass"),
	drawtype = "plantlike",
	waving = 1,
	tiles = {"default_grass_1.png"},
	-- Use texture of a taller grass stage in inventory
	inventory_image = "default_grass_3.png",
	wield_image = "default_grass_3.png",
	paramtype = "light",
	sunlight_propagates = true,
	walkable = false,
	buildable_to = true,
	groups = {snappy = 3, flora = 1, attached_node = 1, grass = 1,
		dig_immediate = 3, drop_by_liquid = 1, melt = 40, falling_node = 1, 
		normal_grass = 1, flammable = 1},
	sounds = default.node_sound_leaves_defaults(),
	selection_box = {
		type = "fixed",
		fixed = {-6 / 16, -0.5, -6 / 16, 6 / 16, -5 / 16, 6 / 16},
	},

	on_place = function(itemstack, placer, pointed_thing)
		-- place a random grass node
		local stack = ItemStack("default:grass_" .. math.random(1,5))
		local ret = minetest.item_place(stack, placer, pointed_thing)
		return ItemStack("default:grass_1 " ..
			itemstack:get_count() - (1 - ret:get_count()))
	end,
	melt = "default:dry_grass_1"
})

for i = 2, 5 do
	minetest.register_node("default:grass_" .. i, {
		description = S("Grass"),
		drawtype = "plantlike",
		waving = 1,
		tiles = {"default_grass_" .. i .. ".png"},
		inventory_image = "default_grass_" .. i .. ".png",
		wield_image = "default_grass_" .. i .. ".png",
		paramtype = "light",
		sunlight_propagates = true,
		walkable = false,
		buildable_to = true,
		drop = "default:grass_1",
		groups = {snappy = 3, flora = 1, attached_node = 1,
			not_in_creative_inventory = 1, grass = 1,
			dig_immediate = 3, drop_by_liquid = 1, melt = 40, falling_node = 1,
			normal_grass = 1, flammable = 1},
		sounds = default.node_sound_leaves_defaults(),
		selection_box = {
			type = "fixed",
			fixed = {-6 / 16, -0.5, -6 / 16, 6 / 16, -3 / 16, 6 / 16},
		},
		melt = "default:dry_grass_" .. i
	})
end


minetest.register_node("default:dry_grass_1", {
	description = S("Savanna Grass"),
	drawtype = "plantlike",
	waving = 1,
	tiles = {"default_dry_grass_1.png"},
	inventory_image = "default_dry_grass_3.png",
	wield_image = "default_dry_grass_3.png",
	paramtype = "light",
	sunlight_propagates = true,
	walkable = false,
	buildable_to = true,
	groups = {snappy = 3, flammable = 3, flora = 1,
		dig_immediate = 3, drop_by_liquid = 1, falling_node = 1,
		attached_node = 1, grass = 1, dry_grass = 1},
	sounds = default.node_sound_leaves_defaults(),
	selection_box = {
		type = "fixed",
		fixed = {-6 / 16, -0.5, -6 / 16, 6 / 16, -3 / 16, 6 / 16},
	},

	on_place = function(itemstack, placer, pointed_thing)
		-- place a random dry grass node
		local stack = ItemStack("default:dry_grass_" .. math.random(1, 5))
		local ret = minetest.item_place(stack, placer, pointed_thing)
		return ItemStack("default:dry_grass_1 " ..
			itemstack:get_count() - (1 - ret:get_count()))
	end,
})

for i = 2, 5 do
	minetest.register_node("default:dry_grass_" .. i, {
		description = S("Savanna Grass"),
		drawtype = "plantlike",
		waving = 1,
		tiles = {"default_dry_grass_" .. i .. ".png"},
		inventory_image = "default_dry_grass_" .. i .. ".png",
		wield_image = "default_dry_grass_" .. i .. ".png",
		paramtype = "light",
		sunlight_propagates = true,
		walkable = false,
		buildable_to = true,
		groups = {snappy = 3, flammable = 3, flora = 1, attached_node = 1,
			dig_immediate = 3, drop_by_liquid = 1 , falling_node = 1,
			not_in_creative_inventory = 1, grass = 1, dry_grass = 1},
		drop = "default:dry_grass_1",
		sounds = default.node_sound_leaves_defaults(),
		selection_box = {
			type = "fixed",
			fixed = {-6 / 16, -0.5, -6 / 16, 6 / 16, -1 / 16, 6 / 16},
		},
	})
end


minetest.register_node("default:fern_1", {
	description = S("Fern"),
	drawtype = "plantlike",
	waving = 1,
	tiles = {"default_fern_1.png"},
	inventory_image = "default_fern_1.png",
	wield_image = "default_fern_1.png",
	paramtype = "light",
	sunlight_propagates = true,
	walkable = false,
	buildable_to = true,
	groups = {snappy = 3, flammable = 3, flora = 1, grass = 1,
		fern = 1, attached_node = 1},
	sounds = default.node_sound_leaves_defaults(),
	selection_box = {
		type = "fixed",
		fixed = {-6 / 16, -0.5, -6 / 16, 6 / 16, -0.25, 6 / 16},
	},

	on_place = function(itemstack, placer, pointed_thing)
		-- place a random fern node
		local stack = ItemStack("default:fern_" .. math.random(1, 3))
		local ret = minetest.item_place(stack, placer, pointed_thing)
		return ItemStack("default:fern_1 " ..
			itemstack:get_count() - (1 - ret:get_count()))
	end,
})

for i = 2, 3 do
	minetest.register_node("default:fern_" .. i, {
		description = S("Fern"),
		drawtype = "plantlike",
		waving = 1,
		visual_scale = 2,
		tiles = {"default_fern_" .. i .. ".png"},
		inventory_image = "default_fern_" .. i .. ".png",
		wield_image = "default_fern_" .. i .. ".png",
		paramtype = "light",
		sunlight_propagates = true,
		walkable = false,
		buildable_to = true,
		groups = {snappy = 3, flammable = 3, flora = 1, attached_node = 1,
			grass = 1, fern = 1, not_in_creative_inventory = 1},
		drop = "default:fern_1",
		sounds = default.node_sound_leaves_defaults(),
		selection_box = {
			type = "fixed",
			fixed = {-6 / 16, -0.5, -6 / 16, 6 / 16, -0.25, 6 / 16},
		},
	})
end


minetest.register_node("default:marram_grass_1", {
	description = S("Marram Grass"),
	drawtype = "plantlike",
	waving = 1,
	tiles = {"default_marram_grass_1.png"},
	inventory_image = "default_marram_grass_1.png",
	wield_image = "default_marram_grass_1.png",
	paramtype = "light",
	sunlight_propagates = true,
	walkable = false,
	buildable_to = true,
	groups = {snappy = 3, flammable = 3, flora = 1, grass = 1, marram_grass = 1,
		attached_node = 1},
	sounds = default.node_sound_leaves_defaults(),
	selection_box = {
		type = "fixed",
		fixed = {-6 / 16, -0.5, -6 / 16, 6 / 16, -0.25, 6 / 16},
	},

	on_place = function(itemstack, placer, pointed_thing)
		-- place a random marram grass node
		local stack = ItemStack("default:marram_grass_" .. math.random(1, 3))
		local ret = minetest.item_place(stack, placer, pointed_thing)
		return ItemStack("default:marram_grass_1 " ..
			itemstack:get_count() - (1 - ret:get_count()))
	end,
})

for i = 2, 3 do
	minetest.register_node("default:marram_grass_" .. i, {
		description = S("Marram Grass"),
		drawtype = "plantlike",
		waving = 1,
		tiles = {"default_marram_grass_" .. i .. ".png"},
		inventory_image = "default_marram_grass_" .. i .. ".png",
		wield_image = "default_marram_grass_" .. i .. ".png",
		paramtype = "light",
		sunlight_propagates = true,
		walkable = false,
		buildable_to = true,
		groups = {snappy = 3, flammable = 3, flora = 1, attached_node = 1,
			grass = 1, marram_grass = 1, not_in_creative_inventory = 1},
		drop = "default:marram_grass_1",
		sounds = default.node_sound_leaves_defaults(),
		selection_box = {
			type = "fixed",
			fixed = {-6 / 16, -0.5, -6 / 16, 6 / 16, -0.25, 6 / 16},
		},
	})
end


minetest.register_node("default:bush_stem", {
	description = S("Bush Stem"),
	drawtype = "plantlike",
	visual_scale = 1.41,
	tiles = {"default_bush_stem.png"},
	inventory_image = "default_bush_stem.png",
	wield_image = "default_bush_stem.png",
	paramtype = "light",
	sunlight_propagates = true,
	groups = {choppy = 2, oddly_breakable_by_hand = 1, flammable = 2},
	sounds = default.node_sound_wood_defaults(),
	selection_box = {
		type = "fixed",
		fixed = {-7 / 16, -0.5, -7 / 16, 7 / 16, 0.5, 7 / 16},
	},
})

minetest.register_node("default:bush_leaves", {
	description = S("Bush Leaves"),
	drawtype = "allfaces_optional",
	tiles = {"default_leaves_simple.png"},
	paramtype = "light",
	groups = {snappy = 3, flammable = 2, leaves = 1},
	drop = {
		max_items = 1,
		items = {
			{items = {"default:bush_sapling"}, rarity = 5},
			{items = {"default:bush_leaves"}}
		}
	},
	sounds = default.node_sound_leaves_defaults(),

	after_place_node = after_place_leaves,
})

minetest.register_node("default:bush_sapling", {
	description = S("Bush Sapling"),
	drawtype = "plantlike",
	tiles = {"default_bush_sapling.png"},
	inventory_image = "default_bush_sapling.png",
	wield_image = "default_bush_sapling.png",
	paramtype = "light",
	sunlight_propagates = true,
	walkable = false,
	on_timer = grow_sapling,
	selection_box = {
		type = "fixed",
		fixed = {-4 / 16, -0.5, -4 / 16, 4 / 16, 2 / 16, 4 / 16}
	},
	groups = {snappy = 2, dig_immediate = 3, flammable = 2,
		attached_node = 1, sapling = 1},
	sounds = default.node_sound_leaves_defaults(),

	on_construct = function(pos)
		minetest.get_node_timer(pos):start(math.random(300, 1500))
	end,

	on_place = function(itemstack, placer, pointed_thing)
		itemstack = default.sapling_on_place(itemstack, placer, pointed_thing,
			"default:bush_sapling",
			-- minp, maxp to be checked, relative to sapling pos
			{x = -1, y = 0, z = -1},
			{x = 1, y = 1, z = 1},
			-- maximum interval of interior volume check
			2)

		return itemstack
	end,
})

minetest.register_node("default:blueberry_bush_leaves_with_berries", {
	description = S("Blueberry Bush Leaves with Berries"),
	drawtype = "allfaces_optional",
	tiles = {"default_blueberry_bush_leaves.png^default_blueberry_overlay.png"},
	paramtype = "light",
	groups = {snappy = 3, flammable = 2, leaves = 1, dig_immediate = 3},
	drop = "default:blueberries",
	sounds = default.node_sound_leaves_defaults(),
	node_dig_prediction = "default:blueberry_bush_leaves",

	after_dig_node = function(pos, oldnode, oldmetadata, digger)
		minetest.set_node(pos, {name = "default:blueberry_bush_leaves"})
		minetest.get_node_timer(pos):start(math.random(300, 1500))
	end,
})

minetest.register_node("default:blueberry_bush_leaves", {
	description = S("Blueberry Bush Leaves"),
	drawtype = "allfaces_optional",
	tiles = {"default_blueberry_bush_leaves.png"},
	paramtype = "light",
	groups = {snappy = 3, flammable = 2, leaves = 1},
	drop = {
		max_items = 1,
		items = {
			{items = {"default:blueberry_bush_sapling"}, rarity = 5},
			{items = {"default:blueberry_bush_leaves"}}
		}
	},
	sounds = default.node_sound_leaves_defaults(),

	on_timer = function(pos, elapsed)
		if minetest.get_node_light(pos) < 11 then
			minetest.get_node_timer(pos):start(200)
		else
			minetest.set_node(pos, {name = "default:blueberry_bush_leaves_with_berries"})
		end
	end,

	after_place_node = after_place_leaves,
})

minetest.register_node("default:blueberry_bush_sapling", {
	description = S("Blueberry Bush Sapling"),
	drawtype = "plantlike",
	tiles = {"default_blueberry_bush_sapling.png"},
	inventory_image = "default_blueberry_bush_sapling.png",
	wield_image = "default_blueberry_bush_sapling.png",
	paramtype = "light",
	sunlight_propagates = true,
	walkable = false,
	on_timer = grow_sapling,
	selection_box = {
		type = "fixed",
		fixed = {-4 / 16, -0.5, -4 / 16, 4 / 16, 2 / 16, 4 / 16}
	},
	groups = {snappy = 2, dig_immediate = 3, flammable = 2,
		attached_node = 1, sapling = 1},
	sounds = default.node_sound_leaves_defaults(),

	on_construct = function(pos)
		minetest.get_node_timer(pos):start(math.random(300, 1500))
	end,

	on_place = function(itemstack, placer, pointed_thing)
		itemstack = default.sapling_on_place(itemstack, placer, pointed_thing,
			"default:blueberry_bush_sapling",
			-- minp, maxp to be checked, relative to sapling pos
			{x = -1, y = 0, z = -1},
			{x = 1, y = 1, z = 1},
			-- maximum interval of interior volume check
			2)

		return itemstack
	end,
})

minetest.register_node("default:acacia_bush_stem", {
	description = S("Acacia Bush Stem"),
	drawtype = "plantlike",
	visual_scale = 1.41,
	tiles = {"default_acacia_bush_stem.png"},
	inventory_image = "default_acacia_bush_stem.png",
	wield_image = "default_acacia_bush_stem.png",
	paramtype = "light",
	sunlight_propagates = true,
	groups = {choppy = 2, oddly_breakable_by_hand = 1, flammable = 2},
	sounds = default.node_sound_wood_defaults(),
	selection_box = {
		type = "fixed",
		fixed = {-7 / 16, -0.5, -7 / 16, 7 / 16, 0.5, 7 / 16},
	},
})

minetest.register_node("default:acacia_bush_leaves", {
	description = S("Acacia Bush Leaves"),
	drawtype = "allfaces_optional",
	tiles = {"default_acacia_leaves_simple.png"},
	paramtype = "light",
	groups = {snappy = 3, flammable = 2, leaves = 1},
	drop = {
		max_items = 1,
		items = {
			{items = {"default:acacia_bush_sapling"}, rarity = 5},
			{items = {"default:acacia_bush_leaves"}}
		}
	},
	sounds = default.node_sound_leaves_defaults(),

	after_place_node = after_place_leaves,
})

minetest.register_node("default:acacia_bush_sapling", {
	description = S("Acacia Bush Sapling"),
	drawtype = "plantlike",
	tiles = {"default_acacia_bush_sapling.png"},
	inventory_image = "default_acacia_bush_sapling.png",
	wield_image = "default_acacia_bush_sapling.png",
	paramtype = "light",
	sunlight_propagates = true,
	walkable = false,
	on_timer = grow_sapling,
	selection_box = {
		type = "fixed",
		fixed = {-3 / 16, -0.5, -3 / 16, 3 / 16, 2 / 16, 3 / 16}
	},
	groups = {snappy = 2, dig_immediate = 3, flammable = 2,
		attached_node = 1, sapling = 1},
	sounds = default.node_sound_leaves_defaults(),

	on_construct = function(pos)
		minetest.get_node_timer(pos):start(math.random(300, 1500))
	end,

	on_place = function(itemstack, placer, pointed_thing)
		itemstack = default.sapling_on_place(itemstack, placer, pointed_thing,
			"default:acacia_bush_sapling",
			-- minp, maxp to be checked, relative to sapling pos
			{x = -1, y = 0, z = -1},
			{x = 1, y = 1, z = 1},
			-- maximum interval of interior volume check
			2)

		return itemstack
	end,
})

minetest.register_node("default:pine_bush_stem", {
	description = S("Pine Bush Stem"),
	drawtype = "plantlike",
	visual_scale = 1.41,
	tiles = {"default_pine_bush_stem.png"},
	inventory_image = "default_pine_bush_stem.png",
	wield_image = "default_pine_bush_stem.png",
	paramtype = "light",
	sunlight_propagates = true,
	groups = {choppy = 2, oddly_breakable_by_hand = 1, flammable = 2},
	sounds = default.node_sound_wood_defaults(),
	selection_box = {
		type = "fixed",
		fixed = {-7 / 16, -0.5, -7 / 16, 7 / 16, 0.5, 7 / 16},
	},
})

minetest.register_node("default:pine_bush_needles", {
	description = S("Pine Bush Needles"),
	drawtype = "allfaces_optional",
	tiles = {"default_pine_needles.png"},
	paramtype = "light",
	groups = {snappy = 3, flammable = 2, leaves = 1},
	drop = {
		max_items = 1,
		items = {
			{items = {"default:pine_bush_sapling"}, rarity = 5},
			{items = {"default:pine_bush_needles"}}
		}
	},
	sounds = default.node_sound_leaves_defaults(),

	after_place_node = after_place_leaves,
})

minetest.register_node("default:pine_bush_sapling", {
	description = S("Pine Bush Sapling"),
	drawtype = "plantlike",
	tiles = {"default_pine_bush_sapling.png"},
	inventory_image = "default_pine_bush_sapling.png",
	wield_image = "default_pine_bush_sapling.png",
	paramtype = "light",
	sunlight_propagates = true,
	walkable = false,
	on_timer = grow_sapling,
	selection_box = {
		type = "fixed",
		fixed = {-4 / 16, -0.5, -4 / 16, 4 / 16, 2 / 16, 4 / 16}
	},
	groups = {snappy = 2, dig_immediate = 3, flammable = 2,
		attached_node = 1, sapling = 1},
	sounds = default.node_sound_leaves_defaults(),

	on_construct = function(pos)
		minetest.get_node_timer(pos):start(math.random(300, 1500))
	end,

	on_place = function(itemstack, placer, pointed_thing)
		itemstack = default.sapling_on_place(itemstack, placer, pointed_thing,
			"default:pine_bush_sapling",
			-- minp, maxp to be checked, relative to sapling pos
			{x = -1, y = 0, z = -1},
			{x = 1, y = 1, z = 1},
			-- maximum interval of interior volume check
			2)

		return itemstack
	end,
})


minetest.register_node("default:sand_with_kelp", {
	description = S("Kelp"),
	drawtype = "plantlike_rooted",
	waving = 1,
	tiles = {"default_sand.png"},
	special_tiles = {{name = "default_kelp.png", tileable_vertical = true}},
	inventory_image = "default_kelp.png",
	wield_image = "default_kelp.png",
	paramtype = "light",
	paramtype2 = "leveled",
	groups = {snappy = 3},
	selection_box = {
		type = "fixed",
		fixed = {
				{-0.5, -0.5, -0.5, 0.5, 0.5, 0.5},
				{-2/16, 0.5, -2/16, 2/16, 3.5, 2/16},
		},
	},
	node_dig_prediction = "default:sand",
	node_placement_prediction = "",
	sounds = default.node_sound_sand_defaults({
		dig = {name = "default_dig_snappy", gain = 0.2},
		dug = {name = "default_grass_footstep", gain = 0.25},
	}),

	on_place = function(itemstack, placer, pointed_thing)
		-- Call on_rightclick if the pointed node defines it
		if pointed_thing.type == "node" and not (placer and placer:is_player()
				and placer:get_player_control().sneak) then
			local node_ptu = minetest.get_node(pointed_thing.under)
			local def_ptu = minetest.registered_nodes[node_ptu.name]
			if def_ptu and def_ptu.on_rightclick then
				return def_ptu.on_rightclick(pointed_thing.under, node_ptu, placer,
					itemstack, pointed_thing)
			end
		end

		local pos = pointed_thing.under
		if minetest.get_node(pos).name ~= "default:sand" then
			return itemstack
		end

		local height = math.random(4, 6)
		local pos_top = {x = pos.x, y = pos.y + height, z = pos.z}
		local node_top = minetest.get_node(pos_top)
		local def_top = minetest.registered_nodes[node_top.name]
		local player_name = placer:get_player_name()

		if def_top and def_top.liquidtype == "source" and
				minetest.get_item_group(node_top.name, "water") > 0 then
			if not minetest.is_protected(pos, player_name) and
					not minetest.is_protected(pos_top, player_name) then
				minetest.set_node(pos, {name = "default:sand_with_kelp",
					param2 = height * 16})
				if not minetest.is_creative_enabled(player_name) then
					itemstack:take_item()
				end
			else
				minetest.chat_send_player(player_name, "Node is protected")
				minetest.record_protection_violation(pos, player_name)
			end
		end

		return itemstack
	end,

	after_dig_node = function(pos, oldnode, oldmetadata, digger)
		minetest.set_node(pos, {name = "default:sand"})
	end
})


--
-- Corals
--

local function coral_on_place(itemstack, placer, pointed_thing)
	if pointed_thing.type ~= "node" then
		return itemstack
	end

	local player_name = placer and placer:get_player_name()
	local pos_under = pointed_thing.under
	local pos_above = pointed_thing.above
	local node_under = minetest.get_node(pos_under)
	local def_under = minetest.registered_nodes[node_under.name]

	if def_under and def_under.on_rightclick and not (
		placer and placer:is_player() and placer:get_player_control().sneak) then
		return def_under.on_rightclick(pos_under, node_under,
				placer, itemstack, pointed_thing)
	end

	if node_under.name ~= "default:coral_skeleton" or
			minetest.get_node(pos_above).name ~= "default:water_source" then
		return itemstack
	end

	if minetest.is_protected(pos_under, player_name) or
			minetest.is_protected(pos_above, player_name) then
		minetest.record_protection_violation(pos_under, player_name)
		return itemstack
	end

	node_under.name = itemstack:get_name()
	minetest.set_node(pos_under, node_under)
	if not minetest.is_creative_enabled(player_name) then
		itemstack:take_item()
	end

	return itemstack
end

minetest.register_node("default:coral_green", {
	description = S("Green Coral"),
	drawtype = "plantlike_rooted",
	waving = 1,
	paramtype = "light",
	tiles = {"default_coral_skeleton.png"},
	special_tiles = {{name = "default_coral_green.png", tileable_vertical = true}},
	inventory_image = "default_coral_green.png",
	wield_image = "default_coral_green.png",
	groups = {snappy = 3},
	selection_box = {
		type = "fixed",
		fixed = {
				{-0.5, -0.5, -0.5, 0.5, 0.5, 0.5},
				{-4/16, 0.5, -4/16, 4/16, 1.5, 4/16},
		},
	},
	node_dig_prediction = "default:coral_skeleton",
	node_placement_prediction = "",
	sounds = default.node_sound_stone_defaults({
		dig = {name = "default_dig_snappy", gain = 0.2},
		dug = {name = "default_grass_footstep", gain = 0.25},
	}),

	on_place = coral_on_place,

	after_dig_node = function(pos, oldnode, oldmetadata, digger)
		minetest.set_node(pos, {name = "default:coral_skeleton"})
	end,
})

minetest.register_node("default:coral_pink", {
	description = S("Pink Coral"),
	drawtype = "plantlike_rooted",
	waving = 1,
	paramtype = "light",
	tiles = {"default_coral_skeleton.png"},
	special_tiles = {{name = "default_coral_pink.png", tileable_vertical = true}},
	inventory_image = "default_coral_pink.png",
	wield_image = "default_coral_pink.png",
	groups = {snappy = 3},
	selection_box = {
		type = "fixed",
		fixed = {
				{-0.5, -0.5, -0.5, 0.5, 0.5, 0.5},
				{-4/16, 0.5, -4/16, 4/16, 1.5, 4/16},
		},
	},
	node_dig_prediction = "default:coral_skeleton",
	node_placement_prediction = "",
	sounds = default.node_sound_stone_defaults({
		dig = {name = "default_dig_snappy", gain = 0.2},
		dug = {name = "default_grass_footstep", gain = 0.25},
	}),

	on_place = coral_on_place,

	after_dig_node = function(pos, oldnode, oldmetadata, digger)
		minetest.set_node(pos, {name = "default:coral_skeleton"})
	end,
})

minetest.register_node("default:coral_cyan", {
	description = S("Cyan Coral"),
	drawtype = "plantlike_rooted",
	waving = 1,
	paramtype = "light",
	tiles = {"default_coral_skeleton.png"},
	special_tiles = {{name = "default_coral_cyan.png", tileable_vertical = true}},
	inventory_image = "default_coral_cyan.png",
	wield_image = "default_coral_cyan.png",
	groups = {snappy = 3},
	selection_box = {
		type = "fixed",
		fixed = {
				{-0.5, -0.5, -0.5, 0.5, 0.5, 0.5},
				{-4/16, 0.5, -4/16, 4/16, 1.5, 4/16},
		},
	},
	node_dig_prediction = "default:coral_skeleton",
	node_placement_prediction = "",
	sounds = default.node_sound_stone_defaults({
		dig = {name = "default_dig_snappy", gain = 0.2},
		dug = {name = "default_grass_footstep", gain = 0.25},
	}),

	on_place = coral_on_place,

	after_dig_node = function(pos, oldnode, oldmetadata, digger)
		minetest.set_node(pos, {name = "default:coral_skeleton"})
	end,
})

minetest.register_node("default:coral_brown", {
	description = S("Brown Coral"),
	tiles = {"default_coral_brown.png"},
	groups = {cracky = 3},
	drop = "default:coral_skeleton",
	sounds = default.node_sound_stone_defaults(),
})

minetest.register_node("default:coral_orange", {
	description = S("Orange Coral"),
	tiles = {"default_coral_orange.png"},
	groups = {cracky = 3},
	drop = "default:coral_skeleton",
	sounds = default.node_sound_stone_defaults(),
})

minetest.register_node("default:coral_skeleton", {
	description = S("Coral Skeleton"),
	tiles = {"default_coral_skeleton.png"},
	groups = {cracky = 3},
	sounds = default.node_sound_stone_defaults(),
})


--
-- Liquids
--

minetest.register_node("default:water_source", {
	description = S("Water Source"),
	drawtype = "liquid",
	waving = 3,
	tiles = {
		{
			name = "default_water_source_animated.png",
			backface_culling = false,
			animation = {
				type = "vertical_frames",
				aspect_w = 16,
				aspect_h = 16,
				length = 2.0,
			},
		},
		{
			name = "default_water_source_animated.png",
			backface_culling = true,
			animation = {
				type = "vertical_frames",
				aspect_w = 16,
				aspect_h = 16,
				length = 2.0,
			},
		},
	},
	use_texture_alpha = "blend",
	paramtype = "light",
	walkable = false,
	pointable = false,
	diggable = false,
	buildable_to = true,
	is_ground_content = false,
	drop = "",
	drowning = 1,
	liquidtype = "source",
	liquid_alternative_flowing = "default:water_flowing",
	liquid_alternative_source = "default:water_source",
	liquid_viscosity = 1,
	post_effect_color = {a = 103, r = 30, g = 60, b = 90},
	groups = {water = 3, liquid = 3, cools_lava = 1
	, freeze = -1, melt = 105, liquid_drop = 1, weight = 1000, pressure = 32},
	leveled = 8,
	paramtype2 = "leveled",
	freeze = "default:ice",
	melt = "air",
	light_vertical_dimnish = 0.1,
	sounds = default.node_sound_water_defaults(),
})

minetest.register_node("default:water_flowing", {
	description = S("Flowing Water"),
	drawtype = "flowingliquid",
	waving = 3,
	tiles = {"default_water.png"},
	special_tiles = {
		{
			name = "default_water_flowing_animated.png",
			backface_culling = false,
			animation = {
				type = "vertical_frames",
				aspect_w = 16,
				aspect_h = 16,
				length = 0.5,
			},
		},
		{
			name = "default_water_flowing_animated.png",
			backface_culling = true,
			animation = {
				type = "vertical_frames",
				aspect_w = 16,
				aspect_h = 16,
				length = 0.5,
			},
		},
	},
	use_texture_alpha = "blend",
	paramtype = "light",
	paramtype2 = "flowingliquid",
	walkable = false,
	pointable = false,
	diggable = false,
	buildable_to = true,
	is_ground_content = false,
	drop = "",
	drowning = 1,
	liquidtype = "flowing",
	liquid_alternative_flowing = "default:water_flowing",
	liquid_alternative_source = "default:water_source",
	liquid_viscosity = 1,
	post_effect_color = {a = 103, r = 30, g = 60, b = 90},
	groups = {water = 3, liquid = 3, not_in_creative_inventory = 1,
		not_in_creative_inventory = 1, cools_lava = 1,
		freeze = -5, melt = 100, liquid_drop = 1, weight = 1000},
	leveled = 8,
	paramtype2 = "leveled",
	freeze = "default:snow",
	melt = "air",

	sounds = default.node_sound_water_defaults(),
})


minetest.register_alias("default:river_water_source", "default:water_source")
minetest.register_alias("default:river_water_flowing", "default:water_flowing")

--[[
minetest.register_node("default:river_water_source", {
	description = S("River Water Source"),
	drawtype = "liquid",
	tiles = {
		{
			name = "default_river_water_source_animated.png",
			backface_culling = false,
			animation = {
				type = "vertical_frames",
				aspect_w = 16,
				aspect_h = 16,
				length = 2.0,
			},
		},
		{
			name = "default_river_water_source_animated.png",
			backface_culling = true,
			animation = {
				type = "vertical_frames",
				aspect_w = 16,
				aspect_h = 16,
				length = 2.0,
			},
		},
	},
	use_texture_alpha = "blend",
	paramtype = "light",
	walkable = false,
	pointable = false,
	diggable = false,
	buildable_to = true,
	is_ground_content = false,
	drop = "",
	drowning = 1,
	liquidtype = "source",
	liquid_alternative_flowing = "default:river_water_flowing",
	liquid_alternative_source = "default:river_water_source",
	liquid_viscosity = 1,
	-- Not renewable to avoid horizontal spread of water sources in sloping
	-- rivers that can cause water to overflow riverbanks and cause floods.
	-- River water source is instead made renewable by the 'force renew'
	-- option used in the 'bucket' mod by the river water bucket.
	liquid_renewable = false,
	liquid_range = 2,
	post_effect_color = {a = 103, r = 30, g = 76, b = 90},
	groups = {water = 3, liquid = 3, cools_lava = 1
		, freeze = -1, melt = 105, liquid_drop = 1, weight = 995, pressure = 32},
	leveled = 4,
	paramtype2 = "leveled",
	freeze = "default:ice",
	melt = "air",

	sounds = default.node_sound_water_defaults(),
})

minetest.register_node("default:river_water_flowing", {
	description = S("Flowing River Water"),
	drawtype = "flowingliquid",
	tiles = {"default_river_water.png"},
	special_tiles = {
		{
			name = "default_river_water_flowing_animated.png",
			backface_culling = false,
			animation = {
				type = "vertical_frames",
				aspect_w = 16,
				aspect_h = 16,
				length = 0.5,
			},
		},
		{
			name = "default_river_water_flowing_animated.png",
			backface_culling = true,
			animation = {
				type = "vertical_frames",
				aspect_w = 16,
				aspect_h = 16,
				length = 0.5,
			},
		},
	},
	use_texture_alpha = "blend",
	paramtype = "light",
	paramtype2 = "flowingliquid",
	walkable = false,
	pointable = false,
	diggable = false,
	buildable_to = true,
	is_ground_content = false,
	drop = "",
	drowning = 1,
	liquidtype = "flowing",
	liquid_alternative_flowing = "default:river_water_flowing",
	liquid_alternative_source = "default:river_water_source",
	liquid_viscosity = 1,
	liquid_renewable = false,
	liquid_range = 2,
	post_effect_color = {a = 103, r = 30, g = 76, b = 90},
	groups = {water = 3, liquid = 3, not_in_creative_inventory = 1,
		not_in_creative_inventory = 1, cools_lava = 1,
		freeze = -5, melt = 100, liquid_drop = 1, weight = 999,
		cools_lava = 1},
	leveled = 4,
	paramtype2 = "leveled",
	freeze = "default:snow",
	melt = "air",

	sounds = default.node_sound_water_defaults(),
})

]]

minetest.register_node("default:lava_source", {
	description = S("Lava Source"),
	drawtype = "liquid",
	tiles = {
		{
			name = "default_lava_source_animated.png",
			backface_culling = false,
			animation = {
				type = "vertical_frames",
				aspect_w = 16,
				aspect_h = 16,
				length = 3.0,
			},
		},
		{
			name = "default_lava_source_animated.png",
			backface_culling = true,
			animation = {
				type = "vertical_frames",
				aspect_w = 16,
				aspect_h = 16,
				length = 3.0,
			},
		},
	},
	paramtype = "light",
	light_source = default.LIGHT_MAX - 1,
	walkable = false,
	pointable = false,
	diggable = false,
	buildable_to = true,
	is_ground_content = false,
	drop = "",
	drowning = 1,
	liquidtype = "source",
	liquid_alternative_flowing = "default:lava_flowing",
	liquid_alternative_source = "default:lava_source",
	liquid_viscosity = 7,
	liquid_renewable = false,
	damage_per_second = 4 * 2,
	post_effect_color = {a = 191, r = 255, g = 64, b = 0},
	groups = {lava = 3, liquid = 2, igniter = 1},

	groups = {lava = 3, liquid = 2, igniter = 1,
		hot = 1200, wield_light = 5, liquid_drop = 1, weight = 2000, pressure = 32},
	paramtype2 = "leveled",
	leveled = 4,
	freeze = "default:obsidian",
})

minetest.register_node("default:lava_flowing", {
	description = S("Flowing Lava"),
	drawtype = "flowingliquid",
	tiles = {"default_lava.png"},
	special_tiles = {
		{
			name = "default_lava_flowing_animated.png",
			backface_culling = false,
			animation = {
				type = "vertical_frames",
				aspect_w = 16,
				aspect_h = 16,
				length = 3.3,
			},
		},
		{
			name = "default_lava_flowing_animated.png",
			backface_culling = true,
			animation = {
				type = "vertical_frames",
				aspect_w = 16,
				aspect_h = 16,
				length = 3.3,
			},
		},
	},
	paramtype = "light",
	light_source = default.LIGHT_MAX - 1,
	walkable = false,
	pointable = false,
	diggable = false,
	buildable_to = true,
	is_ground_content = false,
	drop = "",
	drowning = 1,
	liquidtype = "flowing",
	liquid_alternative_flowing = "default:lava_flowing",
	liquid_alternative_source = "default:lava_source",
	liquid_viscosity = 7,
	liquid_renewable = false,
	damage_per_second = 4 * 2,
	post_effect_color = {a = 191, r = 255, g = 64, b = 0},
	groups = {lava = 3, liquid = 2, igniter = 1,
		not_in_creative_inventory = 1,
		hot = 700,
		wield_light = 2, liquid_drop = 1, weight = 2000},
	paramtype2 = "leveled",
	leveled = 4,
	freeze = "default:stone",
})

--
-- Tools / "Advanced" crafting / Non-"natural"
--

local bookshelf_formspec =
	"size[8,7;]" ..
	"list[context;books;0,0.3;8,2;]" ..
	"list[current_player;main;0,2.85;8,1;]" ..
	"list[current_player;main;0,4.08;8,3;8]" ..
	"listring[context;books]" ..
	"listring[current_player;main]" ..
	default.get_hotbar_bg(0,2.85)

local function update_bookshelf(pos)
	local meta = minetest.get_meta(pos)
	local inv = meta:get_inventory()
	local invlist = inv:get_list("books")

	local formspec = bookshelf_formspec
	-- Inventory slots overlay
	local bx, by = 0, 0.3
	local n_written, n_empty = 0, 0
	for i = 1, 16 do
		if i == 9 then
			bx = 0
			by = by + 1
		end
		local stack = invlist[i]
		if stack:is_empty() then
			formspec = formspec ..
				"image[" .. bx .. "," .. by .. ";1,1;default_bookshelf_slot.png]"
		else
			local metatable = stack:get_meta():to_table() or {}
			if metatable.fields and metatable.fields.text then
				n_written = n_written + stack:get_count()
			else
				n_empty = n_empty + stack:get_count()
			end
		end
		bx = bx + 1
	end
	meta:set_string("formspec", formspec)
	if n_written + n_empty == 0 then
		meta:set_string("infotext", S("Empty Bookshelf"))
	else
		meta:set_string("infotext", S("Bookshelf (@1 written, @2 empty books)", n_written, n_empty))
	end
end

local default_bookshelf_def = {
	description = S("Bookshelf"),
	tiles = {"default_wood.png", "default_wood.png", "default_wood.png",
		"default_wood.png", "default_bookshelf.png", "default_bookshelf.png"},
	paramtype2 = "facedir",
	is_ground_content = false,
	groups = {choppy = 3, oddly_breakable_by_hand = 2, flammable = 3},
	sounds = default.node_sound_wood_defaults(),

	on_construct = function(pos)
		local meta = minetest.get_meta(pos)
		local inv = meta:get_inventory()
		inv:set_size("books", 8 * 2)
		update_bookshelf(pos)
	end,
	can_dig = function(pos,player)
		local inv = minetest.get_meta(pos):get_inventory()
		return inv:is_empty("books")
	end,
	allow_metadata_inventory_put = function(pos, listname, index, stack)
		if minetest.get_item_group(stack:get_name(), "book") ~= 0 then
			return stack:get_count()
		end
		return 0
	end,
	on_metadata_inventory_put = function(pos)
		update_bookshelf(pos)
	end,
	on_metadata_inventory_take = function(pos)
		update_bookshelf(pos)
	end,
	on_metadata_inventory_move = function(pos)
		update_bookshelf(pos)
	end,
	on_blast = function(pos)
		local drops = {}
		default.get_inventory_drops(pos, "books", drops)
		drops[#drops+1] = "default:bookshelf"
		minetest.remove_node(pos)
		return drops
	end,
}
default.set_inventory_action_loggers(default_bookshelf_def, "bookshelf")
minetest.register_node("default:bookshelf", default_bookshelf_def)

local function register_sign(material, desc, def)
	minetest.register_node("default:sign_wall_" .. material, {
		description = desc,
		drawtype = "nodebox",
		tiles = {"default_sign_wall_" .. material .. ".png"},
		inventory_image = "default_sign_" .. material .. ".png",
		wield_image = "default_sign_" .. material .. ".png",
		paramtype = "light",
		paramtype2 = "wallmounted",
		sunlight_propagates = true,
		is_ground_content = false,
		walkable = false,
		use_texture_alpha = "opaque",
		node_box = {
			type = "wallmounted",
			wall_top    = {-0.4375, 0.4375, -0.3125, 0.4375, 0.5, 0.3125},
			wall_bottom = {-0.4375, -0.5, -0.3125, 0.4375, -0.4375, 0.3125},
			wall_side   = {-0.5, -0.3125, -0.4375, -0.4375, 0.3125, 0.4375},
		},
		groups = def.groups,
		legacy_wallmounted = true,
		sounds = def.sounds,

		on_construct = function(pos)
			local meta = minetest.get_meta(pos)
			meta:set_string("formspec", "field[text;;${text}]")
		end,
		on_receive_fields = function(pos, formname, fields, sender)
			if not fields.quit then
				return -- workaround for https://github.com/luanti-org/luanti/issues/16187
			end
			local player_name = sender:get_player_name()
			if minetest.is_protected(pos, player_name) then
				minetest.record_protection_violation(pos, player_name)
				return
			end
			local text = fields.text
			if not text then
				return
			end
			if #text > 512 then
				minetest.chat_send_player(player_name, S("Text too long"))
				return
			end
			text = text:gsub("[%z-\8\11-\31\127]", "") -- strip naughty control characters (keeps \t and \n)
			default.log_player_action(sender, ("wrote %q to the sign at"):format(text), pos)
			local meta = minetest.get_meta(pos)
			meta:set_string("text", text)

			if #text > 0 then
				meta:set_string("infotext", S('"@1"', text))
			else
				meta:set_string("infotext", '')
			end
		end,
	})
end

register_sign("wood", S("Wooden Sign"), {
	sounds = default.node_sound_wood_defaults(),
	groups = {choppy = 2, attached_node = 1, flammable = 2, oddly_breakable_by_hand = 3}
})

register_sign("steel", S("Steel Sign"), {
	sounds = default.node_sound_metal_defaults(),
	groups = {cracky = 2, attached_node = 1}
})

minetest.register_node("default:ladder_wood", {
	description = S("Wooden Ladder"),
	drawtype = "signlike",
	tiles = {"default_ladder_wood.png"},
	inventory_image = "default_ladder_wood.png",
	wield_image = "default_ladder_wood.png",
	paramtype = "light",
	paramtype2 = "wallmounted",
	sunlight_propagates = true,
	walkable = false,
	climbable = true,
	is_ground_content = false,
	selection_box = {
		type = "wallmounted",
		--wall_top = = <default>
		--wall_bottom = = <default>
		--wall_side = = <default>
	},
	groups = {choppy = 2, oddly_breakable_by_hand = 3, flammable = 2},
	legacy_wallmounted = true,
	sounds = default.node_sound_wood_defaults(),
})

minetest.register_node("default:ladder_steel", {
	description = S("Steel Ladder"),
	drawtype = "signlike",
	tiles = {"default_ladder_steel.png"},
	inventory_image = "default_ladder_steel.png",
	wield_image = "default_ladder_steel.png",
	paramtype = "light",
	paramtype2 = "wallmounted",
	sunlight_propagates = true,
	walkable = false,
	climbable = true,
	is_ground_content = false,
	selection_box = {
		type = "wallmounted",
		--wall_top = = <default>
		--wall_bottom = = <default>
		--wall_side = = <default>
	},
	groups = {cracky = 2},
	sounds = default.node_sound_metal_defaults(),
})

default.register_fence("default:fence_wood", {
	description = S("Apple Wood Fence"),
	texture = "default_fence_wood.png",
	inventory_image = "default_fence_overlay.png^default_wood.png^" ..
				"default_fence_overlay.png^[makealpha:255,126,126",
	wield_image = "default_fence_overlay.png^default_wood.png^" ..
				"default_fence_overlay.png^[makealpha:255,126,126",
	material = "default:wood",
	groups = {choppy = 2, oddly_breakable_by_hand = 2, flammable = 2},
	sounds = default.node_sound_wood_defaults()
})

default.register_fence("default:fence_acacia_wood", {
	description = S("Acacia Wood Fence"),
	texture = "default_fence_acacia_wood.png",
	inventory_image = "default_fence_overlay.png^default_acacia_wood.png^" ..
				"default_fence_overlay.png^[makealpha:255,126,126",
	wield_image = "default_fence_overlay.png^default_acacia_wood.png^" ..
				"default_fence_overlay.png^[makealpha:255,126,126",
	material = "default:acacia_wood",
	groups = {choppy = 2, oddly_breakable_by_hand = 2, flammable = 2},
	sounds = default.node_sound_wood_defaults()
})

default.register_fence("default:fence_junglewood", {
	description = S("Jungle Wood Fence"),
	texture = "default_fence_junglewood.png",
	inventory_image = "default_fence_overlay.png^default_junglewood.png^" ..
				"default_fence_overlay.png^[makealpha:255,126,126",
	wield_image = "default_fence_overlay.png^default_junglewood.png^" ..
				"default_fence_overlay.png^[makealpha:255,126,126",
	material = "default:junglewood",
	groups = {choppy = 2, oddly_breakable_by_hand = 2, flammable = 2},
	sounds = default.node_sound_wood_defaults()
})

default.register_fence("default:fence_pine_wood", {
	description = S("Pine Wood Fence"),
	texture = "default_fence_pine_wood.png",
	inventory_image = "default_fence_overlay.png^default_pine_wood.png^" ..
				"default_fence_overlay.png^[makealpha:255,126,126",
	wield_image = "default_fence_overlay.png^default_pine_wood.png^" ..
				"default_fence_overlay.png^[makealpha:255,126,126",
	material = "default:pine_wood",
	groups = {choppy = 3, oddly_breakable_by_hand = 2, flammable = 3},
	sounds = default.node_sound_wood_defaults()
})

default.register_fence("default:fence_aspen_wood", {
	description = S("Aspen Wood Fence"),
	texture = "default_fence_aspen_wood.png",
	inventory_image = "default_fence_overlay.png^default_aspen_wood.png^" ..
				"default_fence_overlay.png^[makealpha:255,126,126",
	wield_image = "default_fence_overlay.png^default_aspen_wood.png^" ..
				"default_fence_overlay.png^[makealpha:255,126,126",
	material = "default:aspen_wood",
	groups = {choppy = 3, oddly_breakable_by_hand = 2, flammable = 3},
	sounds = default.node_sound_wood_defaults()
})

default.register_fence_rail("default:fence_rail_wood", {
	description = S("Apple Wood Fence Rail"),
	texture = "default_fence_rail_wood.png",
	inventory_image = "default_fence_rail_overlay.png^default_wood.png^" ..
				"default_fence_rail_overlay.png^[makealpha:255,126,126",
	wield_image = "default_fence_rail_overlay.png^default_wood.png^" ..
				"default_fence_rail_overlay.png^[makealpha:255,126,126",
	material = "default:wood",
	groups = {choppy = 2, oddly_breakable_by_hand = 2, flammable = 2},
	sounds = default.node_sound_wood_defaults()
})

default.register_fence_rail("default:fence_rail_acacia_wood", {
	description = S("Acacia Wood Fence Rail"),
	texture = "default_fence_rail_acacia_wood.png",
	inventory_image = "default_fence_rail_overlay.png^default_acacia_wood.png^" ..
				"default_fence_rail_overlay.png^[makealpha:255,126,126",
	wield_image = "default_fence_rail_overlay.png^default_acacia_wood.png^" ..
				"default_fence_rail_overlay.png^[makealpha:255,126,126",
	material = "default:acacia_wood",
	groups = {choppy = 2, oddly_breakable_by_hand = 2, flammable = 2},
	sounds = default.node_sound_wood_defaults()
})

default.register_fence_rail("default:fence_rail_junglewood", {
	description = S("Jungle Wood Fence Rail"),
	texture = "default_fence_rail_junglewood.png",
	inventory_image = "default_fence_rail_overlay.png^default_junglewood.png^" ..
				"default_fence_rail_overlay.png^[makealpha:255,126,126",
	wield_image = "default_fence_rail_overlay.png^default_junglewood.png^" ..
				"default_fence_rail_overlay.png^[makealpha:255,126,126",
	material = "default:junglewood",
	groups = {choppy = 2, oddly_breakable_by_hand = 2, flammable = 2},
	sounds = default.node_sound_wood_defaults()
})

default.register_fence_rail("default:fence_rail_pine_wood", {
	description = S("Pine Wood Fence Rail"),
	texture = "default_fence_rail_pine_wood.png",
	inventory_image = "default_fence_rail_overlay.png^default_pine_wood.png^" ..
				"default_fence_rail_overlay.png^[makealpha:255,126,126",
	wield_image = "default_fence_rail_overlay.png^default_pine_wood.png^" ..
				"default_fence_rail_overlay.png^[makealpha:255,126,126",
	material = "default:pine_wood",
	groups = {choppy = 3, oddly_breakable_by_hand = 2, flammable = 3},
	sounds = default.node_sound_wood_defaults()
})

default.register_fence_rail("default:fence_rail_aspen_wood", {
	description = S("Aspen Wood Fence Rail"),
	texture = "default_fence_rail_aspen_wood.png",
	inventory_image = "default_fence_rail_overlay.png^default_aspen_wood.png^" ..
				"default_fence_rail_overlay.png^[makealpha:255,126,126",
	wield_image = "default_fence_rail_overlay.png^default_aspen_wood.png^" ..
				"default_fence_rail_overlay.png^[makealpha:255,126,126",
	material = "default:aspen_wood",
	groups = {choppy = 3, oddly_breakable_by_hand = 2, flammable = 2},
	sounds = default.node_sound_wood_defaults()
})

minetest.register_node("default:glass", {
	description = S("Glass"),
	drawtype = "glasslike_framed_optional",
	tiles = {"default_glass.png", "default_glass_detail.png"},
	use_texture_alpha = "clip", -- only needed for stairs API
	paramtype = "light",
	--sunlight_propagates = true,
	is_ground_content = false,
	groups = {cracky = 3, oddly_breakable_by_hand = 3, melt = 1500},
	sounds = default.node_sound_glass_defaults(),
<<<<<<< HEAD

	melt = "default:obsidian_glass",
=======
	_tnt_loss = 2,
>>>>>>> 8fbfc14c
})

minetest.register_node("default:obsidian_glass", {
	description = S("Obsidian Glass"),
	drawtype = "glasslike_framed_optional",
	tiles = {"default_obsidian_glass.png", "default_obsidian_glass_detail.png"},
	use_texture_alpha = "clip", -- only needed for stairs API
	paramtype = "light",
	is_ground_content = false,
	sunlight_propagates = true,
	sounds = default.node_sound_glass_defaults(),
	groups = {cracky = 3},
})


minetest.register_node("default:brick", {
	description = S("Brick Block"),
	paramtype2 = "facedir",
	place_param2 = 0,
	tiles = {
		"default_brick.png^[transformFX",
		"default_brick.png",
	},
	is_ground_content = false,
	groups = {cracky = 3, melt = 3500},
	sounds = default.node_sound_stone_defaults(),

	melt = "default:lava_source",
})


minetest.register_node("default:meselamp", {
	description = S("Mese Lamp"),
	drawtype = "glasslike",
	tiles = {"default_meselamp.png"},
	paramtype = "light",
	sunlight_propagates = true,
	is_ground_content = false,
	groups = {cracky = 3, oddly_breakable_by_hand = 3, wield_light = default.LIGHT_MAX, hot = 30},
	sounds = default.node_sound_glass_defaults(),
	light_source = default.LIGHT_MAX,
})

default.register_mesepost("default:mese_post_light", {
	description = S("Apple Wood Mese Post Light"),
	texture = "default_fence_wood.png",
	material = "default:wood",
})

default.register_mesepost("default:mese_post_light_acacia_wood", {
	description = S("Acacia Wood Mese Post Light"),
	texture = "default_fence_acacia_wood.png",
	material = "default:acacia_wood",
})

default.register_mesepost("default:mese_post_light_junglewood", {
	description = S("Jungle Wood Mese Post Light"),
	texture = "default_fence_junglewood.png",
	material = "default:junglewood",
})

default.register_mesepost("default:mese_post_light_pine_wood", {
	description = S("Pine Wood Mese Post Light"),
	texture = "default_fence_pine_wood.png",
	material = "default:pine_wood",
})

default.register_mesepost("default:mese_post_light_aspen_wood", {
	description = S("Aspen Wood Mese Post Light"),
	texture = "default_fence_aspen_wood.png",
	material = "default:aspen_wood",
})

--
-- Misc
--

minetest.register_node("default:cloud", {
	description = S("Cloud"),
	tiles = {"default_cloud.png"},
	is_ground_content = false,
	sounds = default.node_sound_defaults(),
	groups = {not_in_creative_inventory = 1},
})

--
-- register trees for leafdecay
--

if minetest.get_mapgen_setting("mg_name") == "v6" then
	default.register_leafdecay({
		trunks = {"default:tree"},
		leaves = {"default:apple", "default:leaves"},
		radius = 2,
	})

	default.register_leafdecay({
		trunks = {"default:jungletree"},
		leaves = {"default:jungleleaves"},
		radius = 3,
	})
else
	default.register_leafdecay({
		trunks = {"default:tree"},
		leaves = {"default:apple", "default:leaves"},
		radius = 3,
	})

	default.register_leafdecay({
		trunks = {"default:jungletree"},
		leaves = {"default:jungleleaves"},
		radius = 2,
	})
end

default.register_leafdecay({
	trunks = {"default:pine_tree"},
	leaves = {"default:pine_needles"},
	radius = 3,
})

default.register_leafdecay({
	trunks = {"default:acacia_tree"},
	leaves = {"default:acacia_leaves"},
	radius = 2,
})

default.register_leafdecay({
	trunks = {"default:aspen_tree"},
	leaves = {"default:aspen_leaves"},
	radius = 3,
})

default.register_leafdecay({
	trunks = {"default:bush_stem"},
	leaves = {"default:bush_leaves"},
	radius = 1,
})

default.register_leafdecay({
	trunks = {"default:acacia_bush_stem"},
	leaves = {"default:acacia_bush_leaves"},
	radius = 1,
})

default.register_leafdecay({
	trunks = {"default:pine_bush_stem"},
	leaves = {"default:pine_bush_needles"},
	radius = 1,
})<|MERGE_RESOLUTION|>--- conflicted
+++ resolved
@@ -272,11 +272,8 @@
 	is_ground_content = false,
 	groups = {cracky = 3, stone = 2, melt = 3000},
 	sounds = default.node_sound_stone_defaults(),
-<<<<<<< HEAD
+	_tnt_loss = 4,
 	melt = "default:lava_source",
-=======
-	_tnt_loss = 4,
->>>>>>> 8fbfc14c
 })
 
 minetest.register_node("default:stonebrick", {
@@ -304,11 +301,8 @@
 	is_ground_content = false,
 	groups = {cracky = 3, stone = 1, melt = 200},
 	sounds = default.node_sound_stone_defaults(),
-<<<<<<< HEAD
+	_tnt_loss = 4,
 	melt = "default:cobble",
-=======
-	_tnt_loss = 4,
->>>>>>> 8fbfc14c
 })
 
 minetest.register_node("default:desert_stone", {
@@ -327,11 +321,8 @@
 	is_ground_content = false,
 	groups = {cracky = 3, stone = 2, melt=3000},
 	sounds = default.node_sound_stone_defaults(),
-<<<<<<< HEAD
+	_tnt_loss = 4,
 	melt = "default:lava_source",
-=======
-	_tnt_loss = 4,
->>>>>>> 8fbfc14c
 })
 
 minetest.register_node("default:desert_stonebrick", {
@@ -480,7 +471,7 @@
 	tiles = {"default_dirt.png"},
 	groups = {crumbly = 3, soil = 1},
 	sounds = default.node_sound_dirt_defaults(),
-<<<<<<< HEAD
+	_tnt_loss = 3,
 
 	groups = {crumbly = 3, soil = 1, melt = 50, liquid_drop = flowing_sand_liquid_drop, weight = 2000, fall_damage_add_percent = -20,},
 	leveled = flowing_sand_leveled,
@@ -488,9 +479,6 @@
 	paramtype2 = flowing_sand_paramtype2,
 	drowning = 1,
 	melt = "default:dry_dirt",
-=======
-	_tnt_loss = 3,
->>>>>>> 8fbfc14c
 })
 
 minetest.register_node("default:dirt_with_grass", {
@@ -589,15 +577,12 @@
 	tiles = {"default_dry_dirt.png"},
 	groups = {crumbly = 3, soil = 1},
 	sounds = default.node_sound_dirt_defaults(),
-<<<<<<< HEAD
+	_tnt_loss = 3,
 
 	-- is_ground_content = true,
 	groups = {crumbly = 3, soil = 1, melt = 81},
 	drowning = 1,
 	melt = "default:sand",
-=======
-	_tnt_loss = 3,
->>>>>>> 8fbfc14c
 })
 
 minetest.register_node("default:dry_dirt_with_dry_grass", {
@@ -644,7 +629,7 @@
 	tiles = {"default_sand.png"},
 	groups = {crumbly = 3, falling_node = 1, sand = 1},
 	sounds = default.node_sound_sand_defaults(),
-<<<<<<< HEAD
+	_tnt_loss = 2,
 
 	is_ground_content = true,
 	groups = {crumbly = 3, falling_node = 1, sand = 1, liquid_drop = flowing_sand_liquid_drop, weight = 2000, fall_damage_add_percent = -30},
@@ -652,9 +637,6 @@
 	liquidtype = flowing_sand_type,
 	paramtype2 = flowing_sand_paramtype2,
 	drowning = 1,
-=======
-	_tnt_loss = 2,
->>>>>>> 8fbfc14c
 })
 
 minetest.register_node("default:desert_sand", {
@@ -662,7 +644,7 @@
 	tiles = {"default_desert_sand.png"},
 	groups = {crumbly = 3, falling_node = 1, sand = 1},
 	sounds = default.node_sound_sand_defaults(),
-<<<<<<< HEAD
+	_tnt_loss = 2,
 
 	is_ground_content = true,
 	leveled = flowing_sand_leveled,
@@ -670,9 +652,6 @@
 	paramtype2 = flowing_sand_paramtype2,
 	drowning = 1,
 	groups = {crumbly = 3, falling_node = 1, sand = 1, liquid_drop = flowing_sand_liquid_drop, weight = 2001, fall_damage_add_percent = -30},
-=======
-	_tnt_loss = 2,
->>>>>>> 8fbfc14c
 })
 
 minetest.register_node("default:silver_sand", {
@@ -680,16 +659,13 @@
 	tiles = {"default_silver_sand.png"},
 	groups = {crumbly = 3, falling_node = 1, sand = 1},
 	sounds = default.node_sound_sand_defaults(),
-<<<<<<< HEAD
+	_tnt_loss = 2,
 
 	leveled = flowing_sand_leveled,
 	liquidtype = flowing_sand_type,
 	paramtype2 = flowing_sand_paramtype2,
 	drowning = 1,
 	groups = {crumbly = 3, falling_node = 1, sand = 1, liquid_drop = flowing_sand_liquid_drop, weight = 2002, fall_damage_add_percent = -30},
-=======
-	_tnt_loss = 2,
->>>>>>> 8fbfc14c
 })
 
 
@@ -3101,12 +3077,9 @@
 	is_ground_content = false,
 	groups = {cracky = 3, oddly_breakable_by_hand = 3, melt = 1500},
 	sounds = default.node_sound_glass_defaults(),
-<<<<<<< HEAD
+	_tnt_loss = 2,
 
 	melt = "default:obsidian_glass",
-=======
-	_tnt_loss = 2,
->>>>>>> 8fbfc14c
 })
 
 minetest.register_node("default:obsidian_glass", {
