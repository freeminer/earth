--- conflicted
+++ resolved
@@ -381,11 +381,6 @@
 	melt = "default:sand",
 })
 
-<<<<<<< HEAD
-
-
-=======
->>>>>>> 3a55e190
 minetest.register_node("default:sand", {
 	description = "Sand",
 	tiles = {"default_sand.png"},
