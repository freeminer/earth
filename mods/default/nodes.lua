-- mods/default/nodes.lua

local weather = minetest.setting_getbool("weather")
local flowing_sand_type = "flowing"
local flowing_sand_leveled = 1
local flowing_sand_paramtype2 = "leveled"
local flowing_sand_liquid_drop = 1
if tonumber(minetest.setting_get("flowing_sand_disable") or 0) == 1 then
	flowing_sand_type = "none"
	flowing_sand_leveled = 0
	flowing_sand_paramtype2 = "none"
end
if tonumber(minetest.setting_get("flowing_sand_disable") or 0) >= 1 then
	flowing_sand_liquid_drop = 0
end


minetest.register_node("default:stone", {
	description = "Stone",
	tiles = {"default_stone.png"},
	is_ground_content = true,
	groups = {cracky=3, stone=1, melt=3000},
	melt = "default:lava_source",
	drop = 'default:cobble',
	legacy_mineral = true,
	sounds = default.node_sound_stone_defaults(),
})

minetest.register_node("default:desert_stone", {
	description = "Desert Stone",
	tiles = {"default_desert_stone.png"},
	is_ground_content = true,
<<<<<<< HEAD
	groups = {cracky=3, stone=1, melt=3000},
	melt = "default:lava_source",
	drop = 'default:desert_stone',
=======
	groups = {cracky=3, stone=1},
	drop = 'default:desert_cobble',
>>>>>>> 1dfa4155
	legacy_mineral = true,
	sounds = default.node_sound_stone_defaults(),
})

minetest.register_node("default:stone_with_coal", {
	description = "Coal Ore",
	tiles = {"default_stone.png^default_mineral_coal.png"},
	is_ground_content = true,
	groups = {cracky=3},
	drop = 'default:coal_lump',
	sounds = default.node_sound_stone_defaults(),
})

minetest.register_node("default:stone_with_iron", {
	description = "Iron Ore",
	tiles = {"default_stone.png^default_mineral_iron.png"},
	is_ground_content = true,
	groups = {cracky=2},
	drop = 'default:iron_lump',
	sounds = default.node_sound_stone_defaults(),
})

minetest.register_node("default:stone_with_copper", {
	description = "Copper Ore",
	tiles = {"default_stone.png^default_mineral_copper.png"},
	is_ground_content = true,
	groups = {cracky=2},
	drop = 'default:copper_lump',
	sounds = default.node_sound_stone_defaults(),
})

minetest.register_node("default:stone_with_mese", {
	description = "Mese Ore",
	tiles = {"default_stone.png^default_mineral_mese.png"},
	is_ground_content = true,
	groups = {cracky=1},
	drop = "default:mese_crystal",
	sounds = default.node_sound_stone_defaults(),
})

minetest.register_node("default:stone_with_gold", {
	description = "Gold Ore",
	tiles = {"default_stone.png^default_mineral_gold.png"},
	is_ground_content = true,
	groups = {cracky=2},
	drop = "default:gold_lump",
	sounds = default.node_sound_stone_defaults(),
})
	
minetest.register_node("default:stone_with_diamond", {
	description = "Diamond Ore",
	tiles = {"default_stone.png^default_mineral_diamond.png"},
	is_ground_content = true,
	groups = {cracky=1},
	drop = "default:diamond",
	sounds = default.node_sound_stone_defaults(),
})

minetest.register_node("default:stonebrick", {
	description = "Stone Brick",
	tiles = {"default_stone_brick.png"},
	groups = {cracky=2, stone=1, melt=3000},
	melt = "default:lava_source",
	sounds = default.node_sound_stone_defaults(),
})

minetest.register_node("default:desert_stonebrick", {
	description = "Desert Stone Brick",
	tiles = {"default_desert_stone_brick.png"},
	groups = {cracky=2, stone=1, melt=3000},
	melt = "default:lava_source",
	sounds = default.node_sound_stone_defaults(),
})

minetest.register_node("default:dirt_with_grass", {
	description = "Dirt with Grass",
	tiles = {"default_grass.png", "default_dirt.png", "default_dirt.png^default_grass_side.png"},
	is_ground_content = true,
	groups = {crumbly=3,soil=1},
	drop = 'default:dirt',
	sounds = default.node_sound_dirt_defaults({
		footstep = {name="default_grass_footstep", gain=0.25},
	}),
})

minetest.register_node("default:dirt_with_grass_footsteps", {
	description = "Dirt with Grass and Footsteps",
	tiles = {"default_grass_footsteps.png", "default_dirt.png", "default_dirt.png^default_grass_side.png"},
	is_ground_content = true,
	groups = {crumbly=3,soil=1,not_in_creative_inventory=1},
	drop = 'default:dirt',
	sounds = default.node_sound_dirt_defaults({
		footstep = {name="default_grass_footstep", gain=0.25},
	}),
})

minetest.register_node("default:dirt_with_snow", {
	description = "Dirt with Snow",
	tiles = {"default_snow.png", "default_dirt.png", "default_dirt.png^default_snow_side.png"},
	is_ground_content = true,
	groups = {crumbly=3, slippery=70},
	drop = 'default:dirt',
	sounds = default.node_sound_dirt_defaults({
		footstep = {name="default_snow_footstep", gain=0.25},
	}),
})

minetest.register_node("default:dirt", {
	description = "Dirt",
	tiles = {"default_dirt.png"},
	is_ground_content = true,
	groups = {crumbly=3, soil=1, melt=55, liquid_drop=flowing_sand_liquid_drop, weight=2000},
	leveled = flowing_sand_leveled,
	liquidtype = flowing_sand_type,
	paramtype2 = flowing_sand_paramtype2,
	melt = "default:sand",
	sounds = default.node_sound_dirt_defaults(),
})

minetest.register_abm({
	nodenames = {"default:dirt"},
	interval = 2,
	chance = 100,
	action = function(pos, node)
		local above = {x=pos.x, y=pos.y+1, z=pos.z}
		local name = minetest.get_node(above).name
		local nodedef = minetest.registered_nodes[name]
		if (name == "ignore" or not nodedef) then return end
		if ( not ((nodedef.sunlight_propagates or nodedef.paramtype == "light") and nodedef.liquidtype == "none")) then return end
		if (weather and minetest.get_heat(pos) < -10) or name == "default:snow" or
			name == "default:snowblock" or name == "default:ice"
		then
			minetest.set_node(pos, {name = "default:dirt_with_snow"}, 2)
		elseif (not weather or (minetest.get_heat(pos) > 5 and minetest.get_humidity(pos) > 22)) and nodedef and
			(minetest.get_node_light(above) or 0) >= 13
		then
			minetest.set_node(pos, {name = "default:dirt_with_grass"}, 2)
		end
	end
})

minetest.register_abm({
	nodenames = {"default:dirt_with_grass"},
	interval = 2,
	chance = 20,
	action = function(pos, node)
		local above = {x=pos.x, y=pos.y+1, z=pos.z}
		local name = minetest.get_node(above).name
		local nodedef = minetest.registered_nodes[name]
		if (name == "ignore" or not nodedef) then return end
		if ( not ((nodedef.sunlight_propagates or nodedef.paramtype == "light")
				and nodedef.liquidtype == "none")) or (weather
				and (minetest.get_heat(pos) < -5 or minetest.get_heat(pos) > 50 or minetest.get_humidity(pos) < 10))
				or name == "default:snow" or name == "default:snowblock" or name == "default:ice"
		then
			minetest.set_node(pos, {name = "default:dirt"}, 2)
		end
	end
})

minetest.register_abm({
	nodenames = {"default:dirt_with_snow"},
	interval = 2,
	chance = 200,
	action = function(pos, node)
		local above = {x=pos.x, y=pos.y+1, z=pos.z}
		local name = minetest.get_node(above).name
		local nodedef = minetest.registered_nodes[name]
		if (name == "ignore" or not nodedef) then return end
		if (not ((nodedef.sunlight_propagates or nodedef.paramtype == "light")
				and nodedef.liquidtype == "none") or
			(weather and minetest.get_heat(pos) > 3 and name ~= "default:snow" and name ~= "default:snowblock" and name ~= "default:ice"))
		then
			minetest.set_node(pos, {name = "default:dirt"}, 2)
		end
	end
})

minetest.register_node("default:sand", {
	description = "Sand",
	tiles = {"default_sand.png"},
	is_ground_content = true,
	leveled = flowing_sand_leveled,
	liquidtype = flowing_sand_type,
	paramtype2 = flowing_sand_paramtype2,
	groups = {crumbly=3, falling_node=1, sand=1, liquid_drop=flowing_sand_liquid_drop, weight=2000},
	sounds = default.node_sound_sand_defaults(),
})

minetest.register_abm({
	nodenames = {"default:sand", "default:desert_sand"},
	neighbors = {"default:water_flowing"},
	interval = 10,
	neighbors_range = 3,
	chance = 10,
	action = function(pos, node)
		if (not weather or (minetest.get_heat(pos) > 40 or minetest.get_humidity(pos) < 20)) then return end
		minetest.set_node(pos, {name = "default:dirt"}, 2)
	end
})

minetest.register_node("default:desert_sand", {
	description = "Desert Sand",
	tiles = {"default_desert_sand.png"},
	is_ground_content = true,
	leveled = flowing_sand_leveled,
	liquidtype = flowing_sand_type,
	paramtype2 = flowing_sand_paramtype2,
	groups = {crumbly=3, falling_node=1, sand=1, liquid_drop=flowing_sand_liquid_drop, weight=2000},
	sounds = default.node_sound_sand_defaults(),
})

minetest.register_node("default:gravel", {
	description = "Gravel",
	tiles = {"default_gravel.png"},
	is_ground_content = true,
	groups = {crumbly=2, falling_node=1, liquid_drop=flowing_sand_liquid_drop, weight=2000},
	leveled = flowing_sand_leveled,
	liquidtype = flowing_sand_type,
	paramtype2 = flowing_sand_paramtype2,
	sounds = default.node_sound_dirt_defaults({
		footstep = {name="default_gravel_footstep", gain=0.5},
		dug = {name="default_gravel_footstep", gain=1.0},
	}),
})

minetest.register_node("default:sandstone", {
	description = "Sandstone",
	tiles = {"default_sandstone.png"},
	is_ground_content = true,
	groups = {crumbly=2,cracky=3, melt=3400},
	melt = "default:lava_source",
	sounds = default.node_sound_stone_defaults(),
})

minetest.register_node("default:sandstonebrick", {
	description = "Sandstone Brick",
	tiles = {"default_sandstone_brick.png"},
	is_ground_content = true,
	groups = {cracky=2, melt=3000},
	melt = "default:lava_source",
	sounds = default.node_sound_stone_defaults(),
})

minetest.register_node("default:clay", {
	description = "Clay",
	tiles = {"default_clay.png"},
	is_ground_content = true,
	groups = {crumbly=3},
	drop = 'default:clay_lump 4',
	sounds = default.node_sound_dirt_defaults(),
})

minetest.register_node("default:brick", {
	description = "Brick Block",
	tiles = {"default_brick.png"},
	is_ground_content = false,
	groups = {cracky=3, melt=3500},
	melt = "default:lava_source",
	sounds = default.node_sound_stone_defaults(),
})

minetest.register_node("default:tree", {
	description = "Tree",
	tiles = {"default_tree_top.png", "default_tree_top.png", "default_tree.png"},
	paramtype2 = "facedir",
	is_ground_content = false,
	groups = {tree=1,choppy=2,oddly_breakable_by_hand=1,flammable=2},
	sounds = default.node_sound_wood_defaults(),
	on_place = minetest.rotate_node
})

minetest.register_node("default:jungletree", {
	description = "Jungle Tree",
	tiles = {"default_jungletree_top.png", "default_jungletree_top.png", "default_jungletree.png"},
	paramtype2 = "facedir",
	is_ground_content = false,
	groups = {tree=1,choppy=2,oddly_breakable_by_hand=1,flammable=2},
	sounds = default.node_sound_wood_defaults(),
	on_place = minetest.rotate_node
})

minetest.register_node("default:junglewood", {
	description = "Junglewood Planks",
	tiles = {"default_junglewood.png"},
	groups = {choppy=2,oddly_breakable_by_hand=2,flammable=3,wood=1},
	sounds = default.node_sound_wood_defaults(),
})

minetest.register_node("default:jungleleaves", {
	description = "Jungle Leaves",
	drawtype = "allfaces_optional",
	visual_scale = 1.3,
	tiles = {"default_jungleleaves.png"},
	paramtype = "light",
	waving = 1,
	is_ground_content = false,
	groups = {snappy=3, leafdecay=3, flammable=2, leaves=1},
	drop = {
		max_items = 1,
		items = {
			{
				-- player will get sapling with 1/20 chance
				items = {'default:junglesapling'},
				rarity = 20,
			},
			{
				-- player will get leaves only if he get no saplings,
				-- this is because max_items is 1
				items = {'default:jungleleaves'},
			}
		}
	},
	sounds = default.node_sound_leaves_defaults(),
})

minetest.register_node("default:junglesapling", {
	description = "Jungle Sapling",
	drawtype = "plantlike",
	visual_scale = 1.0,
	tiles = {"default_junglesapling.png"},
	inventory_image = "default_junglesapling.png",
	wield_image = "default_junglesapling.png",
	paramtype = "light",
	walkable = false,
	selection_box = {
		type = "fixed",
		fixed = {-0.3, -0.5, -0.3, 0.3, 0.35, 0.3}
	},
	groups = {snappy=2,dig_immediate=3,flammable=2,attached_node=1},
	sounds = default.node_sound_leaves_defaults(),
})

minetest.register_node("default:junglegrass", {
	description = "Jungle Grass",
	drawtype = "plantlike",
	visual_scale = 1.3,
	tiles = {"default_junglegrass.png"},
	inventory_image = "default_junglegrass.png",
	wield_image = "default_junglegrass.png",
	paramtype = "light",
	walkable = false,
	buildable_to = true,
	is_ground_content = true,
	groups = {snappy=3,flammable=2,flora=1,attached_node=1, drop_by_liquid=1},
	sounds = default.node_sound_leaves_defaults(),
	selection_box = {
		type = "fixed",
		fixed = {-0.5, -0.5, -0.5, 0.5, -5/16, 0.5},
	},
})

minetest.register_node("default:leaves", {
	description = "Leaves",
	drawtype = "allfaces_optional",
	visual_scale = 1.3,
	tiles = {"default_leaves.png"},
	paramtype = "light",
	waving = 1,
	is_ground_content = false,
	groups = {snappy=3, leafdecay=3, flammable=2, leaves=1},
	drop = {
		max_items = 1,
		items = {
			{
				-- player will get sapling with 1/20 chance
				items = {'default:sapling'},
				rarity = 20,
			},
			{
				-- player will get leaves only if he get no saplings,
				-- this is because max_items is 1
				items = {'default:leaves'},
			}
		}
	},
	sounds = default.node_sound_leaves_defaults(),
})

minetest.register_node("default:cactus", {
	description = "Cactus",
	tiles = {"default_cactus_top.png", "default_cactus_top.png", "default_cactus_side.png"},
	paramtype2 = "facedir",
	is_ground_content = true,
	groups = {snappy=1,choppy=3,flammable=2},
	sounds = default.node_sound_wood_defaults(),
	on_place = minetest.rotate_node
})

minetest.register_node("default:papyrus", {
	description = "Papyrus",
	drawtype = "plantlike",
	tiles = {"default_papyrus.png"},
	inventory_image = "default_papyrus.png",
	wield_image = "default_papyrus.png",
	paramtype = "light",
	walkable = false,
	is_ground_content = true,
	selection_box = {
		type = "fixed",
		fixed = {-0.3, -0.5, -0.3, 0.3, 0.5, 0.3}
	},
	groups = {snappy=3,flammable=2},
	sounds = default.node_sound_leaves_defaults(),
})

minetest.register_node("default:bookshelf", {
	description = "Bookshelf",
	tiles = {"default_wood.png", "default_wood.png", "default_bookshelf.png"},
	is_ground_content = false,
	groups = {choppy=3,oddly_breakable_by_hand=2,flammable=3},
	sounds = default.node_sound_wood_defaults(),
})

minetest.register_node("default:glass", {
	description = "Glass",
	drawtype = "glasslike",
	tiles = {"default_glass.png"},
	inventory_image = minetest.inventorycube("default_glass.png"),
	paramtype = "light",
	sunlight_propagates = true,
	is_ground_content = false,
	groups = {cracky=3,oddly_breakable_by_hand=3, melt=1500},
	melt = "default:obsidian_glass",
	sounds = default.node_sound_glass_defaults(),
})

minetest.register_node("default:fence_wood", {
	description = "Wooden Fence",
	drawtype = "fencelike",
	tiles = {"default_wood.png"},
	inventory_image = "default_fence.png",
	wield_image = "default_fence.png",
	paramtype = "light",
	is_ground_content = false,
	selection_box = {
		type = "fixed",
		fixed = {-1/7, -1/2, -1/7, 1/7, 1/2, 1/7},
	},
	groups = {choppy=2,oddly_breakable_by_hand=2,flammable=2},
	sounds = default.node_sound_wood_defaults(),
})

minetest.register_node("default:rail", {
	description = "Rail",
	drawtype = "raillike",
	tiles = {"default_rail.png", "default_rail_curved.png", "default_rail_t_junction.png", "default_rail_crossing.png", "default_rail_diagonal.png", "default_rail_diagonal_end.png"},
	inventory_image = "default_rail.png",
	wield_image = "default_rail.png",
	paramtype = "light",
	walkable = false,
	is_ground_content = false,
	selection_box = {
		type = "fixed",
                -- but how to specify the dimensions for curved and sideways rails?
                fixed = {-1/2, -1/2, -1/2, 1/2, -1/2+1/16, 1/2},
	},
	groups = {bendy=2,dig_immediate=2,attached_node=1},
})

minetest.register_node("default:ladder", {
	description = "Ladder",
	drawtype = "signlike",
	tiles = {"default_ladder.png"},
	inventory_image = "default_ladder.png",
	wield_image = "default_ladder.png",
	paramtype = "light",
	paramtype2 = "wallmounted",
	walkable = false,
	climbable = true,
	is_ground_content = false,
	selection_box = {
		type = "wallmounted",
		--wall_top = = <default>
		--wall_bottom = = <default>
		--wall_side = = <default>
	},
	groups = {choppy=2,oddly_breakable_by_hand=3,flammable=2},
	legacy_wallmounted = true,
	sounds = default.node_sound_wood_defaults(),
})

minetest.register_node("default:wood", {
	description = "Wooden Planks",
	tiles = {"default_wood.png"},
	groups = {choppy=2,oddly_breakable_by_hand=2,flammable=3,wood=1},
	sounds = default.node_sound_wood_defaults(),
})

minetest.register_node("default:cloud", {
	description = "Cloud",
	tiles = {"default_cloud.png"},
	sounds = default.node_sound_defaults(),
	groups = {not_in_creative_inventory=1},
})

minetest.register_node("default:water_flowing", {
	description = "Flowing Water",
	inventory_image = minetest.inventorycube("default_water.png"),
	drawtype = "flowingliquid",
	tiles = {"default_water.png"},
	special_tiles = {
		{
			image="default_water_flowing_animated.png",
			backface_culling=false,
			animation={type="vertical_frames", aspect_w=16, aspect_h=16, length=0.8}
		},
		{
			image="default_water_flowing_animated.png",
			backface_culling=true,
			animation={type="vertical_frames", aspect_w=16, aspect_h=16, length=0.8}
		},
	},
	alpha = WATER_ALPHA,
	paramtype = "light",
	paramtype2 = "flowingliquid",
	walkable = false,
	pointable = false,
	diggable = false,
	buildable_to = true,
	drop = "",
	drowning = 1,
	liquidtype = "flowing",
	liquid_alternative_flowing = "default:water_flowing",
	liquid_alternative_source = "default:water_source",
	liquid_viscosity = WATER_VISC,
	leveled = 8,
	paramtype2 = "leveled",
	freeze = "default:snow",
	melt = "air",
	post_effect_color = {a=64, r=100, g=100, b=200},
	groups = {water=3, liquid=3, puts_out_fire=1, not_in_creative_inventory=1, freeze=-5, melt=100, liquid_drop=1, weight=1000},
})

minetest.register_node("default:water_source", {
	description = "Water Source",
	inventory_image = minetest.inventorycube("default_water.png"),
	drawtype = "liquid",
	tiles = {
		{name="default_water_source_animated.png", animation={type="vertical_frames", aspect_w=16, aspect_h=16, length=2.0}}
	},
	special_tiles = {
		-- New-style water source material (mostly unused)
		{
			name="default_water_source_animated.png",
			animation={type="vertical_frames", aspect_w=16, aspect_h=16, length=2.0},
			backface_culling = false,
		}
	},
	alpha = WATER_ALPHA,
	paramtype = "light",
	walkable = false,
	pointable = false,
	diggable = false,
	buildable_to = true,
	drop = "",
	drowning = 1,
	liquidtype = "source",
	liquid_alternative_flowing = "default:water_flowing",
	liquid_alternative_source = "default:water_source",
	liquid_viscosity = WATER_VISC,
	leveled = 8,
	paramtype2 = "leveled",
	freeze = "default:ice",
	melt = "air",
	post_effect_color = {a=64, r=100, g=100, b=200},
	groups = {water=3, liquid=3, puts_out_fire=1, freeze=-1, melt=105, liquid_drop=1, weight=1000},
})

minetest.register_node("default:lava_flowing", {
	description = "Flowing Lava",
	inventory_image = minetest.inventorycube("default_lava.png"),
	drawtype = "flowingliquid",
	tiles = {"default_lava.png"},
	special_tiles = {
		{
			image="default_lava_flowing_animated.png",
			backface_culling=false,
			animation={type="vertical_frames", aspect_w=16, aspect_h=16, length=3.3}
		},
		{
			image="default_lava_flowing_animated.png",
			backface_culling=true,
			animation={type="vertical_frames", aspect_w=16, aspect_h=16, length=3.3}
		},
	},
	paramtype = "light",
	paramtype2 = "leveled",
	leveled = 4,
	light_source = LIGHT_MAX - 1,
	walkable = false,
	pointable = false,
	diggable = false,
	buildable_to = true,
	drop = "",
	drowning = 1,
	liquidtype = "flowing",
	liquid_alternative_flowing = "default:lava_flowing",
	liquid_alternative_source = "default:lava_source",
	liquid_viscosity = LAVA_VISC,
	liquid_renewable = false,
	leveled = 8,
	paramtype2 = "leveled",
	damage_per_second = 4*2,
	post_effect_color = {a=192, r=255, g=64, b=0},
	groups = {lava=3, liquid=2, hot=700, igniter=1, not_in_creative_inventory=1,wield_light=2, liquid_drop=1, weight=2000},
})

minetest.register_node("default:lava_source", {
	description = "Lava Source",
	inventory_image = minetest.inventorycube("default_lava.png"),
	drawtype = "liquid",
	tiles = {
		{name="default_lava_source_animated.png", animation={type="vertical_frames", aspect_w=16, aspect_h=16, length=3.0}}
	},
	special_tiles = {
		-- New-style lava source material (mostly unused)
		{
			name="default_lava_source_animated.png",
			animation={type="vertical_frames", aspect_w=16, aspect_h=16, length=3.0},
			backface_culling = false,
		}
	},
	paramtype = "light",
	light_source = LIGHT_MAX - 1,
	walkable = false,
	pointable = false,
	diggable = false,
	buildable_to = true,
	drop = "",
	drowning = 1,
	liquidtype = "source",
	liquid_alternative_flowing = "default:lava_flowing",
	liquid_alternative_source = "default:lava_source",
	liquid_viscosity = LAVA_VISC,
	liquid_renewable = false,
	leveled = 4,
	paramtype2 = "leveled",
	damage_per_second = 4*2,
	post_effect_color = {a=192, r=255, g=64, b=0},
	groups = {lava=3, liquid=2, hot=1200, igniter=1, wield_light=5, liquid_drop=1, weight=2000},
})

minetest.register_node("default:torch", {
	description = "Torch",
	drawtype = "torchlike",
	--tiles = {"default_torch_on_floor.png", "default_torch_on_ceiling.png", "default_torch.png"},
	tiles = {
		{name="default_torch_on_floor_animated.png", animation={type="vertical_frames", aspect_w=16, aspect_h=16, length=3.0}},
		{name="default_torch_on_ceiling_animated.png", animation={type="vertical_frames", aspect_w=16, aspect_h=16, length=3.0}},
		{name="default_torch_animated.png", animation={type="vertical_frames", aspect_w=16, aspect_h=16, length=3.0}}
	},
	inventory_image = "default_torch_on_floor.png",
	wield_image = "default_torch_on_floor.png",
	paramtype = "light",
	paramtype2 = "wallmounted",
	sunlight_propagates = true,
	is_ground_content = false,
	walkable = false,
	light_source = LIGHT_MAX-1,
	selection_box = {
		type = "wallmounted",
		wall_top = {-0.1, 0.5-0.6, -0.1, 0.1, 0.5, 0.1},
		wall_bottom = {-0.1, -0.5, -0.1, 0.1, -0.5+0.6, 0.1},
		wall_side = {-0.5, -0.3, -0.1, -0.5+0.3, 0.3, 0.1},
	},
	groups = {choppy=2,dig_immediate=3,flammable=1,attached_node=1,hot=30,wield_light=LIGHT_MAX-1, drop_by_liquid=1},
	legacy_wallmounted = true,
	sounds = default.node_sound_defaults(),
})

minetest.register_node("default:sign_wall", {
	description = "Sign",
	drawtype = "signlike",
	tiles = {"default_sign_wall.png"},
	inventory_image = "default_sign_wall.png",
	wield_image = "default_sign_wall.png",
	paramtype = "light",
	paramtype2 = "wallmounted",
	sunlight_propagates = true,
	is_ground_content = false,
	walkable = false,
	selection_box = {
		type = "wallmounted",
		--wall_top = <default>
		--wall_bottom = <default>
		--wall_side = <default>
	},
	groups = {choppy=2,dig_immediate=2,attached_node=1},
	legacy_wallmounted = true,
	sounds = default.node_sound_defaults(),
	on_construct = function(pos)
		--local n = minetest.get_node(pos)
		local meta = minetest.get_meta(pos)
		meta:set_string("formspec", "field[text;;${text}]")
		meta:set_string("infotext", "\"\"")
	end,
	on_receive_fields = function(pos, formname, fields, sender)
		--print("Sign at "..minetest.pos_to_string(pos).." got "..dump(fields))
		if minetest.is_protected(pos, sender:get_player_name()) then
			minetest.record_protection_violation(pos, sender:get_player_name())
			return
		end
		local meta = minetest.get_meta(pos)
		fields.text = fields.text or ""
		minetest.log("action", (sender:get_player_name() or "").." wrote \""..fields.text..
				"\" to sign at "..minetest.pos_to_string(pos))
		meta:set_string("text", fields.text)
		meta:set_string("infotext", '"'..fields.text..'"')
	end,
})

default.chest_formspec = 
	"size[8,9]"..
	"list[current_name;main;0,0;8,4;]"..
	"list[current_player;main;0,5;8,4;]"

function default.get_locked_chest_formspec(pos)
	local spos = pos.x .. "," .. pos.y .. "," ..pos.z
	local formspec =
		"size[8,9]"..
		"list[nodemeta:".. spos .. ";main;0,0;8,4;]"..
		"list[current_player;main;0,5;8,4;]"
	return formspec
end


minetest.register_node("default:chest", {
	description = "Chest",
	tiles = {"default_chest_top.png", "default_chest_top.png", "default_chest_side.png",
		"default_chest_side.png", "default_chest_side.png", "default_chest_front.png"},
	paramtype2 = "facedir",
	groups = {choppy=2,oddly_breakable_by_hand=2},
	legacy_facedir_simple = true,
	is_ground_content = false,
	sounds = default.node_sound_wood_defaults(),
	on_construct = function(pos)
		local meta = minetest.get_meta(pos)
		meta:set_string("formspec",default.chest_formspec)
		meta:set_string("infotext", "Chest")
		local inv = meta:get_inventory()
		inv:set_size("main", 8*4)
	end,
	can_dig = function(pos,player)
		local meta = minetest.get_meta(pos);
		local inv = meta:get_inventory()
		return inv:is_empty("main")
	end,
	on_metadata_inventory_move = function(pos, from_list, from_index, to_list, to_index, count, player)
		minetest.log("action", player:get_player_name()..
				" moves stuff in chest at "..minetest.pos_to_string(pos))
	end,
    on_metadata_inventory_put = function(pos, listname, index, stack, player)
		minetest.log("action", player:get_player_name()..
				" moves stuff to chest at "..minetest.pos_to_string(pos))
	end,
    on_metadata_inventory_take = function(pos, listname, index, stack, player)
		minetest.log("action", player:get_player_name()..
				" takes stuff from chest at "..minetest.pos_to_string(pos))
	end,
})

local function has_locked_chest_privilege(meta, player)
	if player:get_player_name() ~= meta:get_string("owner") then
		return false
	end
	return true
end

minetest.register_node("default:chest_locked", {
	description = "Locked Chest",
	tiles = {"default_chest_top.png", "default_chest_top.png", "default_chest_side.png",
		"default_chest_side.png", "default_chest_side.png", "default_chest_lock.png"},
	paramtype2 = "facedir",
	groups = {choppy=2,oddly_breakable_by_hand=2},
	legacy_facedir_simple = true,
	is_ground_content = false,
	sounds = default.node_sound_wood_defaults(),
	after_place_node = function(pos, placer)
		local meta = minetest.get_meta(pos)
		meta:set_string("owner", placer:get_player_name() or "")
		meta:set_string("infotext", "Locked Chest (owned by "..
				meta:get_string("owner")..")")
	end,
	on_construct = function(pos)
		local meta = minetest.get_meta(pos)
		meta:set_string("infotext", "Locked Chest")
		meta:set_string("owner", "")
		local inv = meta:get_inventory()
		inv:set_size("main", 8*4)
	end,
	can_dig = function(pos,player)
		local meta = minetest.get_meta(pos);
		local inv = meta:get_inventory()
		return inv:is_empty("main") and has_locked_chest_privilege(meta, player)
	end,
	allow_metadata_inventory_move = function(pos, from_list, from_index, to_list, to_index, count, player)
		local meta = minetest.get_meta(pos)
		if not has_locked_chest_privilege(meta, player) then
			minetest.log("action", player:get_player_name()..
					" tried to access a locked chest belonging to "..
					meta:get_string("owner").." at "..
					minetest.pos_to_string(pos))
			return 0
		end
		return count
	end,
    allow_metadata_inventory_put = function(pos, listname, index, stack, player)
		local meta = minetest.get_meta(pos)
		if not has_locked_chest_privilege(meta, player) then
			minetest.log("action", player:get_player_name()..
					" tried to access a locked chest belonging to "..
					meta:get_string("owner").." at "..
					minetest.pos_to_string(pos))
			return 0
		end
		return stack:get_count()
	end,
    allow_metadata_inventory_take = function(pos, listname, index, stack, player)
		local meta = minetest.get_meta(pos)
		if not has_locked_chest_privilege(meta, player) then
			minetest.log("action", player:get_player_name()..
					" tried to access a locked chest belonging to "..
					meta:get_string("owner").." at "..
					minetest.pos_to_string(pos))
			return 0
		end
		return stack:get_count()
	end,
	on_metadata_inventory_move = function(pos, from_list, from_index, to_list, to_index, count, player)
		minetest.log("action", player:get_player_name()..
				" moves stuff in locked chest at "..minetest.pos_to_string(pos))
	end,
    on_metadata_inventory_put = function(pos, listname, index, stack, player)
		minetest.log("action", player:get_player_name()..
				" moves stuff to locked chest at "..minetest.pos_to_string(pos))
	end,
    on_metadata_inventory_take = function(pos, listname, index, stack, player)
		minetest.log("action", player:get_player_name()..
				" takes stuff from locked chest at "..minetest.pos_to_string(pos))
	end,
	on_rightclick = function(pos, node, clicker)
		local meta = minetest.get_meta(pos)
		if has_locked_chest_privilege(meta, clicker) then
			minetest.show_formspec(
				clicker:get_player_name(),
				"default:chest_locked",
				default.get_locked_chest_formspec(pos)
			)
		end
	end,
})

function default.get_furnace_active_formspec(pos, percent)
	local formspec =
		"size[8,9]"..
		"image[2,2;1,1;default_furnace_fire_bg.png^[lowpart:"..
		(100-percent)..":default_furnace_fire_fg.png]"..
		"list[current_name;fuel;2,3;1,1;]"..
		"list[current_name;src;2,1;1,1;]"..
		"list[current_name;dst;5,1;2,2;]"..
		"list[current_player;main;0,5;8,4;]"
	return formspec
end

default.furnace_inactive_formspec =
	"size[8,9]"..
	"image[2,2;1,1;default_furnace_fire_bg.png]"..
	"list[current_name;fuel;2,3;1,1;]"..
	"list[current_name;src;2,1;1,1;]"..
	"list[current_name;dst;5,1;2,2;]"..
	"list[current_player;main;0,5;8,4;]"

minetest.register_node("default:furnace", {
	description = "Furnace",
	tiles = {"default_furnace_top.png", "default_furnace_bottom.png", "default_furnace_side.png",
		"default_furnace_side.png", "default_furnace_side.png", "default_furnace_front.png"},
	paramtype2 = "facedir",
	groups = {cracky=2},
	legacy_facedir_simple = true,
	is_ground_content = false,
	sounds = default.node_sound_stone_defaults(),
	on_construct = function(pos)
		local meta = minetest.get_meta(pos)
		meta:set_string("formspec", default.furnace_inactive_formspec)
		meta:set_string("infotext", "Furnace")
		local inv = meta:get_inventory()
		inv:set_size("fuel", 1)
		inv:set_size("src", 1)
		inv:set_size("dst", 4)
	end,
	can_dig = function(pos,player)
		local meta = minetest.get_meta(pos);
		local inv = meta:get_inventory()
		if not inv:is_empty("fuel") then
			return false
		elseif not inv:is_empty("dst") then
			return false
		elseif not inv:is_empty("src") then
			return false
		end
		return true
	end,
	allow_metadata_inventory_put = function(pos, listname, index, stack, player)
		local meta = minetest.get_meta(pos)
		local inv = meta:get_inventory()
		if listname == "fuel" then
			if minetest.get_craft_result({method="fuel",width=1,items={stack}}).time ~= 0 then
				if inv:is_empty("src") then
					meta:set_string("infotext","Furnace is empty")
				end
				return stack:get_count()
			else
				return 0
			end
		elseif listname == "src" then
			return stack:get_count()
		elseif listname == "dst" then
			return 0
		end
	end,
	allow_metadata_inventory_move = function(pos, from_list, from_index, to_list, to_index, count, player)
		local meta = minetest.get_meta(pos)
		local inv = meta:get_inventory()
		local stack = inv:get_stack(from_list, from_index)
		if to_list == "fuel" then
			if minetest.get_craft_result({method="fuel",width=1,items={stack}}).time ~= 0 then
				if inv:is_empty("src") then
					meta:set_string("infotext","Furnace is empty")
				end
				return count
			else
				return 0
			end
		elseif to_list == "src" then
			return count
		elseif to_list == "dst" then
			return 0
		end
	end,
})

minetest.register_node("default:furnace_active", {
	description = "Furnace",
	tiles = {
		"default_furnace_top.png",
		"default_furnace_bottom.png",
		"default_furnace_side.png",
		"default_furnace_side.png",
		"default_furnace_side.png",
		{
			image = "default_furnace_front_active.png",
			backface_culling = false,
			animation = {
				type = "vertical_frames",
				aspect_w = 16,
				aspect_h = 16,
				length = 1.5
			},
		}
	},
	paramtype2 = "facedir",
	light_source = 8,
	drop = "default:furnace",
	groups = {cracky=2, not_in_creative_inventory=1,hot=60},
	legacy_facedir_simple = true,
	is_ground_content = false,
	sounds = default.node_sound_stone_defaults(),
	on_construct = function(pos)
		local meta = minetest.get_meta(pos)
		meta:set_string("formspec", default.furnace_inactive_formspec)
		meta:set_string("infotext", "Furnace");
		local inv = meta:get_inventory()
		inv:set_size("fuel", 1)
		inv:set_size("src", 1)
		inv:set_size("dst", 4)
	end,
	can_dig = function(pos,player)
		local meta = minetest.get_meta(pos);
		local inv = meta:get_inventory()
		if not inv:is_empty("fuel") then
			return false
		elseif not inv:is_empty("dst") then
			return false
		elseif not inv:is_empty("src") then
			return false
		end
		return true
	end,
	allow_metadata_inventory_put = function(pos, listname, index, stack, player)
		local meta = minetest.get_meta(pos)
		local inv = meta:get_inventory()
		if listname == "fuel" then
			if minetest.get_craft_result({method="fuel",width=1,items={stack}}).time ~= 0 then
				if inv:is_empty("src") then
					meta:set_string("infotext","Furnace is empty")
				end
				return stack:get_count()
			else
				return 0
			end
		elseif listname == "src" then
			return stack:get_count()
		elseif listname == "dst" then
			return 0
		end
	end,
	allow_metadata_inventory_move = function(pos, from_list, from_index, to_list, to_index, count, player)
		local meta = minetest.get_meta(pos)
		local inv = meta:get_inventory()
		local stack = inv:get_stack(from_list, from_index)
		if to_list == "fuel" then
			if minetest.get_craft_result({method="fuel",width=1,items={stack}}).time ~= 0 then
				if inv:is_empty("src") then
					meta:set_string("infotext","Furnace is empty")
				end
				return count
			else
				return 0
			end
		elseif to_list == "src" then
			return count
		elseif to_list == "dst" then
			return 0
		end
	end,
})

local function swap_node(pos,name)
	local node = minetest.get_node(pos)
	if node.name == name then
		return
	end
	node.name = name
	minetest.swap_node(pos,node)
end

function default.furnace_step(pos, node, meta)
		local inv = meta:get_inventory()
		local srclist = inv:get_list("src")
		local cooked = nil
		local aftercooked
		
		if srclist then
			cooked, aftercooked = minetest.get_craft_result({method = "cooking", width = 1, items = srclist})
		end
		
		local was_active = false
		
		if meta:get_float("fuel_time") < meta:get_float("fuel_totaltime") then
			was_active = true
			meta:set_float("fuel_time", meta:get_float("fuel_time") + 1)
			meta:set_float("src_time", meta:get_float("src_time") + 1)
			if cooked and cooked.item and meta:get_float("src_time") >= cooked.time then
				-- check if there's room for output in "dst" list
				if inv:room_for_item("dst",cooked.item) then
					-- Put result in "dst" list
					inv:add_item("dst", cooked.item)
					-- take stuff from "src" list
					inv:set_stack("src", 1, aftercooked.items[1])
				else
					--print("Could not insert '"..cooked.item:to_string().."'")
				end
				meta:set_string("src_time", 0)
			end
		end
		
		if meta:get_float("fuel_time") < meta:get_float("fuel_totaltime") then
			local percent = math.floor(meta:get_float("fuel_time") /
					meta:get_float("fuel_totaltime") * 100)
			meta:set_string("infotext","Furnace active: "..percent.."%")
		node.name = "default:furnace_active"
			meta:set_string("formspec",default.get_furnace_active_formspec(pos, percent))
			return
		end
		local fuel = nil
		local afterfuel
		local cooked = nil
		local fuellist = inv:get_list("fuel")
		local srclist = inv:get_list("src")
		
		if srclist then
			cooked = minetest.get_craft_result({method = "cooking", width = 1, items = srclist})
		end
		if fuellist then
			fuel, afterfuel = minetest.get_craft_result({method = "fuel", width = 1, items = fuellist})
		end

		if not fuel or fuel.time <= 0 then
			meta:set_string("infotext","Furnace out of fuel")
		node.name = "default:furnace"
			meta:set_string("formspec", default.furnace_inactive_formspec)
			return
		end
		if cooked.item:is_empty() then
			if was_active then
				meta:set_string("infotext","Furnace is empty")
			node.name = "default:furnace"
				meta:set_string("formspec", default.furnace_inactive_formspec)
			end
			return
		end
		meta:set_string("fuel_totaltime", fuel.time)
		meta:set_string("fuel_time", 0)
		
		inv:set_stack("fuel", 1, afterfuel.items[1])
end

minetest.register_abm({
	nodenames = {"default:furnace","default:furnace_active"},
	interval = 1.0,
	chance = 1,
	action = function(pos, node, active_object_count, active_object_count_wider)
		local meta = minetest.get_meta(pos)
		for i, name in ipairs({
				"fuel_totaltime",
				"fuel_time",
				"src_totaltime",
				"src_time"
		}) do
			if meta:get_string(name) == "" then
				meta:set_float(name, 0.0)
			end
		end
		local gt = minetest.get_gametime()
		if meta:get_string("game_time") == "" then
			meta:set_int("game_time", gt-1)
		end
		for i = 1, math.min(1200, gt-meta:get_int("game_time")) do
			default.furnace_step(pos, node, meta)
		end
		swap_node(pos, node.name)
		meta:set_int("game_time", gt)
	end,
})

minetest.register_node("default:cobble", {
	description = "Cobblestone",
	tiles = {"default_cobble.png"},
	is_ground_content = true,
	melt = "default:lava_source",
	groups = {cracky=3, stone=2, melt=2900},
	sounds = default.node_sound_stone_defaults(),
})

minetest.register_node("default:desert_cobble", {
	description = "Desert Cobblestone",
	tiles = {"default_desert_cobble.png"},
	is_ground_content = true,
	groups = {cracky=3, stone=2},
	sounds = default.node_sound_stone_defaults(),
})

minetest.register_node("default:mossycobble", {
	description = "Mossy Cobblestone",
	tiles = {"default_mossycobble.png"},
	is_ground_content = true,
	groups = {cracky=3},
	sounds = default.node_sound_stone_defaults(),
})

minetest.register_node("default:coalblock", {
	description = "Coal Block",
	tiles = {"default_coal_block.png"},
	is_ground_content = true,
	groups = {cracky=3},
	sounds = default.node_sound_stone_defaults(),
})

minetest.register_node("default:steelblock", {
	description = "Steel Block",
	tiles = {"default_steel_block.png"},
	is_ground_content = true,
	groups = {cracky=1,level=2},
	sounds = default.node_sound_stone_defaults(),
})

minetest.register_node("default:copperblock", {
	description = "Copper Block",
	tiles = {"default_copper_block.png"},
	is_ground_content = true,
	groups = {cracky=1,level=2},
	sounds = default.node_sound_stone_defaults(),
})

minetest.register_node("default:bronzeblock", {
	description = "Bronze Block",
	tiles = {"default_bronze_block.png"},
	is_ground_content = true,
	groups = {cracky=1,level=2},
	sounds = default.node_sound_stone_defaults(),
})

minetest.register_node("default:mese", {
	description = "Mese Block",
	tiles = {"default_mese_block.png"},
	is_ground_content = true,
	groups = {cracky=1,level=2},
	sounds = default.node_sound_stone_defaults(),
})
minetest.register_alias("default:mese_block", "default:mese")

minetest.register_node("default:goldblock", {
	description = "Gold Block",
	tiles = {"default_gold_block.png"},
	is_ground_content = true,
	groups = {cracky=1},
	sounds = default.node_sound_stone_defaults(),
})

minetest.register_node("default:diamondblock", {
	description = "Diamond Block",
	tiles = {"default_diamond_block.png"},
	is_ground_content = true,
	groups = {cracky=1,level=3},
	sounds = default.node_sound_stone_defaults(),
})

minetest.register_node("default:obsidian_glass", {
	description = "Obsidian Glass",
	drawtype = "glasslike",
	tiles = {"default_obsidian_glass.png"},
	paramtype = "light",
	is_ground_content = false,
	sunlight_propagates = true,
	sounds = default.node_sound_glass_defaults(),
	groups = {cracky=3,oddly_breakable_by_hand=3},
})

minetest.register_node("default:obsidian", {
	description = "Obsidian",
	tiles = {"default_obsidian.png"},
	is_ground_content = true,
	sounds = default.node_sound_stone_defaults(),
	groups = {cracky=1,level=2, melt=5000},
	melt = "default:lava_source",
})

minetest.register_node("default:nyancat", {
	description = "Nyan Cat",
	tiles = {"default_nc_side.png", "default_nc_side.png", "default_nc_side.png",
		"default_nc_side.png", "default_nc_back.png", "default_nc_front.png"},
	paramtype2 = "facedir",
	groups = {cracky=2},
	is_ground_content = false,
	legacy_facedir_simple = true,
	sounds = default.node_sound_defaults(),
})

minetest.register_node("default:nyancat_rainbow", {
	description = "Nyan Cat Rainbow",
	tiles = {"default_nc_rb.png^[transformR90", "default_nc_rb.png^[transformR90",
		"default_nc_rb.png", "default_nc_rb.png"},
	paramtype2 = "facedir",
	groups = {cracky=2},
	is_ground_content = false,
	sounds = default.node_sound_defaults(),
})

minetest.register_node("default:sapling", {
	description = "Sapling",
	drawtype = "plantlike",
	visual_scale = 1.0,
	tiles = {"default_sapling.png"},
	inventory_image = "default_sapling.png",
	wield_image = "default_sapling.png",
	paramtype = "light",
	walkable = false,
	is_ground_content = true,
	selection_box = {
		type = "fixed",
		fixed = {-0.3, -0.5, -0.3, 0.3, 0.35, 0.3}
	},
	groups = {snappy=2,dig_immediate=3,flammable=2,attached_node=1},
	sounds = default.node_sound_leaves_defaults(),
})

minetest.register_node("default:apple", {
	description = "Apple",
	drawtype = "plantlike",
	visual_scale = 1.0,
	tiles = {"default_apple.png"},
	inventory_image = "default_apple.png",
	paramtype = "light",
	sunlight_propagates = true,
	walkable = false,
	is_ground_content = true,
	selection_box = {
		type = "fixed",
		fixed = {-0.2, -0.5, -0.2, 0.2, 0, 0.2}
	},
	groups = {fleshy=3,dig_immediate=3,flammable=2,leafdecay=3,leafdecay_drop=1},
	on_use = minetest.item_eat(1),
	sounds = default.node_sound_leaves_defaults(),
	after_place_node = function(pos, placer, itemstack)
		if placer:is_player() then
			minetest.set_node(pos, {name="default:apple", param2=1})
		end
	end,
})

minetest.register_node("default:dry_shrub", {
	description = "Dry Shrub",
	drawtype = "plantlike",
	visual_scale = 1.0,
	tiles = {"default_dry_shrub.png"},
	inventory_image = "default_dry_shrub.png",
	wield_image = "default_dry_shrub.png",
	paramtype = "light",
	waving = 1,
	walkable = false,
	is_ground_content = true,
	buildable_to = true,
	groups = {snappy=3,flammable=3,attached_node=1, drop_by_liquid=1},
	sounds = default.node_sound_leaves_defaults(),
	selection_box = {
		type = "fixed",
		fixed = {-0.5, -0.5, -0.5, 0.5, -5/16, 0.5},
	},
})

minetest.register_node("default:grass_1", {
	description = "Grass",
	drawtype = "plantlike",
	tiles = {"default_grass_1.png"},
	-- use a bigger inventory image
	inventory_image = "default_grass_3.png",
	wield_image = "default_grass_3.png",
	paramtype = "light",
	walkable = false,
	is_ground_content = true,
	buildable_to = true,
	groups = {snappy=3,flammable=3,flora=1,attached_node=1, drop_by_liquid=1},
	sounds = default.node_sound_leaves_defaults(),
	selection_box = {
		type = "fixed",
		fixed = {-0.5, -0.5, -0.5, 0.5, -5/16, 0.5},
	},
	on_place = function(itemstack, placer, pointed_thing)
		-- place a random grass node
		local stack = ItemStack("default:grass_"..math.random(1,5))
		local ret = minetest.item_place(stack, placer, pointed_thing)
		return ItemStack("default:grass_1 "..itemstack:get_count()-(1-ret:get_count()))
	end,
})

minetest.register_node("default:grass_2", {
	description = "Grass",
	drawtype = "plantlike",
	tiles = {"default_grass_2.png"},
	inventory_image = "default_grass_2.png",
	wield_image = "default_grass_2.png",
	paramtype = "light",
	walkable = false,
	buildable_to = true,
	is_ground_content = true,
	drop = "default:grass_1",
	groups = {snappy=3,flammable=3,flora=1,attached_node=1,not_in_creative_inventory=1, drop_by_liquid=1},
	sounds = default.node_sound_leaves_defaults(),
	selection_box = {
		type = "fixed",
		fixed = {-0.5, -0.5, -0.5, 0.5, -5/16, 0.5},
	},
})
minetest.register_node("default:grass_3", {
	description = "Grass",
	drawtype = "plantlike",
	tiles = {"default_grass_3.png"},
	inventory_image = "default_grass_3.png",
	wield_image = "default_grass_3.png",
	paramtype = "light",
	walkable = false,
	buildable_to = true,
	is_ground_content = true,
	drop = "default:grass_1",
	groups = {snappy=3,flammable=3,flora=1,attached_node=1,not_in_creative_inventory=1, drop_by_liquid=1},
	sounds = default.node_sound_leaves_defaults(),
	selection_box = {
		type = "fixed",
		fixed = {-0.5, -0.5, -0.5, 0.5, -5/16, 0.5},
	},
})

minetest.register_node("default:grass_4", {
	description = "Grass",
	drawtype = "plantlike",
	tiles = {"default_grass_4.png"},
	inventory_image = "default_grass_4.png",
	wield_image = "default_grass_4.png",
	paramtype = "light",
	walkable = false,
	buildable_to = true,
	is_ground_content = true,
	drop = "default:grass_1",
	groups = {snappy=3,flammable=3,flora=1,attached_node=1,not_in_creative_inventory=1, drop_by_liquid=1},
	sounds = default.node_sound_leaves_defaults(),
	selection_box = {
		type = "fixed",
		fixed = {-0.5, -0.5, -0.5, 0.5, -5/16, 0.5},
	},
})

minetest.register_node("default:grass_5", {
	description = "Grass",
	drawtype = "plantlike",
	tiles = {"default_grass_5.png"},
	inventory_image = "default_grass_5.png",
	wield_image = "default_grass_5.png",
	paramtype = "light",
	walkable = false,
	buildable_to = true,
	is_ground_content = true,
	drop = "default:grass_1",
	groups = {snappy=3,flammable=3,flora=1,attached_node=1,not_in_creative_inventory=1, drop_by_liquid=1},
	sounds = default.node_sound_leaves_defaults(),
	selection_box = {
		type = "fixed",
		fixed = {-0.5, -0.5, -0.5, 0.5, -5/16, 0.5},
	},
})

minetest.register_node("default:ice", {
	description = "Ice",
	tiles = {"default_ice.png"},
	is_ground_content = true,
	paramtype = "light",
	melt = "default:water_source",
	groups = {cracky=3, melt=3, slippery=90},
	sounds = default.node_sound_glass_defaults(),
})

minetest.register_node("default:snow", {
	description = "Snow",
	tiles = {"default_snow.png"},
	inventory_image = "default_snowball.png",
	wield_image = "default_snowball.png",
	is_ground_content = true,
	paramtype = "light",
	buildable_to = true,
	leveled = 7,
	paramtype2 = "leveled",
	drawtype = "nodebox",
	melt = "default:water_flowing",
	node_box = {
		type = "leveled",
		fixed = {
			{-0.5, -0.5, -0.5,  0.5, -0.5+2/16, 0.5},
		},
	},
	groups = {crumbly=3,falling_node=1, melt=1, float=1, slippery=80},
	sounds = default.node_sound_dirt_defaults({
		footstep = {name="default_snow_footstep", gain=0.25},
		dug = {name="default_snow_footstep", gain=0.75},
	}),
	on_construct = function(pos)
		pos.y = pos.y - 1
		if minetest.get_node(pos).name == "default:dirt_with_grass" then
			minetest.set_node(pos, {name="default:dirt_with_snow"}, 2)
		end
	end,
})
minetest.register_alias("snow", "default:snow")

minetest.register_node("default:snowblock", {
	description = "Snow Block",
	tiles = {"default_snow.png"},
	is_ground_content = true,
	groups = {crumbly=3, melt=2, slippery=80},
	melt = "default:water_source",
	sounds = default.node_sound_dirt_defaults({
		footstep = {name="default_snow_footstep", gain=0.25},
		dug = {name="default_snow_footstep", gain=0.75},
	}),
})<|MERGE_RESOLUTION|>--- conflicted
+++ resolved
@@ -30,14 +30,9 @@
 	description = "Desert Stone",
 	tiles = {"default_desert_stone.png"},
 	is_ground_content = true,
-<<<<<<< HEAD
 	groups = {cracky=3, stone=1, melt=3000},
 	melt = "default:lava_source",
-	drop = 'default:desert_stone',
-=======
-	groups = {cracky=3, stone=1},
 	drop = 'default:desert_cobble',
->>>>>>> 1dfa4155
 	legacy_mineral = true,
 	sounds = default.node_sound_stone_defaults(),
 })
@@ -1187,7 +1182,8 @@
 	description = "Desert Cobblestone",
 	tiles = {"default_desert_cobble.png"},
 	is_ground_content = true,
-	groups = {cracky=3, stone=2},
+	melt = "default:lava_source",
+	groups = {cracky=3, stone=2, melt=2900},
 	sounds = default.node_sound_stone_defaults(),
 })
 
