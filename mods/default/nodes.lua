-- mods/default/nodes.lua

--[[ Index:

Stone
-----
(1. Material 2. Cobble variant 3. Brick variant [4. Modified forms])

default:stone
default:cobble
default:stonebrick
default:mossycobble

default:desert_stone
default:desert_cobble
default:desert_stonebrick

default:sandstone
default:sandstonebrick

default:obsidian
default:obsidianbrick

Soft / Non-Stone
----------------
(1. Material [2. Modified forms])

default:dirt
default:dirt_with_grass
default:dirt_with_grass_footsteps
default:dirt_with_snow

default:sand
default:desert_sand

default:gravel

default:clay

default:snow
default:snowblock

default:ice

Trees
-----
(1. Trunk 2. Fabricated trunk 3. Leaves 4. Sapling [5. Fruits])

default:tree
default:wood
default:leaves
default:sapling
default:apple

default:jungletree
default:junglewood
default:jungleleaves
default:junglesapling

default:pinetree
default:pinewood
default:pine_needles
default:pine_sapling

Ores
----
(1. In stone 2. Block)

default:stone_with_coal
default:coalblock

default:stone_with_iron
default:steelblock

default:stone_with_copper
default:copperblock
default:bronzeblock

default:stone_with_gold
default:goldblock

default:stone_with_mese
default:mese

default:stone_with_diamond
default:diamondblock

Plantlife (non-cubic)
---------------------
default:cactus
default:papyrus
default:dry_shrub
default:junglegrass
default:grass_1
default:grass_2
default:grass_3
default:grass_4
default:grass_5

Liquids
-------
(1. Source 2. Flowing)

default:water_source
default:water_flowing

default:river_water_source
default:river_water_flowing

default:lava_source
default:lava_flowing

Tools / "Advanced" crafting / Non-"natural"
-------------------------------------------
default:torch

default:chest
default:chest_locked

default:bookshelf

default:sign_wall
default:ladder
default:fence_wood

default:glass
default:obsidian_glass

default:rail

default:brick

default:meselamp

Misc
----
default:cloud
default:nyancat
default:nyancat_rainbow

--]]

--
-- Stone
--

minetest.register_node("default:stone", {
	description = "Stone",
	tiles = {"default_stone.png"},
	is_ground_content = true,
	groups = {cracky=3, stone=1, melt=3000},
	drop = 'default:cobble',
	legacy_mineral = true,
	sounds = default.node_sound_stone_defaults(),
	melt = "default:lava_source",
})

minetest.register_node("default:cobble", {
	description = "Cobblestone",
	tiles = {"default_cobble.png"},
	is_ground_content = true,
	groups = {cracky=3, stone=2, melt=3000},
	sounds = default.node_sound_stone_defaults(),
	melt = "default:lava_source",
})

minetest.register_node("default:stonebrick", {
	description = "Stone Brick",
	tiles = {"default_stone_brick.png"},
	groups = {cracky=2, stone=1, melt=3000},
	sounds = default.node_sound_stone_defaults(),
	melt = "default:lava_source",
})

minetest.register_node("default:mossycobble", {
	description = "Mossy Cobblestone",
	tiles = {"default_mossycobble.png"},
	is_ground_content = true,
	groups = {cracky=3, stone=1, melt=3000},
	sounds = default.node_sound_stone_defaults(),
	melt = "default:lava_source",
})



minetest.register_node("default:desert_stone", {
	description = "Desert Stone",
	tiles = {"default_desert_stone.png"},
	is_ground_content = true,
	groups = {cracky=3, stone=1, melt=3000},
	drop = 'default:desert_cobble',
	legacy_mineral = true,
	sounds = default.node_sound_stone_defaults(),
	melt = "default:lava_source",
})

minetest.register_node("default:desert_cobble", {
	description = "Desert Cobblestone",
	tiles = {"default_desert_cobble.png"},
	is_ground_content = true,
	groups = {cracky=3, stone=2, melt=3000},
	sounds = default.node_sound_stone_defaults(),
	melt = "default:lava_source",
})

minetest.register_node("default:desert_stonebrick", {
	description = "Desert Stone Brick",
	tiles = {"default_desert_stone_brick.png"},
	groups = {cracky=2, stone=1, melt=3000},
	sounds = default.node_sound_stone_defaults(),
	melt = "default:lava_source",
})



minetest.register_node("default:sandstone", {
	description = "Sandstone",
	tiles = {"default_sandstone.png"},
	is_ground_content = true,
	groups = {crumbly=2,cracky=3, melt=3000},
	sounds = default.node_sound_stone_defaults(),
	melt = "default:lava_source",
})

minetest.register_node("default:sandstonebrick", {
	description = "Sandstone Brick",
	tiles = {"default_sandstone_brick.png"},
	is_ground_content = true,
	groups = {cracky=2, melt=3000},
	sounds = default.node_sound_stone_defaults(),
	melt = "default:lava_source",
})



minetest.register_node("default:obsidian", {
	description = "Obsidian",
	tiles = {"default_obsidian.png"},
	is_ground_content = true,
	sounds = default.node_sound_stone_defaults(),
	groups = {cracky=1,level=2, melt=5000},
	melt = "default:lava_source",
})

minetest.register_node("default:obsidianbrick", {
	description = "Obsidian Brick",
	tiles = {"default_obsidian_brick.png"},
	sounds = default.node_sound_stone_defaults(),
	groups = {cracky=1,level=2, melt=5000},
	melt = "default:lava_source",
})

--
-- Soft / Non-Stone
--

local flowing_sand_type = "source"
local flowing_sand_leveled = 1
local flowing_sand_paramtype2 = "leveled"
local flowing_sand_liquid_drop = 1
if tonumber(core.setting_get("flowing_sand_disable") or 0) == 1 then
	flowing_sand_type = "none"
	flowing_sand_leveled = 0
	flowing_sand_paramtype2 = "none"
end
if tonumber(core.setting_get("flowing_sand_disable") or 0) >= 1 then
	flowing_sand_liquid_drop = 0
end


minetest.register_node("default:dirt", {
	description = "Dirt",
	tiles = {"default_dirt.png"},
	is_ground_content = true,
	groups = {crumbly=3, soil=1, melt=40, liquid_drop=flowing_sand_liquid_drop, weight=2000},
	leveled = flowing_sand_leveled,
	liquidtype = flowing_sand_type,
	paramtype2 = flowing_sand_paramtype2,
	drowning = 1,
	melt = "default:dirt_dry",
	sounds = default.node_sound_dirt_defaults(),
})

minetest.register_node("default:dirt_with_grass", {
	description = "Dirt with Grass",
	tiles = {"default_grass.png", "default_dirt.png", "default_dirt.png^default_grass_side.png"},
	is_ground_content = true,
	groups = {crumbly=3,soil=1},
	drop = 'default:dirt',
	sounds = default.node_sound_dirt_defaults({
		footstep = {name="default_grass_footstep", gain=0.25},
	}),
})

minetest.register_node("default:dirt_with_grass_footsteps", {
	description = "Dirt with Grass and Footsteps",
	tiles = {"default_grass_footsteps.png", "default_dirt.png", "default_dirt.png^default_grass_side.png"},
	is_ground_content = true,
	groups = {crumbly=3,soil=1,not_in_creative_inventory=1},
	drop = 'default:dirt',
	sounds = default.node_sound_dirt_defaults({
		footstep = {name="default_grass_footstep", gain=0.25},
	}),
})

minetest.register_node("default:dirt_with_snow", {
	description = "Dirt with Snow",
	tiles = {"default_snow.png", "default_dirt.png", "default_dirt.png^default_snow_side.png"},
	is_ground_content = true,
	groups = {crumbly=3,soil=1, slippery=70},
	drop = 'default:dirt',
	sounds = default.node_sound_dirt_defaults({
		footstep = {name="default_snow_footstep", gain=0.25},
	}),
})

minetest.register_node("default:dirt_dry", {
	description = "Dry dirt",
	tiles = {"default_dirt_dry.png"},
	is_ground_content = true,
	groups = {crumbly=3, soil=1, melt=65, liquid_drop=flowing_sand_liquid_drop, weight=1800},
	drowning = 1,
	melt = "default:sand",
	sounds = default.node_sound_dirt_defaults(),
})

minetest.register_node("default:dirt_dry_grass", {
	description = "Dry dirt with Grass",
	tiles = {"default_grass_dry.png", "default_dirt_dry.png", "default_dirt_dry.png^default_grass_dry_side.png"},
	is_ground_content = true,
	groups = {crumbly=3, soil=1, not_in_creative_inventory=1, melt=50},
	drop = 'default:dirt_dry',
	sounds = default.node_sound_dirt_defaults({
		footstep = {name="default_grass_footstep", gain=0.25},
	}),
	melt = "default:dirt_dry",
})



minetest.register_node("default:sand", {
	description = "Sand",
	tiles = {"default_sand.png"},
	is_ground_content = true,
	groups = {crumbly=3, falling_node=1, sand=1, liquid_drop=flowing_sand_liquid_drop, weight=2000},
	leveled = flowing_sand_leveled,
	liquidtype = flowing_sand_type,
	paramtype2 = flowing_sand_paramtype2,
	drowning = 1,
	sounds = default.node_sound_sand_defaults(),
})

minetest.register_node("default:desert_sand", {
	description = "Desert Sand",
	tiles = {"default_desert_sand.png"},
	is_ground_content = true,
	leveled = flowing_sand_leveled,
	liquidtype = flowing_sand_type,
	paramtype2 = flowing_sand_paramtype2,
	drowning = 1,
	groups = {crumbly=3, falling_node=1, sand=1, liquid_drop=flowing_sand_liquid_drop, weight=2000},
	sounds = default.node_sound_sand_defaults(),
})



minetest.register_node("default:gravel", {
	description = "Gravel",
	tiles = {"default_gravel.png"},
	is_ground_content = true,
	groups = {crumbly=2, falling_node=1, liquid_drop=flowing_sand_liquid_drop, weight=2000},
	leveled = flowing_sand_leveled,
	liquidtype = flowing_sand_type,
	paramtype2 = flowing_sand_paramtype2,
	drowning = 1,
	sounds = default.node_sound_dirt_defaults({
		footstep = {name="default_gravel_footstep", gain=0.5},
		dug = {name="default_gravel_footstep", gain=1.0},
	}),
})



minetest.register_node("default:clay", {
	description = "Clay",
	tiles = {"default_clay.png"},
	is_ground_content = true,
	groups = {crumbly=3, melt=1500},
	drop = "default:clay",
	melt = "default:stone",
	sounds = default.node_sound_dirt_defaults(),
})



minetest.register_node("default:snow", {
	description = "Snow",
	tiles = {"default_snow.png"},
	inventory_image = "default_snowball.png",
	wield_image = "default_snowball.png",
	is_ground_content = true,
	paramtype = "light",
	buildable_to = true,
	drawtype = "nodebox",
	node_box = {
		type = "leveled",
		fixed = {
			{-0.5, -0.5, -0.5,  0.5, -0.5+2/16, 0.5},
		},
	},
	groups = {crumbly=3,falling_node=1, melt=1, float=1, slippery=75},
	sounds = default.node_sound_dirt_defaults({
		footstep = {name="default_snow_footstep", gain=0.25},
		dug = {name="default_snow_footstep", gain=0.75},
	}),

	on_construct = function(pos)
		pos.y = pos.y - 1
		if minetest.get_node(pos).name == "default:dirt_with_grass" then
			minetest.set_node(pos, {name="default:dirt_with_snow"}, 2)
		end
	end,
	leveled = 7,
	paramtype2 = "leveled",
	melt = "default:water_flowing",
})


minetest.register_node("default:snowblock", {
	description = "Snow Block",
	tiles = {"default_snow.png"},
	is_ground_content = true,
	groups = {crumbly=3, melt=2, slippery=80},
	sounds = default.node_sound_dirt_defaults({
		footstep = {name="default_snow_footstep", gain=0.25},
		dug = {name="default_snow_footstep", gain=0.75},
	}),
	melt = "default:water_source",
})



minetest.register_node("default:ice", {
	description = "Ice",
	tiles = {"default_ice.png"},
	is_ground_content = false,
	paramtype = "light",
	groups = {cracky=3, melt=3, slippery=90},
	sounds = default.node_sound_glass_defaults(),
	melt = "default:water_source",
})

--
-- Trees
--

minetest.register_node("default:tree", {
	description = "Tree",
	tiles = {"default_tree_top.png", "default_tree_top.png", "default_tree.png"},
	paramtype2 = "facedir",
	is_ground_content = false,
	groups = {tree=1,choppy=2,oddly_breakable_by_hand=1,flammable=2},
	sounds = default.node_sound_wood_defaults(),

	on_place = minetest.rotate_node
})

minetest.register_node("default:wood", {
	description = "Wooden Planks",
	tiles = {"default_wood.png"},
	groups = {choppy=2,oddly_breakable_by_hand=2,flammable=3,wood=1},
	sounds = default.node_sound_wood_defaults(),
})

minetest.register_node("default:sapling", {
	description = "Sapling",
	drawtype = "plantlike",
	visual_scale = 1.0,
	tiles = {"default_sapling.png"},
	inventory_image = "default_sapling.png",
	wield_image = "default_sapling.png",
	paramtype = "light",
	sunlight_propagates = true,
	walkable = false,
	is_ground_content = true,
	selection_box = {
		type = "fixed",
		fixed = {-0.3, -0.5, -0.3, 0.3, 0.35, 0.3}
	},
	groups = {snappy=2,dig_immediate=3,flammable=2,attached_node=1,sapling=1},
	sounds = default.node_sound_leaves_defaults(),
})

minetest.register_node("default:leaves", {
	description = "Leaves",
	drawtype = "allfaces_optional",
	waving = 1,
	visual_scale = 1.3,
	tiles = {"default_leaves.png"},
	paramtype = "light",
	is_ground_content = false,
	groups = {snappy=3, leafdecay=3, flammable=2, leaves=1},
	drop = {
		max_items = 1,
		items = {
			{
				-- player will get sapling with 1/20 chance
				items = {'default:sapling'},
				rarity = 20,
			},
			{
				-- player will get leaves only if he get no saplings,
				-- this is because max_items is 1
				items = {'default:leaves'},
			}
		}
	},
	sounds = default.node_sound_leaves_defaults(),

	after_place_node = default.after_place_leaves,
})

minetest.register_node("default:apple", {
	description = "Apple",
	drawtype = "plantlike",
	visual_scale = 1.0,
	tiles = {"default_apple.png"},
	inventory_image = "default_apple.png",
	paramtype = "light",
	sunlight_propagates = true,
	walkable = false,
	is_ground_content = true,
	selection_box = {
		type = "fixed",
		fixed = {-0.2, -0.5, -0.2, 0.2, 0, 0.2}
	},
	groups = {fleshy=3,dig_immediate=3,flammable=2,leafdecay=3,leafdecay_drop=1},
	on_use = minetest.item_eat(2),
	sounds = default.node_sound_leaves_defaults(),

	after_place_node = function(pos, placer, itemstack)
		if placer:is_player() then
			minetest.set_node(pos, {name="default:apple", param2=1})
		end
	end,
})



minetest.register_node("default:jungletree", {
	description = "Jungle Tree",
	tiles = {"default_jungletree_top.png", "default_jungletree_top.png", "default_jungletree.png"},
	paramtype2 = "facedir",
	is_ground_content = false,
	groups = {tree=1,choppy=2,oddly_breakable_by_hand=1,flammable=2},
	sounds = default.node_sound_wood_defaults(),

	on_place = minetest.rotate_node
})

minetest.register_node("default:junglewood", {
	description = "Junglewood Planks",
	tiles = {"default_junglewood.png"},
	groups = {choppy=2,oddly_breakable_by_hand=2,flammable=3,wood=1},
	sounds = default.node_sound_wood_defaults(),
})

minetest.register_node("default:jungleleaves", {
	description = "Jungle Leaves",
	drawtype = "allfaces_optional",
	waving = 1,
	visual_scale = 1.3,
	tiles = {"default_jungleleaves.png"},
	paramtype = "light",
	is_ground_content = false,
	groups = {snappy=3, leafdecay=3, flammable=2, leaves=1},
	drop = {
		max_items = 1,
		items = {
			{
				-- player will get sapling with 1/20 chance
				items = {'default:junglesapling'},
				rarity = 20,
			},
			{
				-- player will get leaves only if he get no saplings,
				-- this is because max_items is 1
				items = {'default:jungleleaves'},
			}
		}
	},
	sounds = default.node_sound_leaves_defaults(),

	after_place_node = default.after_place_leaves,
})

minetest.register_node("default:junglesapling", {
	description = "Jungle Sapling",
	drawtype = "plantlike",
	visual_scale = 1.0,
	tiles = {"default_junglesapling.png"},
	inventory_image = "default_junglesapling.png",
	wield_image = "default_junglesapling.png",
	paramtype = "light",
	sunlight_propagates = true,
	walkable = false,
	selection_box = {
		type = "fixed",
		fixed = {-0.3, -0.5, -0.3, 0.3, 0.35, 0.3}
	},
	groups = {snappy=2,dig_immediate=3,flammable=2,attached_node=1,sapling=1},
	sounds = default.node_sound_leaves_defaults(),
})



minetest.register_node("default:pinetree", {
	description = "Pine Tree",
	tiles = {"default_pinetree_top.png", "default_pinetree_top.png", "default_pinetree.png"},
	paramtype2 = "facedir",
	is_ground_content = false,
	groups = {tree=1,choppy=2,oddly_breakable_by_hand=1,flammable=2},
	sounds = default.node_sound_wood_defaults(),

	on_place = minetest.rotate_node
})

minetest.register_node("default:pinewood", {
	description = "Pinewood Planks",
	tiles = {"default_pinewood.png"},
	groups = {choppy=2,oddly_breakable_by_hand=2,flammable=3,wood=1},
	sounds = default.node_sound_wood_defaults(),
})

minetest.register_node("default:pine_needles",{
	description = "Pine Needles",
	drawtype = "allfaces_optional",
	visual_scale = 1.3,
	tiles = {"default_pine_needles.png"},
	waving = 1,
	paramtype = "light",
	is_ground_content = false,
	groups = {snappy=3, leafdecay=3, flammable=2, leaves=1},
	drop = {
		max_items = 1,
		items = {
			{
				-- player will get sapling with 1/20 chance
				items = {"default:pine_sapling"},
				rarity = 20,
			},
			{
				-- player will get leaves only if he get no saplings,
				-- this is because max_items is 1
				items = {"default:pine_needles"},
			}
		}
	},
	sounds = default.node_sound_leaves_defaults(),

	after_place_node = default.after_place_leaves,
})

minetest.register_node("default:pine_sapling", {
	description = "Pine Sapling",
	drawtype = "plantlike",
	visual_scale = 1.0,
	tiles = {"default_pine_sapling.png"},
	inventory_image = "default_pine_sapling.png",
	wield_image = "default_pine_sapling.png",
	paramtype = "light",
	walkable = false,
	is_ground_content = true,
	selection_box = {
		type = "fixed",
		fixed = {-0.3, -0.5, -0.3, 0.3, 0.35, 0.3}
	},
	groups = {snappy=2,dig_immediate=3,flammable=2,attached_node=1,sapling=1},
	sounds = default.node_sound_leaves_defaults(),
})

--
-- Ores
--

minetest.register_node("default:stone_with_coal", {
	description = "Coal Ore",
	tiles = {"default_stone.png^default_mineral_coal.png"},
	is_ground_content = true,
	groups = {cracky=3},
	drop = 'default:coal_lump',
	sounds = default.node_sound_stone_defaults(),
})

minetest.register_node("default:coalblock", {
	description = "Coal Block",
	tiles = {"default_coal_block.png"},
	is_ground_content = true,
	groups = {cracky=3},
	sounds = default.node_sound_stone_defaults(),
})



minetest.register_node("default:stone_with_iron", {
	description = "Iron Ore",
	tiles = {"default_stone.png^default_mineral_iron.png"},
	is_ground_content = true,
	groups = {cracky=2},
	drop = 'default:iron_lump',
	sounds = default.node_sound_stone_defaults(),
})

minetest.register_node("default:steelblock", {
	description = "Steel Block",
	tiles = {"default_steel_block.png"},
	is_ground_content = true,
	groups = {cracky=1,level=2},
	sounds = default.node_sound_stone_defaults(),
})



minetest.register_node("default:stone_with_copper", {
	description = "Copper Ore",
	tiles = {"default_stone.png^default_mineral_copper.png"},
	is_ground_content = true,
	groups = {cracky=2},
	drop = 'default:copper_lump',
	sounds = default.node_sound_stone_defaults(),
})

minetest.register_node("default:copperblock", {
	description = "Copper Block",
	tiles = {"default_copper_block.png"},
	is_ground_content = true,
	groups = {cracky=1,level=2},
	sounds = default.node_sound_stone_defaults(),
})

minetest.register_node("default:bronzeblock", {
	description = "Bronze Block",
	tiles = {"default_bronze_block.png"},
	is_ground_content = true,
	groups = {cracky=1,level=2},
	sounds = default.node_sound_stone_defaults(),
})



minetest.register_node("default:stone_with_mese", {
	description = "Mese Ore",
	tiles = {"default_stone.png^default_mineral_mese.png"},
	paramtype = "light",
	is_ground_content = true,
	groups = {cracky = 1},
	drop = "default:mese_crystal",
	sounds = default.node_sound_stone_defaults(),
	light_source = 3,
})

minetest.register_node("default:mese", {
	description = "Mese Block",
	tiles = {"default_mese_block.png"},
	paramtype = "light",
	is_ground_content = true,
	groups = {cracky = 1, level = 2},
	sounds = default.node_sound_stone_defaults(),
	light_source = 5,
})




minetest.register_node("default:stone_with_gold", {
	description = "Gold Ore",
	tiles = {"default_stone.png^default_mineral_gold.png"},
	is_ground_content = true,
	groups = {cracky=2},
	drop = "default:gold_lump",
	sounds = default.node_sound_stone_defaults(),
})

minetest.register_node("default:goldblock", {
	description = "Gold Block",
	tiles = {"default_gold_block.png"},
	is_ground_content = true,
	groups = {cracky=1},
	sounds = default.node_sound_stone_defaults(),
})



minetest.register_node("default:stone_with_diamond", {
	description = "Diamond Ore",
	tiles = {"default_stone.png^default_mineral_diamond.png"},
	is_ground_content = true,
	groups = {cracky=1},
	drop = "default:diamond",
	sounds = default.node_sound_stone_defaults(),
})

minetest.register_node("default:diamondblock", {
	description = "Diamond Block",
	tiles = {"default_diamond_block.png"},
	is_ground_content = true,
	groups = {cracky=1,level=3},
	sounds = default.node_sound_stone_defaults(),
})

--
-- Plantlife (non-cubic)
--

minetest.register_node("default:cactus", {
	description = "Cactus",
	tiles = {"default_cactus_top.png", "default_cactus_top.png", "default_cactus_side.png"},
	paramtype2 = "facedir",
	is_ground_content = true,
	groups = {snappy=1,choppy=3,flammable=2},
	sounds = default.node_sound_wood_defaults(),
	on_place = minetest.rotate_node,

	after_dig_node = function(pos, node, metadata, digger)
		default.dig_up(pos, node, digger)
	end,
})

minetest.register_node("default:papyrus", {
	description = "Papyrus",
	drawtype = "plantlike",
	tiles = {"default_papyrus.png"},
	inventory_image = "default_papyrus.png",
	wield_image = "default_papyrus.png",
	paramtype = "light",
	sunlight_propagates = true,
	walkable = false,
	is_ground_content = true,
	selection_box = {
		type = "fixed",
		fixed = {-0.3, -0.5, -0.3, 0.3, 0.5, 0.3}
	},
	groups = {snappy=3,flammable=2},
	sounds = default.node_sound_leaves_defaults(),

	after_dig_node = function(pos, node, metadata, digger)
		default.dig_up(pos, node, digger)
	end,
})

minetest.register_node("default:dry_shrub", {
	description = "Dry Shrub",
	drawtype = "plantlike",
	waving = 1,
	visual_scale = 1.0,
	tiles = {"default_dry_shrub.png"},
	inventory_image = "default_dry_shrub.png",
	wield_image = "default_dry_shrub.png",
	paramtype = "light",
	sunlight_propagates = true,
	walkable = false,
	is_ground_content = true,
	buildable_to = true,
	groups = {snappy=3,flammable=3,attached_node=1, drop_by_liquid=1},
	sounds = default.node_sound_leaves_defaults(),
	selection_box = {
		type = "fixed",
		fixed = {-0.5, -0.5, -0.5, 0.5, -5/16, 0.5},
	},
})

minetest.register_node("default:junglegrass", {
	description = "Jungle Grass",
	drawtype = "plantlike",
	waving = 1,
	visual_scale = 1.3,
	tiles = {"default_junglegrass.png"},
	inventory_image = "default_junglegrass.png",
	wield_image = "default_junglegrass.png",
	paramtype = "light",
	sunlight_propagates = true,
	walkable = false,
	buildable_to = true,
	is_ground_content = true,
	groups = {snappy=3,flammable=2,flora=1,attached_node=1, drop_by_liquid=1},
	sounds = default.node_sound_leaves_defaults(),
	selection_box = {
		type = "fixed",
		fixed = {-0.5, -0.5, -0.5, 0.5, -5/16, 0.5},
	},
})

minetest.register_node("default:grass_1", {
	description = "Grass",
	drawtype = "plantlike",
	waving = 1,
	tiles = {"default_grass_1.png"},
	-- Use texture of a taller grass stage in inventory
	inventory_image = "default_grass_3.png",
	wield_image = "default_grass_3.png",
	paramtype = "light",
	sunlight_propagates = true,
	walkable = false,
	is_ground_content = true,
	buildable_to = true,
	groups = {snappy=3,flammable=3,flora=1,attached_node=1, drop_by_liquid=1},
	sounds = default.node_sound_leaves_defaults(),
	selection_box = {
		type = "fixed",
		fixed = {-0.5, -0.5, -0.5, 0.5, -5/16, 0.5},
	},

	on_place = function(itemstack, placer, pointed_thing)
		-- place a random grass node
		local stack = ItemStack("default:grass_"..math.random(1,5))
		local ret = minetest.item_place(stack, placer, pointed_thing)
		return ItemStack("default:grass_1 "..itemstack:get_count()-(1-ret:get_count()))
	end,
})

for i=2,5 do
	minetest.register_node("default:grass_"..i, {
		description = "Grass",
		drawtype = "plantlike",
		waving = 1,
		tiles = {"default_grass_"..i..".png"},
		inventory_image = "default_grass_"..i..".png",
		wield_image = "default_grass_"..i..".png",
		paramtype = "light",
		sunlight_propagates = true,
		walkable = false,
		buildable_to = true,
		is_ground_content = true,
		drop = "default:grass_1",
		groups = {snappy=3,flammable=3,flora=1,attached_node=1,not_in_creative_inventory=1, drop_by_liquid=1},
		sounds = default.node_sound_leaves_defaults(),
		selection_box = {
			type = "fixed",
			fixed = {-0.5, -0.5, -0.5, 0.5, -5/16, 0.5},
		},
	})
end

--
-- Liquids
--

minetest.register_node("default:water_source", {
	description = "Water Source",
	inventory_image = minetest.inventorycube("default_water.png"),
	drawtype = "liquid",
	tiles = {
		{
			name = "default_water_source_animated.png",
			animation = {
				type = "vertical_frames",
				aspect_w = 16,
				aspect_h = 16,
				length = 2.0,
			},
		},
	},
	special_tiles = {
		-- New-style water source material (mostly unused)
		{
			name = "default_water_source_animated.png",
			animation = {
				type = "vertical_frames",
				aspect_w = 16,
				aspect_h = 16,
				length = 2.0,
			},
			backface_culling = false,
		},
	},
	alpha = 160,
	paramtype = "light",
	walkable = false,
	pointable = false,
	diggable = false,
	buildable_to = true,
	is_ground_content = false,
	drop = "",
	drowning = 1,
	liquidtype = "source",
	liquid_alternative_flowing = "default:water_flowing",
	liquid_alternative_source = "default:water_source",
	liquid_viscosity = 1,
<<<<<<< HEAD
	post_effect_color = {a=64, r=100, g=100, b=200},
	groups = {water=3, liquid=3, puts_out_fire=1, freeze=-1, melt=105, liquid_drop=1, weight=1000, pressure=32},
	leveled = 8,
	paramtype2 = "leveled",
	freeze = "default:ice",
	melt = "air",
=======
	post_effect_color = {a=120, r=30, g=60, b=90},
	groups = {water=3, liquid=3, puts_out_fire=1},
>>>>>>> 01ad0903
})

minetest.register_node("default:water_flowing", {
	description = "Flowing Water",
	inventory_image = minetest.inventorycube("default_water.png"),
	drawtype = "flowingliquid",
	tiles = {"default_water.png"},
	special_tiles = {
		{
			name = "default_water_flowing_animated.png",
			backface_culling = false,
			animation = {
				type = "vertical_frames",
				aspect_w = 16,
				aspect_h = 16,
				length = 0.8,
			},
		},
		{
			name = "default_water_flowing_animated.png",
			backface_culling = true,
			animation = {
				type = "vertical_frames",
				aspect_w = 16,
				aspect_h = 16,
				length = 0.8,
			},
		},
	},
	alpha = 160,
	paramtype = "light",
	paramtype2 = "flowingliquid",
	walkable = false,
	pointable = false,
	diggable = false,
	buildable_to = true,
	is_ground_content = false,
	drop = "",
	drowning = 1,
	liquidtype = "flowing",
	liquid_alternative_flowing = "default:water_flowing",
	liquid_alternative_source = "default:water_source",
	liquid_viscosity = 1,
<<<<<<< HEAD
	post_effect_color = {a=64, r=100, g=100, b=200},
	groups = {water=3, liquid=3, puts_out_fire=1, not_in_creative_inventory=1, freeze=-5, melt=100, liquid_drop=1, weight=1000},
	leveled = 8,
	paramtype2 = "leveled",
	freeze = "default:snow",
	melt = "air",
=======
	post_effect_color = {a=120, r=30, g=60, b=90},
	groups = {water=3, liquid=3, puts_out_fire=1, not_in_creative_inventory=1},
>>>>>>> 01ad0903
})


minetest.register_node("default:river_water_source", {
	description = "River Water Source",
	inventory_image = minetest.inventorycube("default_river_water.png"),
	drawtype = "liquid",
	tiles = {
		{
			name = "default_river_water_source_animated.png",
			animation = {
				type = "vertical_frames",
				aspect_w = 16,
				aspect_h = 16,
				length = 2.0,
			},
		},
	},
	special_tiles = {
		{
			name = "default_river_water_source_animated.png",
			animation = {
				type = "vertical_frames",
				aspect_w = 16,
				aspect_h = 16,
				length = 2.0,
			},
			backface_culling = false,
		},
	},
	alpha = 160,
	paramtype = "light",
	walkable = false,
	pointable = false,
	diggable = false,
	buildable_to = true,
	is_ground_content = false,
	drop = "",
	drowning = 1,
	liquidtype = "source",
	liquid_alternative_flowing = "default:river_water_flowing",
	liquid_alternative_source = "default:river_water_source",
	liquid_viscosity = 1,
	liquid_renewable = false,
	liquid_range = 2,
	post_effect_color = {a=120, r=30, g=60, b=90},
	groups = {water=3, liquid=3, puts_out_fire=1},


	groups = {water=3, liquid=3, puts_out_fire=1, freeze=-1, melt=105, liquid_drop=1, weight=995, pressure=32},
	leveled = 4,
	paramtype2 = "leveled",
	freeze = "default:ice",
	melt = "air",

})

minetest.register_node("default:river_water_flowing", {
	description = "Flowing River Water",
	inventory_image = minetest.inventorycube("default_river_water.png"),
	drawtype = "flowingliquid",
	tiles = {"default_river_water.png"},
	special_tiles = {
		{
			name = "default_river_water_flowing_animated.png",
			backface_culling = false,
			animation = {
				type = "vertical_frames",
				aspect_w = 16,
				aspect_h = 16,
				length = 0.8,
			},
		},
		{
			name = "default_river_water_flowing_animated.png",
			backface_culling = true,
			animation = {
				type = "vertical_frames",
				aspect_w = 16,
				aspect_h = 16,
				length = 0.8,
			},
		},
	},
	alpha = 160,
	paramtype = "light",
	paramtype2 = "flowingliquid",
	walkable = false,
	pointable = false,
	diggable = false,
	buildable_to = true,
	is_ground_content = false,
	drop = "",
	drowning = 1,
	liquidtype = "flowing",
	liquid_alternative_flowing = "default:river_water_flowing",
	liquid_alternative_source = "default:river_water_source",
	liquid_viscosity = 1,
	liquid_renewable = false,
	liquid_range = 2,
	post_effect_color = {a=120, r=30, g=60, b=90},
	groups = {water=3, liquid=3, puts_out_fire=1, not_in_creative_inventory=1},

	groups = {water=3, liquid=3, puts_out_fire=1, not_in_creative_inventory=1, freeze=-5, melt=100, liquid_drop=1, weight=999},
	leveled = 4,
	paramtype2 = "leveled",
	freeze = "default:snow",
	melt = "air",
})



minetest.register_node("default:lava_source", {
	description = "Lava Source",
	inventory_image = minetest.inventorycube("default_lava.png"),
	drawtype = "liquid",
	tiles = {
		{
			name = "default_lava_source_animated.png",
			animation = {
				type = "vertical_frames",
				aspect_w = 16,
				aspect_h = 16,
				length = 3.0,
			},
		},
	},
	special_tiles = {
		-- New-style lava source material (mostly unused)
		{
			name = "default_lava_source_animated.png",
			animation = {
				type = "vertical_frames",
				aspect_w = 16,
				aspect_h = 16,
				length = 3.0,
			},
			backface_culling = false,
		},
	},
	paramtype = "light",
	light_source = default.LIGHT_MAX - 1,
	walkable = false,
	pointable = false,
	diggable = false,
	buildable_to = true,
	is_ground_content = false,
	drop = "",
	drowning = 1,
	liquidtype = "source",
	liquid_alternative_flowing = "default:lava_flowing",
	liquid_alternative_source = "default:lava_source",
	liquid_viscosity = 7,
	liquid_renewable = false,
	damage_per_second = 4 * 2,
	post_effect_color = {a=192, r=255, g=64, b=0},
	groups = {lava=3, liquid=2, hot=1200, igniter=1, wield_light=5, liquid_drop=1, weight=2000, pressure=32},
	paramtype2 = "leveled",
	leveled = 4,
	freeze = "default:obsidian",
})

minetest.register_node("default:lava_flowing", {
	description = "Flowing Lava",
	inventory_image = minetest.inventorycube("default_lava.png"),
	drawtype = "flowingliquid",
	tiles = {"default_lava.png"},
	special_tiles = {
		{
			name = "default_lava_flowing_animated.png",
			backface_culling = false,
			animation = {
				type = "vertical_frames",
				aspect_w = 16,
				aspect_h = 16,
				length = 3.3,
			},
		},
		{
			name = "default_lava_flowing_animated.png",
			backface_culling = true,
			animation = {
				type = "vertical_frames",
				aspect_w = 16,
				aspect_h = 16,
				length = 3.3,
			},
		},
	},
	paramtype = "light",
	light_source = default.LIGHT_MAX - 1,
	walkable = false,
	pointable = false,
	diggable = false,
	buildable_to = true,
	is_ground_content = false,
	drop = "",
	drowning = 1,
	liquidtype = "flowing",
	liquid_alternative_flowing = "default:lava_flowing",
	liquid_alternative_source = "default:lava_source",
	liquid_viscosity = 7,
	liquid_renewable = false,
	damage_per_second = 4 * 2,
	post_effect_color = {a=192, r=255, g=64, b=0},
	groups = {lava=3, liquid=2, hot=700, igniter=1, not_in_creative_inventory=1, wield_light=2, liquid_drop=1, weight=2000},
	paramtype2 = "leveled",
	leveled = 4,
	freeze = "default:stone",
})

--
-- Tools / "Advanced" crafting / Non-"natural"
--

minetest.register_node("default:torch", {
	description = "Torch",
	drawtype = "torchlike",
	tiles = {
		{
			name = "default_torch_on_floor_animated.png",
			animation = {
				type = "vertical_frames",
				aspect_w = 16,
				aspect_h = 16,
				length = 3.0
			},
		},
		{
			name="default_torch_on_ceiling_animated.png",
			animation = {
				type = "vertical_frames",
				aspect_w = 16,
				aspect_h = 16,
				length = 3.0
			},
		},
		{
			name="default_torch_animated.png",
			animation = {
				type = "vertical_frames",
				aspect_w = 16,
				aspect_h = 16,
				length = 3.0
			},
		},
	},
	inventory_image = "default_torch_on_floor.png",
	wield_image = "default_torch_on_floor.png",
	paramtype = "light",
	paramtype2 = "wallmounted",
	sunlight_propagates = true,
	is_ground_content = false,
	walkable = false,
	light_source = default.LIGHT_MAX - 1,
	selection_box = {
		type = "wallmounted",
		wall_top = {-0.1, 0.5-0.6, -0.1, 0.1, 0.5, 0.1},
		wall_bottom = {-0.1, -0.5, -0.1, 0.1, -0.5+0.6, 0.1},
		wall_side = {-0.5, -0.3, -0.1, -0.5+0.3, 0.3, 0.1},
	},
	groups = {choppy=2,dig_immediate=3,flammable=1,attached_node=1, hot=30, wield_light=default.LIGHT_MAX-1, drop_by_liquid=1},
	legacy_wallmounted = true,
	sounds = default.node_sound_defaults(),
})



local chest_formspec =
	"size[8,9]"..
	default.gui_bg..
	default.gui_bg_img..
	default.gui_slots..
	"list[current_name;main;0,0.3;8,4;]"..
	"list[current_player;main;0,4.85;8,1;]"..
	"list[current_player;main;0,6.08;8,3;8]"..
	default.get_hotbar_bg(0,4.85)

local function get_locked_chest_formspec(pos)
	local spos = pos.x .. "," .. pos.y .. "," ..pos.z
	local formspec =
		"size[8,9]"..
		default.gui_bg..
		default.gui_bg_img..
		default.gui_slots..
		"list[nodemeta:".. spos .. ";main;0,0.3;8,4;]"..
		"list[current_player;main;0,4.85;8,1;]"..
		"list[current_player;main;0,6.08;8,3;8]"..
		default.get_hotbar_bg(0,4.85)
 return formspec
end

local function has_locked_chest_privilege(meta, player)
	if player:get_player_name() ~= meta:get_string("owner") then
		return false
	end
	return true
end

minetest.register_node("default:chest", {
	description = "Chest",
	tiles = {"default_chest_top.png", "default_chest_top.png", "default_chest_side.png",
		"default_chest_side.png", "default_chest_side.png", "default_chest_front.png"},
	paramtype2 = "facedir",
	groups = {choppy=2,oddly_breakable_by_hand=2},
	legacy_facedir_simple = true,
	is_ground_content = false,
	sounds = default.node_sound_wood_defaults(),

	on_construct = function(pos)
		local meta = minetest.get_meta(pos)
		meta:set_string("formspec", chest_formspec)
		meta:set_string("infotext", "Chest")
		local inv = meta:get_inventory()
		inv:set_size("main", 8*4)
	end,
	can_dig = function(pos,player)
		local meta = minetest.get_meta(pos);
		local inv = meta:get_inventory()
		return inv:is_empty("main")
	end,
	on_metadata_inventory_move = function(pos, from_list, from_index, to_list, to_index, count, player)
		minetest.log("action", player:get_player_name()..
				" moves stuff in chest at "..minetest.pos_to_string(pos))
	end,
    on_metadata_inventory_put = function(pos, listname, index, stack, player)
		minetest.log("action", player:get_player_name()..
				" moves stuff to chest at "..minetest.pos_to_string(pos))
	end,
    on_metadata_inventory_take = function(pos, listname, index, stack, player)
		minetest.log("action", player:get_player_name()..
				" takes stuff from chest at "..minetest.pos_to_string(pos))
	end,
})



minetest.register_node("default:chest_locked", {
	description = "Locked Chest",
	tiles = {"default_chest_top.png", "default_chest_top.png", "default_chest_side.png",
		"default_chest_side.png", "default_chest_side.png", "default_chest_lock.png"},
	paramtype2 = "facedir",
	groups = {choppy=2,oddly_breakable_by_hand=2},
	legacy_facedir_simple = true,
	is_ground_content = false,
	sounds = default.node_sound_wood_defaults(),

	after_place_node = function(pos, placer)
		local meta = minetest.get_meta(pos)
		meta:set_string("owner", placer:get_player_name() or "")
		meta:set_string("infotext", "Locked Chest (owned by "..
				meta:get_string("owner")..")")
	end,
	on_construct = function(pos)
		local meta = minetest.get_meta(pos)
		meta:set_string("infotext", "Locked Chest")
		meta:set_string("owner", "")
		local inv = meta:get_inventory()
		inv:set_size("main", 8*4)
	end,
	can_dig = function(pos,player)
		local meta = minetest.get_meta(pos);
		local inv = meta:get_inventory()
		return inv:is_empty("main") and has_locked_chest_privilege(meta, player)
	end,
	allow_metadata_inventory_move = function(pos, from_list, from_index, to_list, to_index, count, player)
		local meta = minetest.get_meta(pos)
		if not has_locked_chest_privilege(meta, player) then
			return 0
		end
		return count
	end,
    allow_metadata_inventory_put = function(pos, listname, index, stack, player)
		local meta = minetest.get_meta(pos)
		if not has_locked_chest_privilege(meta, player) then
			return 0
		end
		return stack:get_count()
	end,
    allow_metadata_inventory_take = function(pos, listname, index, stack, player)
		local meta = minetest.get_meta(pos)
		if not has_locked_chest_privilege(meta, player) then
			return 0
		end
		return stack:get_count()
	end,
    on_metadata_inventory_put = function(pos, listname, index, stack, player)
		minetest.log("action", player:get_player_name()..
				" moves stuff to locked chest at "..minetest.pos_to_string(pos))
	end,
    on_metadata_inventory_take = function(pos, listname, index, stack, player)
		minetest.log("action", player:get_player_name()..
				" takes stuff from locked chest at "..minetest.pos_to_string(pos))
	end,
	on_rightclick = function(pos, node, clicker)
		local meta = minetest.get_meta(pos)
		if has_locked_chest_privilege(meta, clicker) then
			minetest.show_formspec(
				clicker:get_player_name(),
				"default:chest_locked",
				get_locked_chest_formspec(pos)
			)
		end
	end,
	on_blast = function() end,
})



local bookshelf_formspec =
	"size[8,7;]"..
	default.gui_bg..
	default.gui_bg_img..
	default.gui_slots..
	"list[context;books;0,0.3;8,2;]"..
	"list[current_player;main;0,2.85;8,1;]"..
	"list[current_player;main;0,4.08;8,3;8]"..
	default.get_hotbar_bg(0,2.85)

minetest.register_node("default:bookshelf", {
	description = "Bookshelf",
	tiles = {"default_wood.png", "default_wood.png", "default_bookshelf.png"},
	is_ground_content = false,
	groups = {choppy=3,oddly_breakable_by_hand=2,flammable=3},
	sounds = default.node_sound_wood_defaults(),

	on_construct = function(pos)
		local meta = minetest.get_meta(pos)
		meta:set_string("formspec", bookshelf_formspec)
		local inv = meta:get_inventory()
		inv:set_size("books", 8*2)
	end,
	can_dig = function(pos,player)
		local meta = minetest.get_meta(pos);
		local inv = meta:get_inventory()
		return inv:is_empty("books")
	end,

	allow_metadata_inventory_put = function(pos, listname, index, stack, player)
		local meta = minetest.get_meta(pos)
		local inv = meta:get_inventory()
		local to_stack = inv:get_stack(listname, index)
		if listname == "books" then
			if minetest.get_item_group(stack:get_name(), "book") ~= 0
					and to_stack:is_empty() then
				return 1
			else
				return 0
			end
		end
	end,

	allow_metadata_inventory_move = function(pos, from_list, from_index, to_list, to_index, count, player)
		local meta = minetest.get_meta(pos)
		local inv = meta:get_inventory()
		local stack = inv:get_stack(from_list, from_index)
		local to_stack = inv:get_stack(to_list, to_index)
		if to_list == "books" then
			if stack:get_name() == "default:book" and to_stack:is_empty() then
				return 1
			else
				return 0
			end
		end
	end,

	on_metadata_inventory_move = function(pos, from_list, from_index, to_list, to_index, count, player)
		minetest.log("action", player:get_player_name()..
			   " moves stuff in bookshelf at "..minetest.pos_to_string(pos))
	end,
	on_metadata_inventory_put = function(pos, listname, index, stack, player)
		minetest.log("action", player:get_player_name()..
			   " moves stuff to bookshelf at "..minetest.pos_to_string(pos))
	end,
	on_metadata_inventory_take = function(pos, listname, index, stack, player)
		minetest.log("action", player:get_player_name()..
			   " takes stuff from bookshelf at "..minetest.pos_to_string(pos))
	end,
})



minetest.register_node("default:sign_wall", {
	description = "Sign",
	drawtype = "nodebox",
	tiles = {"default_sign.png"},
	inventory_image = "default_sign_wall.png",
	wield_image = "default_sign_wall.png",
	paramtype = "light",
	paramtype2 = "wallmounted",
	sunlight_propagates = true,
	is_ground_content = false,
	walkable = false,
	node_box = {
		type = "wallmounted",
		wall_top    = {-0.4375, 0.4375, -0.3125, 0.4375, 0.5, 0.3125},
		wall_bottom = {-0.4375, -0.5, -0.3125, 0.4375, -0.4375, 0.3125},
		wall_side   = {-0.5, -0.3125, -0.4375, -0.4375, 0.3125, 0.4375},
	},
	groups = {choppy=2,dig_immediate=2,attached_node=1},
	legacy_wallmounted = true,
	sounds = default.node_sound_defaults(),

	on_construct = function(pos)
		--local n = minetest.get_node(pos)
		local meta = minetest.get_meta(pos)
		meta:set_string("formspec", "field[text;;${text}]")
		meta:set_string("infotext", "\"\"")
	end,
	on_receive_fields = function(pos, formname, fields, sender)
		--print("Sign at "..minetest.pos_to_string(pos).." got "..dump(fields))
		if minetest.is_protected(pos, sender:get_player_name()) then
			minetest.record_protection_violation(pos, sender:get_player_name())
			return
		end
		local meta = minetest.get_meta(pos)
		if not fields.text then return end
		minetest.log("action", (sender:get_player_name() or "").." wrote \""..fields.text..
				"\" to sign at "..minetest.pos_to_string(pos))
		meta:set_string("text", fields.text)
		meta:set_string("infotext", '"'..fields.text..'"')
	end,
})

minetest.register_node("default:ladder", {
	description = "Ladder",
	drawtype = "signlike",
	tiles = {"default_ladder.png"},
	inventory_image = "default_ladder.png",
	wield_image = "default_ladder.png",
	paramtype = "light",
	paramtype2 = "wallmounted",
	sunlight_propagates = true,
	walkable = false,
	climbable = true,
	is_ground_content = false,
	selection_box = {
		type = "wallmounted",
		--wall_top = = <default>
		--wall_bottom = = <default>
		--wall_side = = <default>
	},
	groups = {choppy=2,oddly_breakable_by_hand=3,flammable=2},
	legacy_wallmounted = true,
	sounds = default.node_sound_wood_defaults(),
})

local fence_texture = "default_fence_overlay.png^default_wood.png^default_fence_overlay.png^[makealpha:255,126,126"
minetest.register_node("default:fence_wood", {
	description = "Wooden Fence",
	drawtype = "fencelike",
	tiles = {"default_wood.png"},
	inventory_image = fence_texture,
	wield_image = fence_texture,
	paramtype = "light",
	sunlight_propagates = true,
	is_ground_content = false,
	selection_box = {
		type = "fixed",
		fixed = {-1/7, -1/2, -1/7, 1/7, 1/2, 1/7},
	},
	groups = {choppy=2,oddly_breakable_by_hand=2,flammable=2},
	sounds = default.node_sound_wood_defaults(),
})



minetest.register_node("default:glass", {
	description = "Glass",
	drawtype = "glasslike_framed_optional",
	tiles = {"default_glass.png", "default_glass_detail.png"},
	inventory_image = minetest.inventorycube("default_glass.png"),
	paramtype = "light",
	sunlight_propagates = true,
	is_ground_content = false,
	groups = {cracky=3,oddly_breakable_by_hand=3, melt=1500},
	melt = "default:obsidian_glass",
	sounds = default.node_sound_glass_defaults(),
})

minetest.register_node("default:obsidian_glass", {
	description = "Obsidian Glass",
	drawtype = "glasslike",
	tiles = {"default_obsidian_glass.png"},
	paramtype = "light",
	is_ground_content = false,
	sunlight_propagates = true,
	sounds = default.node_sound_glass_defaults(),
	groups = {cracky=3,oddly_breakable_by_hand=3},
})



minetest.register_node("default:rail", {
	description = "Rail",
	drawtype = "raillike",
	tiles = {"default_rail.png", "default_rail_curved.png", "default_rail_t_junction.png", "default_rail_crossing.png", "default_rail_diagonal.png", "default_rail_diagonal_end.png"},
	inventory_image = "default_rail.png",
	wield_image = "default_rail.png",
	paramtype = "light",
	sunlight_propagates = true,
	walkable = false,
	is_ground_content = false,
	selection_box = {
		type = "fixed",
                -- but how to specify the dimensions for curved and sideways rails?
                fixed = {-1/2, -1/2, -1/2, 1/2, -1/2+1/16, 1/2},
	},
	groups = {bendy=2,dig_immediate=2,attached_node=1,connect_to_raillike=minetest.raillike_group("rail")},
})



minetest.register_node("default:brick", {
	description = "Brick Block",
	tiles = {"default_brick.png"},
	is_ground_content = false,
	groups = {cracky=3, melt=3500},
	melt = "default:lava_source",
	sounds = default.node_sound_stone_defaults(),
})


minetest.register_node("default:meselamp", {
	description = "Mese Lamp",
	drawtype = "glasslike",
	tiles = {"default_meselamp.png"},
	paramtype = "light",
	sunlight_propagates = true,
	is_ground_content = false,
	groups = {cracky = 3, oddly_breakable_by_hand = 3, wield_light=default.LIGHT_MAX},
	sounds = default.node_sound_glass_defaults(),
	light_source = default.LIGHT_MAX,
})

--
-- Misc
--

minetest.register_node("default:cloud", {
	description = "Cloud",
	tiles = {"default_cloud.png"},
	sounds = default.node_sound_defaults(),
	groups = {not_in_creative_inventory=1},
})

minetest.register_node("default:nyancat", {
	description = "Nyan Cat",
	tiles = {"default_nc_side.png", "default_nc_side.png", "default_nc_side.png",
		"default_nc_side.png", "default_nc_back.png", "default_nc_front.png"},
	paramtype2 = "facedir",
	groups = {cracky=2},
	is_ground_content = false,
	legacy_facedir_simple = true,
	sounds = default.node_sound_defaults(),
})

minetest.register_node("default:nyancat_rainbow", {
	description = "Nyan Cat Rainbow",
	tiles = {
		"default_nc_rb.png^[transformR90", "default_nc_rb.png^[transformR90",
		"default_nc_rb.png", "default_nc_rb.png"
	},
	paramtype2 = "facedir",
	groups = {cracky=2},
	is_ground_content = false,
	sounds = default.node_sound_defaults(),
})<|MERGE_RESOLUTION|>--- conflicted
+++ resolved
@@ -986,17 +986,14 @@
 	liquid_alternative_flowing = "default:water_flowing",
 	liquid_alternative_source = "default:water_source",
 	liquid_viscosity = 1,
-<<<<<<< HEAD
-	post_effect_color = {a=64, r=100, g=100, b=200},
+	post_effect_color = {a=120, r=30, g=60, b=90},
+	groups = {water=3, liquid=3, puts_out_fire=1},
+
 	groups = {water=3, liquid=3, puts_out_fire=1, freeze=-1, melt=105, liquid_drop=1, weight=1000, pressure=32},
 	leveled = 8,
 	paramtype2 = "leveled",
 	freeze = "default:ice",
 	melt = "air",
-=======
-	post_effect_color = {a=120, r=30, g=60, b=90},
-	groups = {water=3, liquid=3, puts_out_fire=1},
->>>>>>> 01ad0903
 })
 
 minetest.register_node("default:water_flowing", {
@@ -1040,17 +1037,14 @@
 	liquid_alternative_flowing = "default:water_flowing",
 	liquid_alternative_source = "default:water_source",
 	liquid_viscosity = 1,
-<<<<<<< HEAD
-	post_effect_color = {a=64, r=100, g=100, b=200},
+	post_effect_color = {a=120, r=30, g=60, b=90},
+	groups = {water=3, liquid=3, puts_out_fire=1, not_in_creative_inventory=1},
+
 	groups = {water=3, liquid=3, puts_out_fire=1, not_in_creative_inventory=1, freeze=-5, melt=100, liquid_drop=1, weight=1000},
 	leveled = 8,
 	paramtype2 = "leveled",
 	freeze = "default:snow",
 	melt = "air",
-=======
-	post_effect_color = {a=120, r=30, g=60, b=90},
-	groups = {water=3, liquid=3, puts_out_fire=1, not_in_creative_inventory=1},
->>>>>>> 01ad0903
 })
 
 
