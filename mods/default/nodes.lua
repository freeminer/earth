-- mods/default/nodes.lua


--[[ Node name convention:

Although many node names are in combined-word form, the required form for new
node names is words separated by underscores. If both forms are used in written
language (for example pinewood and pine wood) the underscore form should be used.

--]]


--[[ Index:

Stone
-----
(1. Material 2. Cobble variant 3. Brick variant 4. Modified forms)

default:stone
default:cobble
default:stonebrick
default:stone_block
default:mossycobble

default:desert_stone
default:desert_cobble
default:desert_stonebrick
default:desert_stone_block

default:sandstone
default:sandstonebrick
default:sandstone_block

default:obsidian
default:obsidianbrick
default:obsidian_block

Soft / Non-Stone
----------------
(1. Material 2. Modified forms)

default:dirt
default:dirt_with_grass
default:dirt_with_grass_footsteps
default:dirt_with_dry_grass
default:dirt_with_snow

default:sand
default:desert_sand
default:silver_sand

default:gravel

default:clay

default:snow
default:snowblock

default:ice

Trees
-----
(1. Trunk 2. Fabricated trunk 3. Leaves 4. Sapling 5. Fruits)

default:tree
default:wood
default:leaves
default:sapling
default:apple

default:jungletree
default:junglewood
default:jungleleaves
default:junglesapling

default:pine_tree
default:pine_wood
default:pine_needles
default:pine_sapling

default:acacia_tree
default:acacia_wood
default:acacia_leaves
default:acacia_sapling

default:aspen_tree
default:aspen_wood
default:aspen_leaves
default:aspen_sapling

Ores
----
(1. In stone 2. Blocks)

default:stone_with_coal
default:coalblock

default:stone_with_iron
default:steelblock

default:stone_with_copper
default:copperblock
default:bronzeblock

default:stone_with_gold
default:goldblock

default:stone_with_mese
default:mese

default:stone_with_diamond
default:diamondblock

Plantlife
---------

default:cactus
default:papyrus
default:dry_shrub
default:junglegrass

default:grass_1
default:grass_2
default:grass_3
default:grass_4
default:grass_5

default:dry_grass_1
default:dry_grass_2
default:dry_grass_3
default:dry_grass_4
default:dry_grass_5

default:bush_stem
default:bush_leaves
default:acacia_bush_stem
default:acacia_bush_leaves

Corals
------

default:coral_brown
default:coral_orange
default:coral_skeleton

Liquids
-------
(1. Source 2. Flowing)

default:water_source
default:water_flowing

default:river_water_source
default:river_water_flowing

default:lava_source
default:lava_flowing

Tools / "Advanced" crafting / Non-"natural"
-------------------------------------------

default:torch

default:chest
default:chest_locked

default:bookshelf

default:sign_wall_wood
default:sign_wall_steel

default:ladder_wood
default:ladder_steel

default:fence_wood
default:fence_acacia_wood
default:fence_junglewood
default:fence_pine_wood
default:fence_aspen_wood

default:glass
default:obsidian_glass

default:rail

default:brick

default:meselamp

Misc
----

default:cloud

--]]

--
-- Stone
--

minetest.register_node("default:stone", {
	description = "Stone",
	tiles = {"default_stone.png"},
	groups = {cracky = 3, stone = 1, melt = 3000},
	drop = 'default:cobble',
	legacy_mineral = true,
	sounds = default.node_sound_stone_defaults(),
	melt = "default:lava_source",
})

minetest.register_node("default:cobble", {
	description = "Cobblestone",
	tiles = {"default_cobble.png"},
	is_ground_content = false,
	groups = {cracky = 3, stone = 2, melt = 3000},
	sounds = default.node_sound_stone_defaults(),
	melt = "default:lava_source",
})

minetest.register_node("default:stonebrick", {
	description = "Stone Brick",
	paramtype2 = "facedir",
	place_param2 = 0,
	tiles = {"default_stone_brick.png"},
	is_ground_content = false,
	groups = {cracky = 2, stone = 1, melt = 3000},
	sounds = default.node_sound_stone_defaults(),
	melt = "default:lava_source",
})

minetest.register_node("default:stone_block", {
	description = "Stone Block",
	tiles = {"default_stone_block.png"},
	is_ground_content = false,
	groups = {cracky = 2, stone = 1},
	sounds = default.node_sound_stone_defaults(),
})

minetest.register_node("default:mossycobble", {
	description = "Mossy Cobblestone",
	tiles = {"default_mossycobble.png"},
	is_ground_content = false,
	groups = {cracky = 3, stone = 1, melt = 3000},
	sounds = default.node_sound_stone_defaults(),
	melt = "default:lava_source",
})


minetest.register_node("default:desert_stone", {
	description = "Desert Stone",
	tiles = {"default_desert_stone.png"},
	groups = {cracky = 3, stone = 1, melt = 3000},
	drop = 'default:desert_cobble',
	legacy_mineral = true,
	sounds = default.node_sound_stone_defaults(),
	melt = "default:lava_source",
})

minetest.register_node("default:desert_cobble", {
	description = "Desert Cobblestone",
	tiles = {"default_desert_cobble.png"},
	is_ground_content = false,
	groups = {cracky = 3, stone = 2, melt=3000},
	sounds = default.node_sound_stone_defaults(),
	melt = "default:lava_source",
})

minetest.register_node("default:desert_stonebrick", {
	description = "Desert Stone Brick",
	paramtype2 = "facedir",
	place_param2 = 0,
	tiles = {"default_desert_stone_brick.png"},
	is_ground_content = false,
	groups = {cracky = 2, stone = 1, melt = 3000},
	sounds = default.node_sound_stone_defaults(),
	melt = "default:lava_source",
})

minetest.register_node("default:desert_stone_block", {
	description = "Desert Stone Block",
	tiles = {"default_desert_stone_block.png"},
	is_ground_content = false,
	groups = {cracky = 2, stone = 1},
	sounds = default.node_sound_stone_defaults(),
})


minetest.register_node("default:sandstone", {
	description = "Sandstone",
	tiles = {"default_sandstone.png"},
	groups = {crumbly = 1, cracky = 3, melt = 3000, },
	sounds = default.node_sound_stone_defaults(),
	melt = "default:lava_source",
})

minetest.register_node("default:sandstonebrick", {
	description = "Sandstone Brick",
	paramtype2 = "facedir",
	place_param2 = 0,
	tiles = {"default_sandstone_brick.png"},
	is_ground_content = false,
	groups = {cracky = 2, melt = 3000},
	sounds = default.node_sound_stone_defaults(),
	melt = "default:lava_source",
})

minetest.register_node("default:sandstone_block", {
	description = "Sandstone Block",
	tiles = {"default_sandstone_block.png"},
	is_ground_content = false,
	groups = {cracky = 2},
	sounds = default.node_sound_stone_defaults(),
})


minetest.register_node("default:obsidian", {
	description = "Obsidian",
	tiles = {"default_obsidian.png"},
	sounds = default.node_sound_stone_defaults(),
	groups = {cracky = 1, level = 2, melt = 5000},
	melt = "default:lava_source",
})

minetest.register_node("default:obsidianbrick", {
	description = "Obsidian Brick",
	paramtype2 = "facedir",
	place_param2 = 0,
	tiles = {"default_obsidian_brick.png"},
	is_ground_content = false,
	sounds = default.node_sound_stone_defaults(),
	groups = {cracky = 1, level = 2, melt = 5000},
	melt = "default:lava_source",
})

minetest.register_node("default:obsidian_block", {
	description = "Obsidian Block",
	tiles = {"default_obsidian_block.png"},
	is_ground_content = false,
	sounds = default.node_sound_stone_defaults(),
	groups = {cracky = 1, level = 2},
})

--
-- Soft / Non-Stone
--

local flowing_sand_type = "source"
local flowing_sand_leveled = 1
local flowing_sand_paramtype2 = "leveled"
local flowing_sand_liquid_drop = 1
if tonumber(core.setting_get("flowing_sand_disable") or 0) == 1 then
	flowing_sand_type = "none"
	flowing_sand_leveled = 0
	flowing_sand_paramtype2 = "none"
end
if tonumber(core.setting_get("flowing_sand_disable") or 0) >= 1 then
	flowing_sand_liquid_drop = 0
end


minetest.register_node("default:dirt", {
	description = "Dirt",
	tiles = {"default_dirt.png"},
	groups = {crumbly = 3, soil = 1},
	sounds = default.node_sound_dirt_defaults(),

	groups = {crumbly = 3, soil = 1, melt = 50, liquid_drop = flowing_sand_liquid_drop, weight = 2000},
	leveled = flowing_sand_leveled,
	liquidtype = flowing_sand_type,
	paramtype2 = flowing_sand_paramtype2,
	drowning = 1,
	melt = "default:dirt_dry",
})

minetest.register_node("default:dirt_with_grass", {
	description = "Dirt with Grass",
	tiles = {"default_grass.png", "default_dirt.png",
		{name = "default_dirt.png^default_grass_side.png",
			tileable_vertical = false}},
	groups = {crumbly = 3, soil = 1, spreading_dirt_type = 1, melt = 40, freeze = -5},
	drop = 'default:dirt',
	sounds = default.node_sound_dirt_defaults({
		footstep = {name = "default_grass_footstep", gain = 0.25},
	}),
	drowning = 1,
	melt = "default:dirt_with_dry_grass",
	freeze = "default:dirt_with_snow",
})

minetest.register_node("default:dirt_with_grass_footsteps", {
	description = "Dirt with Grass and Footsteps",
	tiles = {"default_grass.png^default_footprint.png", "default_dirt.png",
		{name = "default_dirt.png^default_grass_side.png",
			tileable_vertical = false}},
	groups = {crumbly = 3, soil = 1, not_in_creative_inventory = 1, melt = 40, freeze = -5},
	drop = 'default:dirt',
	sounds = default.node_sound_dirt_defaults({
		footstep = {name = "default_grass_footstep", gain = 0.25},
	}),
	drowning = 1,
	melt = "default:dirt_with_dry_grass",
	freeze = "default:dirt_with_snow",
})

minetest.register_node("default:dirt_with_dry_grass", {
	description = "Dirt with Dry Grass",
	tiles = {"default_dry_grass.png",
		"default_dirt.png",
		{name = "default_dirt.png^default_dry_grass_side.png",
			tileable_vertical = false}},
	groups = {crumbly = 3, soil = 1, spreading_dirt_type = 1, melt = 50, freeze = -5},
	drop = 'default:dirt',
	sounds = default.node_sound_dirt_defaults({
		footstep = {name = "default_grass_footstep", gain = 0.4},
	}),
	drowning = 1,
	melt = "default:dirt_dry",
	freeze = "default:dirt_with_snow",
})

minetest.register_node("default:dirt_with_snow", {
	description = "Dirt with Snow",
	tiles = {"default_snow.png", "default_dirt.png",
		{name = "default_dirt.png^default_snow_side.png",
			tileable_vertical = false}},
	groups = {crumbly = 3, soil = 1, spreading_dirt_type = 1, slippery = 70, melt = 2},
	drop = 'default:dirt',
	sounds = default.node_sound_dirt_defaults({
		footstep = {name = "default_snow_footstep", gain = 0.15},
	}),
	drowning = 1,
	melt = "default:dirt",
})

minetest.register_node("default:dirt_dry", {
	description = "Dry dirt",
	tiles = {"default_dirt_dry.png"},
	is_ground_content = true,
	groups = {crumbly = 3, soil = 1, melt = 65},
	drowning = 1,
	sounds = default.node_sound_dirt_defaults(),
	melt = "default:sand",
})

minetest.register_node("default:sand", {
	description = "Sand",
	tiles = {"default_sand.png"},
	groups = {crumbly = 3, falling_node = 1, sand = 1},
	sounds = default.node_sound_sand_defaults(),

	is_ground_content = true,
	groups = {crumbly = 3, falling_node = 1, sand = 1, liquid_drop = flowing_sand_liquid_drop, weight = 2000},
	leveled = flowing_sand_leveled,
	liquidtype = flowing_sand_type,
	paramtype2 = flowing_sand_paramtype2,
	drowning = 1,
})

minetest.register_node("default:desert_sand", {
	description = "Desert Sand",
	tiles = {"default_desert_sand.png"},
	groups = {crumbly = 3, falling_node = 1, sand = 1},
	sounds = default.node_sound_sand_defaults(),

	is_ground_content = true,
	leveled = flowing_sand_leveled,
	liquidtype = flowing_sand_type,
	paramtype2 = flowing_sand_paramtype2,
	drowning = 1,
	groups = {crumbly = 3, falling_node = 1, sand = 1, liquid_drop = flowing_sand_liquid_drop, weight = 2000},
})

minetest.register_node("default:silver_sand", {
	description = "Silver Sand",
	tiles = {"default_silver_sand.png"},
	groups = {crumbly = 3, falling_node = 1, sand = 1},
	sounds = default.node_sound_sand_defaults(),
})


minetest.register_node("default:gravel", {
	description = "Gravel",
	tiles = {"default_gravel.png"},
	groups = {crumbly = 2, falling_node = 1},

	groups = {crumbly = 2, falling_node = 1, liquid_drop = flowing_sand_liquid_drop, weight = 2000},
	leveled = flowing_sand_leveled,
	liquidtype = flowing_sand_type,
	paramtype2 = flowing_sand_paramtype2,
	drowning = 1,

	sounds = default.node_sound_gravel_defaults(),
	drop = {
		max_items = 1,
		items = {
			{items = {'default:flint'}, rarity = 16},
			{items = {'default:gravel'}}
		}
	}
})

minetest.register_node("default:clay", {
	description = "Clay",
	tiles = {"default_clay.png"},
	groups = {crumbly = 3},
	drop = 'default:clay_lump 4',
	sounds = default.node_sound_dirt_defaults(),

	groups = {crumbly=3, melt=1500},
	drop = "default:clay",
	melt = "default:stone",
})


minetest.register_node("default:snow", {
	description = "Snow",
	tiles = {"default_snow.png"},
	inventory_image = "default_snowball.png",
	wield_image = "default_snowball.png",
	paramtype = "light",
	buildable_to = true,
	floodable = true,
	drawtype = "nodebox",
	node_box = {
		type = "leveled",
		fixed = {
			{-0.5, -0.5, -0.5, 0.5, -0.25, 0.5},
		},
	},
	groups = {crumbly = 3, falling_node = 1, puts_out_fire = 1, melt = 1, float = 1, slippery = 75},
	sounds = default.node_sound_dirt_defaults({
		footstep = {name = "default_snow_footstep", gain = 0.15},
		dug = {name = "default_snow_footstep", gain = 0.2},
		dig = {name = "default_snow_footstep", gain = 0.2}
	}),

	on_construct = function(pos)
		pos.y = pos.y - 1
		if minetest.get_node(pos).name == "default:dirt_with_grass" then
			minetest.set_node(pos, {name = "default:dirt_with_snow"}, 2)
		end
	end,
	leveled = 7,
	paramtype2 = "leveled",
	melt = "default:water_flowing",
})

minetest.register_node("default:snowblock", {
	description = "Snow Block",
	tiles = {"default_snow.png"},
	groups = {crumbly = 3, puts_out_fire = 1, melt = 2, slippery = 80},
	sounds = default.node_sound_dirt_defaults({
		footstep = {name = "default_snow_footstep", gain = 0.15},
		dug = {name = "default_snow_footstep", gain = 0.2},
		dig = {name = "default_snow_footstep", gain = 0.2}
	}),
<<<<<<< HEAD
	melt = "default:water_source",
=======

	on_construct = function(pos)
		pos.y = pos.y - 1
		if minetest.get_node(pos).name == "default:dirt_with_grass" then
			minetest.set_node(pos, {name = "default:dirt_with_snow"})
		end
	end,
>>>>>>> f8bc1e17
})

minetest.register_node("default:ice", {
	description = "Ice",
	tiles = {"default_ice.png"},
	is_ground_content = false,
	paramtype = "light",
	groups = {cracky = 3, puts_out_fire = 1, melt = 3, slippery = 90},
	sounds = default.node_sound_glass_defaults(),
	melt = "default:water_source",
	drawtype = "glasslike",
	use_texture_alpha = true,
})

--
-- Trees
--

minetest.register_node("default:tree", {
	description = "Tree",
	tiles = {"default_tree_top.png", "default_tree_top.png", "default_tree.png"},
	paramtype2 = "facedir",
	is_ground_content = false,
	groups = {tree = 1, choppy = 2, oddly_breakable_by_hand = 1, flammable = 2},
	sounds = default.node_sound_wood_defaults(),

	on_place = minetest.rotate_node
})

minetest.register_node("default:wood", {
	description = "Wooden Planks",
	paramtype2 = "facedir",
	place_param2 = 0,
	tiles = {"default_wood.png"},
	is_ground_content = false,
	groups = {choppy = 2, oddly_breakable_by_hand = 2, flammable = 2, wood = 1},
	sounds = default.node_sound_wood_defaults(),
})

minetest.register_node("default:sapling", {
	description = "Sapling",
	drawtype = "plantlike",
	visual_scale = 1.0,
	tiles = {"default_sapling.png"},
	inventory_image = "default_sapling.png",
	wield_image = "default_sapling.png",
	paramtype = "light",
	sunlight_propagates = true,
	walkable = false,
	on_timer = default.grow_sapling,
	selection_box = {
		type = "fixed",
		fixed = {-4 / 16, -0.5, -4 / 16, 4 / 16, 7 / 16, 4 / 16}
	},
	groups = {snappy = 2, dig_immediate = 3, flammable = 2,
		attached_node = 1, sapling = 1},
	sounds = default.node_sound_leaves_defaults(),

	on_construct = function(pos)
		minetest.get_node_timer(pos):start(math.random(2400,4800))
	end,

	on_place = function(itemstack, placer, pointed_thing)
		itemstack = default.sapling_on_place(itemstack, placer, pointed_thing,
			"default:sapling",
			-- minp, maxp to be checked, relative to sapling pos
			-- minp_relative.y = 1 because sapling pos has been checked
			{x = -2, y = 1, z = -2},
			{x = 2, y = 6, z = 2},
			-- maximum interval of interior volume check
			4)

		return itemstack
	end,
})

minetest.register_node("default:leaves", {
	description = "Leaves",
	drawtype = "allfaces_optional",
	waving = 1,
	tiles = {"default_leaves.png"},
	special_tiles = {"default_leaves_simple.png"},
	paramtype = "light",
	is_ground_content = false,
	groups = {snappy = 3, leafdecay = 3, flammable = 2, leaves = 1},
	drop = {
		max_items = 1,
		items = {
			{
				-- player will get sapling with 1/20 chance
				items = {'default:sapling'},
				rarity = 20,
			},
			{
				-- player will get leaves only if he get no saplings,
				-- this is because max_items is 1
				items = {'default:leaves'},
			}
		}
	},
	sounds = default.node_sound_leaves_defaults(),

	after_place_node = default.after_place_leaves,
})

minetest.register_node("default:apple", {
	description = "Apple",
	drawtype = "plantlike",
	visual_scale = 1.0,
	tiles = {"default_apple.png"},
	inventory_image = "default_apple.png",
	paramtype = "light",
	sunlight_propagates = true,
	walkable = false,
	is_ground_content = false,
	selection_box = {
		type = "fixed",
		fixed = {-3 / 16, -7 / 16, -3 / 16, 3 / 16, 4 / 16, 3 / 16}
	},
	groups = {fleshy = 3, dig_immediate = 3, flammable = 2,
		leafdecay = 3, leafdecay_drop = 1},
	on_use = minetest.item_eat(2),
	sounds = default.node_sound_leaves_defaults(),

	after_place_node = function(pos, placer, itemstack)
		if placer:is_player() then
			minetest.set_node(pos, {name = "default:apple", param2 = 1})
		end
	end,
})


minetest.register_node("default:jungletree", {
	description = "Jungle Tree",
	tiles = {"default_jungletree_top.png", "default_jungletree_top.png",
		"default_jungletree.png"},
	paramtype2 = "facedir",
	is_ground_content = false,
	groups = {tree = 1, choppy = 2, oddly_breakable_by_hand = 1, flammable = 2},
	sounds = default.node_sound_wood_defaults(),

	on_place = minetest.rotate_node
})

minetest.register_node("default:junglewood", {
	description = "Junglewood Planks",
	paramtype2 = "facedir",
	place_param2 = 0,
	tiles = {"default_junglewood.png"},
	is_ground_content = false,
	groups = {choppy = 2, oddly_breakable_by_hand = 2, flammable = 2, wood = 1},
	sounds = default.node_sound_wood_defaults(),
})

minetest.register_node("default:jungleleaves", {
	description = "Jungle Leaves",
	drawtype = "allfaces_optional",
	waving = 1,
	tiles = {"default_jungleleaves.png"},
	special_tiles = {"default_jungleleaves_simple.png"},
	paramtype = "light",
	is_ground_content = false,
	groups = {snappy = 3, leafdecay = 3, flammable = 2, leaves = 1},
	drop = {
		max_items = 1,
		items = {
			{items = {'default:junglesapling'}, rarity = 20},
			{items = {'default:jungleleaves'}}
		}
	},
	sounds = default.node_sound_leaves_defaults(),

	after_place_node = default.after_place_leaves,
})

minetest.register_node("default:junglesapling", {
	description = "Jungle Sapling",
	drawtype = "plantlike",
	visual_scale = 1.0,
	tiles = {"default_junglesapling.png"},
	inventory_image = "default_junglesapling.png",
	wield_image = "default_junglesapling.png",
	paramtype = "light",
	sunlight_propagates = true,
	walkable = false,
	on_timer = default.grow_sapling,
	selection_box = {
		type = "fixed",
		fixed = {-4 / 16, -0.5, -4 / 16, 4 / 16, 7 / 16, 4 / 16}
	},
	groups = {snappy = 2, dig_immediate = 3, flammable = 2,
		attached_node = 1, sapling = 1},
	sounds = default.node_sound_leaves_defaults(),

	on_construct = function(pos)
		minetest.get_node_timer(pos):start(math.random(2400,4800))
	end,

	on_place = function(itemstack, placer, pointed_thing)
		itemstack = default.sapling_on_place(itemstack, placer, pointed_thing,
			"default:junglesapling",
			-- minp, maxp to be checked, relative to sapling pos
			-- minp_relative.y = 1 because sapling pos has been checked
			{x = -2, y = 1, z = -2},
			{x = 2, y = 15, z = 2},
			-- maximum interval of interior volume check
			4)

		return itemstack
	end,
})


minetest.register_node("default:pine_tree", {
	description = "Pine Tree",
	tiles = {"default_pine_tree_top.png", "default_pine_tree_top.png",
		"default_pine_tree.png"},
	paramtype2 = "facedir",
	is_ground_content = false,
	groups = {tree = 1, choppy = 3, oddly_breakable_by_hand = 1, flammable = 3},
	sounds = default.node_sound_wood_defaults(),

	on_place = minetest.rotate_node
})

minetest.register_node("default:pine_wood", {
	description = "Pine Wood Planks",
	paramtype2 = "facedir",
	place_param2 = 0,
	tiles = {"default_pine_wood.png"},
	is_ground_content = false,
	groups = {choppy = 3, oddly_breakable_by_hand = 2, flammable = 3, wood = 1},
	sounds = default.node_sound_wood_defaults(),
})

minetest.register_node("default:pine_needles",{
	description = "Pine Needles",
	drawtype = "allfaces_optional",
	tiles = {"default_pine_needles.png"},
	waving = 1,
	paramtype = "light",
	is_ground_content = false,
	groups = {snappy = 3, leafdecay = 3, flammable = 2, leaves = 1},
	drop = {
		max_items = 1,
		items = {
			{items = {"default:pine_sapling"}, rarity = 20},
			{items = {"default:pine_needles"}}
		}
	},
	sounds = default.node_sound_leaves_defaults(),

	after_place_node = default.after_place_leaves,
})

minetest.register_node("default:pine_sapling", {
	description = "Pine Sapling",
	drawtype = "plantlike",
	visual_scale = 1.0,
	tiles = {"default_pine_sapling.png"},
	inventory_image = "default_pine_sapling.png",
	wield_image = "default_pine_sapling.png",
	paramtype = "light",
	sunlight_propagates = true,
	walkable = false,
	on_timer = default.grow_sapling,
	selection_box = {
		type = "fixed",
		fixed = {-4 / 16, -0.5, -4 / 16, 4 / 16, 7 / 16, 4 / 16}
	},
	groups = {snappy = 2, dig_immediate = 3, flammable = 3,
		attached_node = 1, sapling = 1},
	sounds = default.node_sound_leaves_defaults(),

	on_construct = function(pos)
		minetest.get_node_timer(pos):start(math.random(2400,4800))
	end,

	on_place = function(itemstack, placer, pointed_thing)
		itemstack = default.sapling_on_place(itemstack, placer, pointed_thing,
			"default:pine_sapling",
			-- minp, maxp to be checked, relative to sapling pos
			-- minp_relative.y = 1 because sapling pos has been checked
			{x = -2, y = 1, z = -2},
			{x = 2, y = 12, z = 2},
			-- maximum interval of interior volume check
			4)

		return itemstack
	end,
})


minetest.register_node("default:acacia_tree", {
	description = "Acacia Tree",
	tiles = {"default_acacia_tree_top.png", "default_acacia_tree_top.png",
		"default_acacia_tree.png"},
	paramtype2 = "facedir",
	is_ground_content = false,
	groups = {tree = 1, choppy = 2, oddly_breakable_by_hand = 1, flammable = 2},
	sounds = default.node_sound_wood_defaults(),

	on_place = minetest.rotate_node
})

minetest.register_node("default:acacia_wood", {
	description = "Acacia Wood Planks",
	paramtype2 = "facedir",
	place_param2 = 0,
	tiles = {"default_acacia_wood.png"},
	is_ground_content = false,
	groups = {choppy = 2, oddly_breakable_by_hand = 2, flammable = 2, wood = 1},
	sounds = default.node_sound_wood_defaults(),
})

minetest.register_node("default:acacia_leaves", {
	description = "Acacia Leaves",
	drawtype = "allfaces_optional",
	tiles = {"default_acacia_leaves.png"},
	special_tiles = {"default_acacia_leaves_simple.png"},
	waving = 1,
	paramtype = "light",
	is_ground_content = false,
	groups = {snappy = 3, leafdecay = 3, flammable = 2, leaves = 1},
	drop = {
		max_items = 1,
		items = {
			{items = {"default:acacia_sapling"}, rarity = 20},
			{items = {"default:acacia_leaves"}}
		}
	},
	sounds = default.node_sound_leaves_defaults(),

	after_place_node = default.after_place_leaves,
})

minetest.register_node("default:acacia_sapling", {
	description = "Acacia Tree Sapling",
	drawtype = "plantlike",
	visual_scale = 1.0,
	tiles = {"default_acacia_sapling.png"},
	inventory_image = "default_acacia_sapling.png",
	wield_image = "default_acacia_sapling.png",
	paramtype = "light",
	sunlight_propagates = true,
	walkable = false,
	on_timer = default.grow_sapling,
	selection_box = {
		type = "fixed",
		fixed = {-4 / 16, -0.5, -4 / 16, 4 / 16, 7 / 16, 4 / 16}
	},
	groups = {snappy = 2, dig_immediate = 3, flammable = 2,
		attached_node = 1, sapling = 1},
	sounds = default.node_sound_leaves_defaults(),

	on_construct = function(pos)
		minetest.get_node_timer(pos):start(math.random(2400,4800))
	end,

	on_place = function(itemstack, placer, pointed_thing)
		itemstack = default.sapling_on_place(itemstack, placer, pointed_thing,
			"default:acacia_sapling",
			-- minp, maxp to be checked, relative to sapling pos
			-- minp_relative.y = 1 because sapling pos has been checked
			{x = -4, y = 1, z = -4},
			{x = 4, y = 6, z = 4},
			-- maximum interval of interior volume check
			4)

		return itemstack
	end,
})

minetest.register_node("default:aspen_tree", {
	description = "Aspen Tree",
	tiles = {"default_aspen_tree_top.png", "default_aspen_tree_top.png",
		"default_aspen_tree.png"},
	paramtype2 = "facedir",
	is_ground_content = false,
	groups = {tree = 1, choppy = 3, oddly_breakable_by_hand = 1, flammable = 3},
	sounds = default.node_sound_wood_defaults(),

	on_place = minetest.rotate_node
})

minetest.register_node("default:aspen_wood", {
	description = "Aspen Wood Planks",
	paramtype2 = "facedir",
	place_param2 = 0,
	tiles = {"default_aspen_wood.png"},
	is_ground_content = false,
	groups = {choppy = 3, oddly_breakable_by_hand = 2, flammable = 3, wood = 1},
	sounds = default.node_sound_wood_defaults(),
})

minetest.register_node("default:aspen_leaves", {
	description = "Aspen Leaves",
	drawtype = "allfaces_optional",
	tiles = {"default_aspen_leaves.png"},
	waving = 1,
	paramtype = "light",
	is_ground_content = false,
	groups = {snappy = 3, leafdecay = 3, flammable = 2, leaves = 1},
	drop = {
		max_items = 1,
		items = {
			{items = {"default:aspen_sapling"}, rarity = 20},
			{items = {"default:aspen_leaves"}}
		}
	},
	sounds = default.node_sound_leaves_defaults(),

	after_place_node = default.after_place_leaves,
})

minetest.register_node("default:aspen_sapling", {
	description = "Aspen Tree Sapling",
	drawtype = "plantlike",
	visual_scale = 1.0,
	tiles = {"default_aspen_sapling.png"},
	inventory_image = "default_aspen_sapling.png",
	wield_image = "default_aspen_sapling.png",
	paramtype = "light",
	sunlight_propagates = true,
	walkable = false,
	on_timer = default.grow_sapling,
	selection_box = {
		type = "fixed",
		fixed = {-3 / 16, -0.5, -3 / 16, 3 / 16, 0.5, 3 / 16}
	},
	groups = {snappy = 2, dig_immediate = 3, flammable = 3,
		attached_node = 1, sapling = 1},
	sounds = default.node_sound_leaves_defaults(),

	on_construct = function(pos)
		minetest.get_node_timer(pos):start(math.random(2400,4800))
	end,

	on_place = function(itemstack, placer, pointed_thing)
		itemstack = default.sapling_on_place(itemstack, placer, pointed_thing,
			"default:aspen_sapling",
			-- minp, maxp to be checked, relative to sapling pos
			-- minp_relative.y = 1 because sapling pos has been checked
			{x = -2, y = 1, z = -2},
			{x = 2, y = 12, z = 2},
			-- maximum interval of interior volume check
			4)

		return itemstack
	end,
})

--
-- Ores
--

minetest.register_node("default:stone_with_coal", {
	description = "Coal Ore",
	tiles = {"default_stone.png^default_mineral_coal.png"},
	groups = {cracky = 3},
	drop = 'default:coal_lump',
	sounds = default.node_sound_stone_defaults(),
})

minetest.register_node("default:coalblock", {
	description = "Coal Block",
	tiles = {"default_coal_block.png"},
	is_ground_content = false,
	groups = {cracky = 3},
	sounds = default.node_sound_stone_defaults(),
})


minetest.register_node("default:stone_with_iron", {
	description = "Iron Ore",
	tiles = {"default_stone.png^default_mineral_iron.png"},
	groups = {cracky = 2},
	drop = 'default:iron_lump',
	sounds = default.node_sound_stone_defaults(),
})

minetest.register_node("default:steelblock", {
	description = "Steel Block",
	tiles = {"default_steel_block.png"},
	is_ground_content = false,
	groups = {cracky = 1, level = 2},
	sounds = default.node_sound_metal_defaults(),
})


minetest.register_node("default:stone_with_copper", {
	description = "Copper Ore",
	tiles = {"default_stone.png^default_mineral_copper.png"},
	groups = {cracky = 2},
	drop = 'default:copper_lump',
	sounds = default.node_sound_stone_defaults(),
})

minetest.register_node("default:copperblock", {
	description = "Copper Block",
	tiles = {"default_copper_block.png"},
	is_ground_content = false,
	groups = {cracky = 1, level = 2},
	sounds = default.node_sound_metal_defaults(),
})

minetest.register_node("default:bronzeblock", {
	description = "Bronze Block",
	tiles = {"default_bronze_block.png"},
	is_ground_content = false,
	groups = {cracky = 1, level = 2},
	sounds = default.node_sound_metal_defaults(),
})


minetest.register_node("default:stone_with_mese", {
	description = "Mese Ore",
	tiles = {"default_stone.png^default_mineral_mese.png"},
	groups = {cracky = 1},
	drop = "default:mese_crystal",
	sounds = default.node_sound_stone_defaults(),
	paramtype = "light",
	light_source = 3,
})

minetest.register_node("default:mese", {
	description = "Mese Block",
	tiles = {"default_mese_block.png"},
	groups = {cracky = 1, level = 2},
	sounds = default.node_sound_stone_defaults(),
	paramtype = "light",
	light_source = 5,
})


minetest.register_node("default:stone_with_gold", {
	description = "Gold Ore",
	tiles = {"default_stone.png^default_mineral_gold.png"},
	groups = {cracky = 2},
	drop = "default:gold_lump",
	sounds = default.node_sound_stone_defaults(),
})

minetest.register_node("default:goldblock", {
	description = "Gold Block",
	tiles = {"default_gold_block.png"},
	is_ground_content = false,
	groups = {cracky = 1},
	sounds = default.node_sound_metal_defaults(),
})


minetest.register_node("default:stone_with_diamond", {
	description = "Diamond Ore",
	tiles = {"default_stone.png^default_mineral_diamond.png"},
	groups = {cracky = 1},
	drop = "default:diamond",
	sounds = default.node_sound_stone_defaults(),
})

minetest.register_node("default:diamondblock", {
	description = "Diamond Block",
	tiles = {"default_diamond_block.png"},
	is_ground_content = false,
	groups = {cracky = 1, level = 3},
	sounds = default.node_sound_stone_defaults(),
})

--
-- Plantlife (non-cubic)
--

minetest.register_node("default:cactus", {
	description = "Cactus",
	tiles = {"default_cactus_top.png", "default_cactus_top.png",
		"default_cactus_side.png"},
	paramtype2 = "facedir",
	groups = {snappy = 1, choppy = 3},
	sounds = default.node_sound_wood_defaults(),
	on_place = minetest.rotate_node,
})

minetest.register_node("default:papyrus", {
	description = "Papyrus",
	drawtype = "plantlike",
	tiles = {"default_papyrus.png"},
	inventory_image = "default_papyrus.png",
	wield_image = "default_papyrus.png",
	paramtype = "light",
	sunlight_propagates = true,
	walkable = false,
	selection_box = {
		type = "fixed",
		fixed = {-6 / 16, -0.5, -6 / 16, 6 / 16, 0.5, 6 / 16},
	},
	groups = {snappy = 3, flammable = 2, dig_immediate = 3},
	sounds = default.node_sound_leaves_defaults(),

	after_dig_node = function(pos, node, metadata, digger)
		default.dig_up(pos, node, digger)
	end,
})

minetest.register_node("default:dry_shrub", {
	description = "Dry Shrub",
	drawtype = "plantlike",
	waving = 1,
	visual_scale = 1.0,
	tiles = {"default_dry_shrub.png"},
	inventory_image = "default_dry_shrub.png",
	wield_image = "default_dry_shrub.png",
	paramtype = "light",
	sunlight_propagates = true,
	walkable = false,
	buildable_to = true,
	groups = {snappy = 3, flammable = 3, attached_node = 1, dig_immediate = 3,
				drop_by_liquid = 1, attached_node = 1},
	sounds = default.node_sound_leaves_defaults(),
	selection_box = {
		type = "fixed",
		fixed = {-5 / 16, -0.5, -5 / 16, 5 / 16, 4 / 16, 5 / 16},
	},
})

minetest.register_node("default:junglegrass", {
	description = "Jungle Grass",
	drawtype = "plantlike",
	waving = 1,
	visual_scale = 1.3,
	tiles = {"default_junglegrass.png"},
	inventory_image = "default_junglegrass.png",
	wield_image = "default_junglegrass.png",
	paramtype = "light",
	sunlight_propagates = true,
	walkable = false,
	buildable_to = true,
	groups = {snappy = 3, flora = 1, attached_node = 1, grass = 1, flammable = 1
		, dig_immediate = 3, drop_by_liquid = 1, melt = 50, },
	sounds = default.node_sound_leaves_defaults(),
	selection_box = {
		type = "fixed",
		fixed = {-7 / 16, -0.5, -7 / 16, 7 / 16, 1.19, 7 / 16},
	},
	melt = "default:dry_grass_5"
})


minetest.register_node("default:grass_1", {
	description = "Grass",
	drawtype = "plantlike",
	waving = 1,
	tiles = {"default_grass_1.png"},
	-- Use texture of a taller grass stage in inventory
	inventory_image = "default_grass_3.png",
	wield_image = "default_grass_3.png",
	paramtype = "light",
	sunlight_propagates = true,
	walkable = false,
	buildable_to = true,
	groups = {snappy = 3, flora = 1, attached_node = 1, grass = 1, flammable = 1
		, dig_immediate = 3, drop_by_liquid = 1, melt = 40, },
	sounds = default.node_sound_leaves_defaults(),
	selection_box = {
		type = "fixed",
		fixed = {-6 / 16, -0.5, -6 / 16, 6 / 16, -5 / 16, 6 / 16},
	},

	on_place = function(itemstack, placer, pointed_thing)
		-- place a random grass node
		local stack = ItemStack("default:grass_" .. math.random(1,5))
		local ret = minetest.item_place(stack, placer, pointed_thing)
		return ItemStack("default:grass_1 " ..
			itemstack:get_count() - (1 - ret:get_count()))
	end,
	melt = "default:dry_grass_1"
})

for i = 2, 5 do
	minetest.register_node("default:grass_" .. i, {
		description = "Grass",
		drawtype = "plantlike",
		waving = 1,
		tiles = {"default_grass_" .. i .. ".png"},
		inventory_image = "default_grass_" .. i .. ".png",
		wield_image = "default_grass_" .. i .. ".png",
		paramtype = "light",
		sunlight_propagates = true,
		walkable = false,
		buildable_to = true,
		drop = "default:grass_1",
		groups = {snappy = 3, flora = 1, attached_node = 1,
			not_in_creative_inventory = 1, grass = 1, flammable = 1
			, dig_immediate = 3, drop_by_liquid = 1, melt = 40, },
		sounds = default.node_sound_leaves_defaults(),
		selection_box = {
			type = "fixed",
			fixed = {-6 / 16, -0.5, -6 / 16, 6 / 16, -3 / 16, 6 / 16},
		},
		melt = "default:dry_grass_" .. i
	})
end


minetest.register_node("default:dry_grass_1", {
	description = "Dry Grass",
	drawtype = "plantlike",
	waving = 1,
	tiles = {"default_dry_grass_1.png"},
	inventory_image = "default_dry_grass_3.png",
	wield_image = "default_dry_grass_3.png",
	paramtype = "light",
	sunlight_propagates = true,
	walkable = false,
	buildable_to = true,
	groups = {snappy = 3, flammable = 3, flora = 1,
		attached_node = 1, dry_grass = 1 ,
		dig_immediate = 3, drop_by_liquid = 1, },
	sounds = default.node_sound_leaves_defaults(),
	selection_box = {
		type = "fixed",
		fixed = {-6 / 16, -0.5, -6 / 16, 6 / 16, -3 / 16, 6 / 16},
	},

	on_place = function(itemstack, placer, pointed_thing)
		-- place a random dry grass node
		local stack = ItemStack("default:dry_grass_" .. math.random(1, 5))
		local ret = minetest.item_place(stack, placer, pointed_thing)
		return ItemStack("default:dry_grass_1 " ..
			itemstack:get_count() - (1 - ret:get_count()))
	end,
})

for i = 2, 5 do
	minetest.register_node("default:dry_grass_" .. i, {
		description = "Dry Grass",
		drawtype = "plantlike",
		waving = 1,
		tiles = {"default_dry_grass_" .. i .. ".png"},
		inventory_image = "default_dry_grass_" .. i .. ".png",
		wield_image = "default_dry_grass_" .. i .. ".png",
		paramtype = "light",
		sunlight_propagates = true,
		walkable = false,
		buildable_to = true,
		groups = {snappy = 3, flammable = 3, flora = 1, attached_node = 1,
			not_in_creative_inventory=1, dry_grass = 1,
			dig_immediate = 3, drop_by_liquid = 1},
		drop = "default:dry_grass_1",
		sounds = default.node_sound_leaves_defaults(),
		selection_box = {
			type = "fixed",
			fixed = {-6 / 16, -0.5, -6 / 16, 6 / 16, -1 / 16, 6 / 16},
		},
	})
end


minetest.register_node("default:bush_stem", {
	description = "Bush Stem",
	drawtype = "plantlike",
	visual_scale = 1.18,
	tiles = {"default_bush_stem.png"},
	inventory_image = "default_bush_stem.png",
	wield_image = "default_bush_stem.png",
	paramtype = "light",
	sunlight_propagates = true,
	groups = {choppy = 2, oddly_breakable_by_hand = 1, flammable = 2},
	sounds = default.node_sound_wood_defaults(),
	selection_box = {
		type = "fixed",
		fixed = {-7 / 16, -0.5, -7 / 16, 7 / 16, 0.54, 7 / 16},
	},
})

minetest.register_node("default:bush_leaves", {
	description = "Bush Leaves",
	drawtype = "allfaces_optional",
	waving = 1,
	tiles = {"default_leaves_simple.png"},
	paramtype = "light",
	groups = {snappy = 3, flammable = 2, leaves = 1},
	sounds = default.node_sound_leaves_defaults(),
})

minetest.register_node("default:acacia_bush_stem", {
	description = "Acacia Bush Stem",
	drawtype = "plantlike",
	visual_scale = 1.18,
	tiles = {"default_acacia_bush_stem.png"},
	inventory_image = "default_acacia_bush_stem.png",
	wield_image = "default_acacia_bush_stem.png",
	paramtype = "light",
	sunlight_propagates = true,
	groups = {choppy = 2, oddly_breakable_by_hand = 1, flammable = 2},
	sounds = default.node_sound_wood_defaults(),
	selection_box = {
		type = "fixed",
		fixed = {-7 / 16, -0.5, -7 / 16, 7 / 16, 0.54, 7 / 16},
	},
})

minetest.register_node("default:acacia_bush_leaves", {
	description = "Acacia Bush Leaves",
	drawtype = "allfaces_optional",
	waving = 1,
	tiles = {"default_acacia_leaves_simple.png"},
	paramtype = "light",
	groups = {snappy = 3, flammable = 2, leaves = 1},
	sounds = default.node_sound_leaves_defaults(),
})


--
-- Corals
--

minetest.register_node("default:coral_brown", {
	description = "Brown Coral",
	tiles = {"default_coral_brown.png"},
	groups = {cracky = 3},
	drop = "default:coral_skeleton",
	sounds = default.node_sound_stone_defaults(),
})

minetest.register_node("default:coral_orange", {
	description = "Orange Coral",
	tiles = {"default_coral_orange.png"},
	groups = {cracky = 3},
	drop = "default:coral_skeleton",
	sounds = default.node_sound_stone_defaults(),
})

minetest.register_node("default:coral_skeleton", {
	description = "Coral Skeleton",
	tiles = {"default_coral_skeleton.png"},
	groups = {cracky = 3},
	sounds = default.node_sound_stone_defaults(),
})


--
-- Liquids
--

minetest.register_node("default:water_source", {
	description = "Water Source",
	drawtype = "liquid",
	tiles = {
		{
			name = "default_water_source_animated.png",
			animation = {
				type = "vertical_frames",
				aspect_w = 16,
				aspect_h = 16,
				length = 2.0,
			},
		},
	},
	special_tiles = {
		-- New-style water source material (mostly unused)
		{
			name = "default_water_source_animated.png",
			animation = {
				type = "vertical_frames",
				aspect_w = 16,
				aspect_h = 16,
				length = 2.0,
			},
			backface_culling = false,
		},
	},
	alpha = 160,
	paramtype = "light",
	walkable = false,
	pointable = false,
	diggable = false,
	buildable_to = true,
	is_ground_content = false,
	drop = "",
	drowning = 1,
	liquidtype = "source",
	liquid_alternative_flowing = "default:water_flowing",
	liquid_alternative_source = "default:water_source",
	liquid_viscosity = 1,
	post_effect_color = {a = 103, r = 30, g = 60, b = 90},
	groups = {water = 3, liquid = 3, puts_out_fire = 1},
	groups = {water = 3, liquid = 3, puts_out_fire = 1, freeze = -1, melt = 105, liquid_drop = 1, weight = 1000, pressure = 32},
	leveled = 8,
	paramtype2 = "leveled",
	freeze = "default:ice",
	melt = "air",
})

minetest.register_node("default:water_flowing", {
	description = "Flowing Water",
	drawtype = "flowingliquid",
	tiles = {"default_water.png"},
	special_tiles = {
		{
			name = "default_water_flowing_animated.png",
			backface_culling = false,
			animation = {
				type = "vertical_frames",
				aspect_w = 16,
				aspect_h = 16,
				length = 0.8,
			},
		},
		{
			name = "default_water_flowing_animated.png",
			backface_culling = true,
			animation = {
				type = "vertical_frames",
				aspect_w = 16,
				aspect_h = 16,
				length = 0.8,
			},
		},
	},
	alpha = 160,
	paramtype = "light",
	paramtype2 = "flowingliquid",
	walkable = false,
	pointable = false,
	diggable = false,
	buildable_to = true,
	is_ground_content = false,
	drop = "",
	drowning = 1,
	liquidtype = "flowing",
	liquid_alternative_flowing = "default:water_flowing",
	liquid_alternative_source = "default:water_source",
	liquid_viscosity = 1,
	post_effect_color = {a = 103, r = 30, g = 60, b = 90},
	groups = {water = 3, liquid = 3, puts_out_fire = 1,
		not_in_creative_inventory = 1},

	groups = {water = 3, liquid = 3, puts_out_fire = 1,
		not_in_creative_inventory = 1,
		freeze = -5, melt = 100, liquid_drop = 1, weight = 1000},
	leveled = 8,
	paramtype2 = "leveled",
	freeze = "default:snow",
	melt = "air",
})


minetest.register_alias("default:river_water_source", "default:water_source")
minetest.register_alias("default:river_water_flowing", "default:water_flowing")

--[[
minetest.register_node("default:river_water_source", {
	description = "River Water Source",
	drawtype = "liquid",
	tiles = {
		{
			name = "default_river_water_source_animated.png",
			animation = {
				type = "vertical_frames",
				aspect_w = 16,
				aspect_h = 16,
				length = 2.0,
			},
		},
	},
	special_tiles = {
		{
			name = "default_river_water_source_animated.png",
			animation = {
				type = "vertical_frames",
				aspect_w = 16,
				aspect_h = 16,
				length = 2.0,
			},
			backface_culling = false,
		},
	},
	alpha = 160,
	paramtype = "light",
	walkable = false,
	pointable = false,
	diggable = false,
	buildable_to = true,
	is_ground_content = false,
	drop = "",
	drowning = 1,
	liquidtype = "source",
	liquid_alternative_flowing = "default:river_water_flowing",
	liquid_alternative_source = "default:river_water_source",
	liquid_viscosity = 1,
	liquid_renewable = false,
	liquid_range = 2,
	post_effect_color = {a = 103, r = 30, g = 76, b = 90},
	groups = {water = 3, liquid = 3, puts_out_fire = 1},
	groups = {water = 3, liquid = 3, puts_out_fire = 1, freeze = -1, melt = 105, liquid_drop = 1, weight = 995, pressure = 32},
	leveled = 4,
	paramtype2 = "leveled",
	freeze = "default:ice",
	melt = "air",
})

minetest.register_node("default:river_water_flowing", {
	description = "Flowing River Water",
	drawtype = "flowingliquid",
	tiles = {"default_river_water.png"},
	special_tiles = {
		{
			name = "default_river_water_flowing_animated.png",
			backface_culling = false,
			animation = {
				type = "vertical_frames",
				aspect_w = 16,
				aspect_h = 16,
				length = 0.8,
			},
		},
		{
			name = "default_river_water_flowing_animated.png",
			backface_culling = true,
			animation = {
				type = "vertical_frames",
				aspect_w = 16,
				aspect_h = 16,
				length = 0.8,
			},
		},
	},
	alpha = 160,
	paramtype = "light",
	paramtype2 = "flowingliquid",
	walkable = false,
	pointable = false,
	diggable = false,
	buildable_to = true,
	is_ground_content = false,
	drop = "",
	drowning = 1,
	liquidtype = "flowing",
	liquid_alternative_flowing = "default:river_water_flowing",
	liquid_alternative_source = "default:river_water_source",
	liquid_viscosity = 1,
	liquid_renewable = false,
	liquid_range = 2,
	post_effect_color = {a = 103, r = 30, g = 76, b = 90},
	groups = {water = 3, liquid = 3, puts_out_fire = 1,
		not_in_creative_inventory = 1},

	groups = {water = 3, liquid = 3, puts_out_fire = 1,
		not_in_creative_inventory = 1,
		freeze = -5, melt = 100, liquid_drop = 1, weight = 999},
	leveled = 4,
	paramtype2 = "leveled",
	freeze = "default:snow",
	melt = "air",
})

]]

minetest.register_node("default:lava_source", {
	description = "Lava Source",
	drawtype = "liquid",
	tiles = {
		{
			name = "default_lava_source_animated.png",
			animation = {
				type = "vertical_frames",
				aspect_w = 16,
				aspect_h = 16,
				length = 3.0,
			},
		},
	},
	special_tiles = {
		-- New-style lava source material (mostly unused)
		{
			name = "default_lava_source_animated.png",
			animation = {
				type = "vertical_frames",
				aspect_w = 16,
				aspect_h = 16,
				length = 3.0,
			},
			backface_culling = false,
		},
	},
	paramtype = "light",
	light_source = default.LIGHT_MAX - 1,
	walkable = false,
	pointable = false,
	diggable = false,
	buildable_to = true,
	is_ground_content = false,
	drop = "",
	drowning = 1,
	liquidtype = "source",
	liquid_alternative_flowing = "default:lava_flowing",
	liquid_alternative_source = "default:lava_source",
	liquid_viscosity = 7,
	liquid_renewable = false,
	damage_per_second = 4 * 2,
	post_effect_color = {a = 191, r = 255, g = 64, b = 0},
	groups = {lava = 3, liquid = 2, igniter = 1},

	groups = {lava = 3, liquid = 2, igniter = 1,
		hot = 1200, wield_light = 5, liquid_drop = 1, weight = 2000, pressure = 32},
	paramtype2 = "leveled",
	leveled = 4,
	freeze = "default:obsidian",
})

minetest.register_node("default:lava_flowing", {
	description = "Flowing Lava",
	drawtype = "flowingliquid",
	tiles = {"default_lava.png"},
	special_tiles = {
		{
			name = "default_lava_flowing_animated.png",
			backface_culling = false,
			animation = {
				type = "vertical_frames",
				aspect_w = 16,
				aspect_h = 16,
				length = 3.3,
			},
		},
		{
			name = "default_lava_flowing_animated.png",
			backface_culling = true,
			animation = {
				type = "vertical_frames",
				aspect_w = 16,
				aspect_h = 16,
				length = 3.3,
			},
		},
	},
	paramtype = "light",
	light_source = default.LIGHT_MAX - 1,
	walkable = false,
	pointable = false,
	diggable = false,
	buildable_to = true,
	is_ground_content = false,
	drop = "",
	drowning = 1,
	liquidtype = "flowing",
	liquid_alternative_flowing = "default:lava_flowing",
	liquid_alternative_source = "default:lava_source",
	liquid_viscosity = 7,
	liquid_renewable = false,
	damage_per_second = 4 * 2,
	post_effect_color = {a = 191, r = 255, g = 64, b = 0},
	groups = {lava = 3, liquid = 2, igniter = 1,
		not_in_creative_inventory = 1,
		hot = 700,
		wield_light = 2, liquid_drop = 1, weight = 2000},
	paramtype2 = "leveled",
	leveled = 4,
	freeze = "default:stone",
})

--
-- Tools / "Advanced" crafting / Non-"natural"
--

minetest.register_node("default:torch", {
	description = "Torch",
	drawtype = "torchlike",
	tiles = {
		{
			name = "default_torch_on_floor_animated.png",
			animation = {
				type = "vertical_frames",
				aspect_w = 16,
				aspect_h = 16,
				length = 3.0
			},
		},
		{
			name="default_torch_on_ceiling_animated.png",
			animation = {
				type = "vertical_frames",
				aspect_w = 16,
				aspect_h = 16,
				length = 3.0
			},
		},
		{
			name="default_torch_animated.png",
			animation = {
				type = "vertical_frames",
				aspect_w = 16,
				aspect_h = 16,
				length = 3.0
			},
		},
	},
	inventory_image = "default_torch_on_floor.png",
	wield_image = "default_torch_on_floor.png",
	paramtype = "light",
	paramtype2 = "wallmounted",
	sunlight_propagates = true,
	is_ground_content = false,
	walkable = false,
	light_source = default.LIGHT_MAX - 1,
	selection_box = {
		type = "wallmounted",
		wall_top = {-0.1, 0.5 - 0.6, -0.1, 0.1, 0.5, 0.1},
		wall_bottom = {-0.1, -0.5, -0.1, 0.1, -0.5 + 0.6, 0.1},
		wall_side = {-0.5, -0.3, -0.1, -0.5 + 0.3, 0.3, 0.1},
	},
	groups = {choppy = 2, dig_immediate = 3, flammable = 1, attached_node = 1},
	legacy_wallmounted = true,
	sounds = default.node_sound_defaults(),

	groups = {choppy = 2, dig_immediate = 3, flammable = 1, attached_node = 1,
		hot = 39, wield_light = default.LIGHT_MAX-1, drop_by_liquid = 1},
})


local chest_formspec =
	"size[8,9]" ..
	default.gui_bg ..
	default.gui_bg_img ..
	default.gui_slots ..
	"list[current_name;main;0,0.3;8,4;]" ..
	"list[current_player;main;0,4.85;8,1;]" ..
	"list[current_player;main;0,6.08;8,3;8]" ..
	"listring[current_name;main]" ..
	"listring[current_player;main]" ..
	default.get_hotbar_bg(0,4.85)

local function get_locked_chest_formspec(pos)
	local spos = pos.x .. "," .. pos.y .. "," .. pos.z
	local formspec =
		"size[8,9]" ..
		default.gui_bg ..
		default.gui_bg_img ..
		default.gui_slots ..
		"list[nodemeta:" .. spos .. ";main;0,0.3;8,4;]" ..
		"list[current_player;main;0,4.85;8,1;]" ..
		"list[current_player;main;0,6.08;8,3;8]" ..
		"listring[nodemeta:" .. spos .. ";main]" ..
		"listring[current_player;main]" ..
		default.get_hotbar_bg(0,4.85)
 return formspec
end

local function has_locked_chest_privilege(meta, player)
	local name = ""
	if player then
		if minetest.check_player_privs(player, "protection_bypass") then
			return true
		end
		name = player:get_player_name()
	end
	if name ~= meta:get_string("owner") then
		return false
	end
	return true
end

minetest.register_node("default:chest", {
	description = "Chest",
	tiles = {"default_chest_top.png", "default_chest_top.png", "default_chest_side.png",
		"default_chest_side.png", "default_chest_side.png", "default_chest_front.png"},
	paramtype2 = "facedir",
	groups = {choppy = 2, oddly_breakable_by_hand = 2},
	legacy_facedir_simple = true,
	is_ground_content = false,
	sounds = default.node_sound_wood_defaults(),

	on_construct = function(pos)
		local meta = minetest.get_meta(pos)
		meta:set_string("formspec", chest_formspec)
		local inv = meta:get_inventory()
		inv:set_size("main", 8*4)
	end,
	can_dig = function(pos,player)
		local meta = minetest.get_meta(pos);
		local inv = meta:get_inventory()
		return inv:is_empty("main")
	end,
	on_metadata_inventory_move = function(pos, from_list, from_index,
			to_list, to_index, count, player)
		minetest.log("action", player:get_player_name() ..
			" moves stuff in chest at " .. minetest.pos_to_string(pos))
	end,
    on_metadata_inventory_put = function(pos, listname, index, stack, player)
		minetest.log("action", player:get_player_name() ..
			" moves " .. stack:get_name() ..
			" to chest at " .. minetest.pos_to_string(pos))
	end,
    on_metadata_inventory_take = function(pos, listname, index, stack, player)
		minetest.log("action", player:get_player_name() ..
			" takes " .. stack:get_name() ..
			" from chest at " .. minetest.pos_to_string(pos))
	end,
	on_blast = function(pos)
		local drops = {}
		default.get_inventory_drops(pos, "main", drops)
		drops[#drops+1] = "default:chest"
		minetest.remove_node(pos)
		return drops
	end,
})

minetest.register_node("default:chest_locked", {
	description = "Locked Chest",
	tiles = {"default_chest_top.png", "default_chest_top.png", "default_chest_side.png",
		"default_chest_side.png", "default_chest_side.png", "default_chest_lock.png"},
	paramtype2 = "facedir",
	groups = {choppy = 2, oddly_breakable_by_hand = 2},
	legacy_facedir_simple = true,
	is_ground_content = false,
	sounds = default.node_sound_wood_defaults(),

	after_place_node = function(pos, placer)
		local meta = minetest.get_meta(pos)
		meta:set_string("owner", placer:get_player_name() or "")
		meta:set_string("infotext", "Locked Chest (owned by " ..
				meta:get_string("owner") .. ")")
	end,
	on_construct = function(pos)
		local meta = minetest.get_meta(pos)
		meta:set_string("owner", "")
		local inv = meta:get_inventory()
		inv:set_size("main", 8 * 4)
	end,
	can_dig = function(pos,player)
		local meta = minetest.get_meta(pos);
		local inv = meta:get_inventory()
		return inv:is_empty("main") and has_locked_chest_privilege(meta, player)
	end,
	allow_metadata_inventory_move = function(pos, from_list, from_index,
			to_list, to_index, count, player)
		local meta = minetest.get_meta(pos)
		if not has_locked_chest_privilege(meta, player) then
			return 0
		end
		return count
	end,
    allow_metadata_inventory_put = function(pos, listname, index, stack, player)
		local meta = minetest.get_meta(pos)
		if not has_locked_chest_privilege(meta, player) then
			return 0
		end
		return stack:get_count()
	end,
    allow_metadata_inventory_take = function(pos, listname, index, stack, player)
		local meta = minetest.get_meta(pos)
		if not has_locked_chest_privilege(meta, player) then
			return 0
		end
		return stack:get_count()
	end,
    on_metadata_inventory_put = function(pos, listname, index, stack, player)
		minetest.log("action", player:get_player_name() ..
			" moves " .. stack:get_name() ..
			" to locked chest at " .. minetest.pos_to_string(pos))
	end,
    on_metadata_inventory_take = function(pos, listname, index, stack, player)
		minetest.log("action", player:get_player_name() ..
			" takes " .. stack:get_name()  ..
			" from locked chest at " .. minetest.pos_to_string(pos))
	end,
	on_rightclick = function(pos, node, clicker, itemstack, pointed_thing)
		local meta = minetest.get_meta(pos)
		if has_locked_chest_privilege(meta, clicker) then
			minetest.show_formspec(
				clicker:get_player_name(),
				"default:chest_locked",
				get_locked_chest_formspec(pos)
			)
		end
		return itemstack
	end,
	on_blast = function() end,
})


local bookshelf_formspec =
	"size[8,7;]" ..
	default.gui_bg ..
	default.gui_bg_img ..
	default.gui_slots ..
	"list[context;books;0,0.3;8,2;]" ..
	"list[current_player;main;0,2.85;8,1;]" ..
	"list[current_player;main;0,4.08;8,3;8]" ..
	"listring[context;books]" ..
	"listring[current_player;main]" ..
	default.get_hotbar_bg(0,2.85)

-- Inventory slots overlay
local bx, by = 0, 0.3
for i = 1, 16 do
	if i == 9 then
		bx = 0
		by = by + 1
	end
	bookshelf_formspec = bookshelf_formspec ..
		"image[" .. bx .. "," .. by .. ";1,1;default_bookshelf_slot.png]"
	bx = bx + 1
end

minetest.register_node("default:bookshelf", {
	description = "Bookshelf",
	tiles = {"default_wood.png", "default_wood.png", "default_wood.png",
		"default_wood.png", "default_bookshelf.png", "default_bookshelf.png"},
	paramtype2 = "facedir",
	is_ground_content = false,
	groups = {choppy = 3, oddly_breakable_by_hand = 2, flammable = 3},
	sounds = default.node_sound_wood_defaults(),

	on_construct = function(pos)
		local meta = minetest.get_meta(pos)
		meta:set_string("formspec", bookshelf_formspec)
		local inv = meta:get_inventory()
		inv:set_size("books", 8 * 2)
	end,
	can_dig = function(pos,player)
		local inv = minetest.get_meta(pos):get_inventory()
		return inv:is_empty("books")
	end,
	allow_metadata_inventory_put = function(pos, listname, index, stack)
		if minetest.get_item_group(stack:get_name(), "book") ~= 0 then
			return stack:get_count()
		end
		return 0
	end,
	on_metadata_inventory_move = function(pos, from_list, from_index, to_list, to_index, count, player)
		minetest.log("action", player:get_player_name() ..
			" moves stuff in bookshelf at " .. minetest.pos_to_string(pos))
	end,
	on_metadata_inventory_put = function(pos, listname, index, stack, player)
		minetest.log("action", player:get_player_name() ..
			" moves stuff to bookshelf at " .. minetest.pos_to_string(pos))
	end,
	on_metadata_inventory_take = function(pos, listname, index, stack, player)
		minetest.log("action", player:get_player_name() ..
			" takes stuff from bookshelf at " .. minetest.pos_to_string(pos))
	end,
	on_blast = function(pos)
		local drops = {}
		default.get_inventory_drops(pos, "books", drops)
		drops[#drops+1] = "default:bookshelf"
		minetest.remove_node(pos)
		return drops
	end,
})

local function register_sign(material, desc, def)
	minetest.register_node("default:sign_wall_" .. material, {
		description = desc .. " Sign",
		drawtype = "nodebox",
		tiles = {"default_sign_wall_" .. material .. ".png"},
		inventory_image = "default_sign_" .. material .. ".png",
		wield_image = "default_sign_" .. material .. ".png",
		paramtype = "light",
		paramtype2 = "wallmounted",
		sunlight_propagates = true,
		is_ground_content = false,
		walkable = false,
		node_box = {
			type = "wallmounted",
			wall_top    = {-0.4375, 0.4375, -0.3125, 0.4375, 0.5, 0.3125},
			wall_bottom = {-0.4375, -0.5, -0.3125, 0.4375, -0.4375, 0.3125},
			wall_side   = {-0.5, -0.3125, -0.4375, -0.4375, 0.3125, 0.4375},
		},
		groups = def.groups,
		legacy_wallmounted = true,
		sounds = def.sounds,

		on_construct = function(pos)
			--local n = minetest.get_node(pos)
			local meta = minetest.get_meta(pos)
			meta:set_string("formspec", "field[text;;${text}]")
		end,
		on_receive_fields = function(pos, formname, fields, sender)
			--print("Sign at "..minetest.pos_to_string(pos).." got "..dump(fields))
			local player_name = sender:get_player_name()
			if minetest.is_protected(pos, player_name) then
				minetest.record_protection_violation(pos, player_name)
				return
			end
			local meta = minetest.get_meta(pos)
			if not fields.text then return end
			minetest.log("action", (player_name or "") .. " wrote \"" ..
				fields.text .. "\" to sign at " .. minetest.pos_to_string(pos))
			meta:set_string("text", fields.text)
			meta:set_string("infotext", '"' .. fields.text .. '"')
		end,
	})
end

register_sign("wood", "Wooden", {
	sounds = default.node_sound_wood_defaults(),
	groups = {choppy = 2, attached_node = 1, flammable = 2, oddly_breakable_by_hand = 3}
})

register_sign("steel", "Steel", {
	sounds = default.node_sound_metal_defaults(),
	groups = {cracky = 2, attached_node = 1}
})

minetest.register_node("default:ladder_wood", {
	description = "Wooden Ladder",
	drawtype = "signlike",
	tiles = {"default_ladder_wood.png"},
	inventory_image = "default_ladder_wood.png",
	wield_image = "default_ladder_wood.png",
	paramtype = "light",
	paramtype2 = "wallmounted",
	sunlight_propagates = true,
	walkable = false,
	climbable = true,
	is_ground_content = false,
	selection_box = {
		type = "wallmounted",
		--wall_top = = <default>
		--wall_bottom = = <default>
		--wall_side = = <default>
	},
	groups = {choppy = 2, oddly_breakable_by_hand = 3, flammable = 2},
	legacy_wallmounted = true,
	sounds = default.node_sound_wood_defaults(),
})

minetest.register_node("default:ladder_steel", {
	description = "Steel Ladder",
	drawtype = "signlike",
	tiles = {"default_ladder_steel.png"},
	inventory_image = "default_ladder_steel.png",
	wield_image = "default_ladder_steel.png",
	paramtype = "light",
	paramtype2 = "wallmounted",
	sunlight_propagates = true,
	walkable = false,
	climbable = true,
	is_ground_content = false,
	selection_box = {
		type = "wallmounted",
		--wall_top = = <default>
		--wall_bottom = = <default>
		--wall_side = = <default>
	},
	groups = {cracky = 2},
	sounds = default.node_sound_metal_defaults(),
})

default.register_fence("default:fence_wood", {
	description = "Wooden Fence",
	texture = "default_fence_wood.png",
	inventory_image = "default_fence_overlay.png^default_wood.png^default_fence_overlay.png^[makealpha:255,126,126",
	wield_image = "default_fence_overlay.png^default_wood.png^default_fence_overlay.png^[makealpha:255,126,126",
	material = "default:wood",
	groups = {choppy = 2, oddly_breakable_by_hand = 2, flammable = 2},
	sounds = default.node_sound_wood_defaults()
})

default.register_fence("default:fence_acacia_wood", {
	description = "Acacia Fence",
	texture = "default_fence_acacia_wood.png",
	inventory_image = "default_fence_overlay.png^default_acacia_wood.png^default_fence_overlay.png^[makealpha:255,126,126",
	wield_image = "default_fence_overlay.png^default_acacia_wood.png^default_fence_overlay.png^[makealpha:255,126,126",
	material = "default:acacia_wood",
	groups = {choppy = 2, oddly_breakable_by_hand = 2, flammable = 2},
	sounds = default.node_sound_wood_defaults()
})

default.register_fence("default:fence_junglewood", {
	description = "Junglewood Fence",
	texture = "default_fence_junglewood.png",
	inventory_image = "default_fence_overlay.png^default_junglewood.png^default_fence_overlay.png^[makealpha:255,126,126",
	wield_image = "default_fence_overlay.png^default_junglewood.png^default_fence_overlay.png^[makealpha:255,126,126",
	material = "default:junglewood",
	groups = {choppy = 2, oddly_breakable_by_hand = 2, flammable = 2},
	sounds = default.node_sound_wood_defaults()
})

default.register_fence("default:fence_pine_wood", {
	description = "Pine Fence",
	texture = "default_fence_pine_wood.png",
	inventory_image = "default_fence_overlay.png^default_pine_wood.png^default_fence_overlay.png^[makealpha:255,126,126",
	wield_image = "default_fence_overlay.png^default_pine_wood.png^default_fence_overlay.png^[makealpha:255,126,126",
	material = "default:pine_wood",
	groups = {choppy = 3, oddly_breakable_by_hand = 2, flammable = 3},
	sounds = default.node_sound_wood_defaults()
})

default.register_fence("default:fence_aspen_wood", {
	description = "Aspen Fence",
	texture = "default_fence_aspen_wood.png",
	inventory_image = "default_fence_overlay.png^default_aspen_wood.png^default_fence_overlay.png^[makealpha:255,126,126",
	wield_image = "default_fence_overlay.png^default_aspen_wood.png^default_fence_overlay.png^[makealpha:255,126,126",
	material = "default:aspen_wood",
	groups = {choppy = 3, oddly_breakable_by_hand = 2, flammable = 3},
	sounds = default.node_sound_wood_defaults()
})

minetest.register_node("default:glass", {
	description = "Glass",
	drawtype = "glasslike_framed_optional",
	tiles = {"default_glass.png", "default_glass_detail.png"},
	paramtype = "light",
	sunlight_propagates = true,
	is_ground_content = false,
	groups = {cracky = 3, oddly_breakable_by_hand = 3, melt = 1500},
	sounds = default.node_sound_glass_defaults(),

	melt = "default:obsidian_glass",
})

minetest.register_node("default:obsidian_glass", {
	description = "Obsidian Glass",
	drawtype = "glasslike_framed_optional",
	tiles = {"default_obsidian_glass.png", "default_obsidian_glass_detail.png"},
	paramtype = "light",
	is_ground_content = false,
	sunlight_propagates = true,
	sounds = default.node_sound_glass_defaults(),
	groups = {cracky = 3},
})


minetest.register_node("default:rail", {
	description = "Rail",
	drawtype = "raillike",
	tiles = {"default_rail.png", "default_rail_curved.png",
		"default_rail_t_junction.png", "default_rail_crossing.png",
		"default_rail_diagonal.png", "default_rail_diagonal_end.png"},
	inventory_image = "default_rail.png",
	wield_image = "default_rail.png",
	paramtype = "light",
	sunlight_propagates = true,
	walkable = false,
	is_ground_content = false,
	selection_box = {
		type = "fixed",
                -- but how to specify the dimensions for curved and sideways rails?
                fixed = {-1/2, -1/2, -1/2, 1/2, -1/2+1/16, 1/2},
	},
	groups = {dig_immediate = 2, attached_node = 1,
		connect_to_raillike = minetest.raillike_group("rail")},
})


minetest.register_node("default:brick", {
	description = "Brick Block",
	paramtype2 = "facedir",
	place_param2 = 0,
	tiles = {"default_brick.png"},
	is_ground_content = false,
	groups = {cracky = 3, melt = 3500},
	sounds = default.node_sound_stone_defaults(),

	melt = "default:lava_source",
})


minetest.register_node("default:meselamp", {
	description = "Mese Lamp",
	drawtype = "glasslike",
	tiles = {"default_meselamp.png"},
	paramtype = "light",
	sunlight_propagates = true,
	is_ground_content = false,
	groups = {cracky = 3, oddly_breakable_by_hand = 3, wield_light = default.LIGHT_MAX, hot = 30},
	sounds = default.node_sound_glass_defaults(),
	light_source = default.LIGHT_MAX,
})

--
-- Misc
--

minetest.register_node("default:cloud", {
	description = "Cloud",
	tiles = {"default_cloud.png"},
	is_ground_content = false,
	sounds = default.node_sound_defaults(),
	groups = {not_in_creative_inventory = 1},
})<|MERGE_RESOLUTION|>--- conflicted
+++ resolved
@@ -549,14 +549,13 @@
 	description = "Snow Block",
 	tiles = {"default_snow.png"},
 	groups = {crumbly = 3, puts_out_fire = 1, melt = 2, slippery = 80},
+	melt = "default:water_source",
+
 	sounds = default.node_sound_dirt_defaults({
 		footstep = {name = "default_snow_footstep", gain = 0.15},
 		dug = {name = "default_snow_footstep", gain = 0.2},
 		dig = {name = "default_snow_footstep", gain = 0.2}
 	}),
-<<<<<<< HEAD
-	melt = "default:water_source",
-=======
 
 	on_construct = function(pos)
 		pos.y = pos.y - 1
@@ -564,7 +563,6 @@
 			minetest.set_node(pos, {name = "default:dirt_with_snow"})
 		end
 	end,
->>>>>>> f8bc1e17
 })
 
 minetest.register_node("default:ice", {
