--- conflicted
+++ resolved
@@ -1048,11 +1048,7 @@
 			local percent = math.floor(meta:get_float("fuel_time") /
 					meta:get_float("fuel_totaltime") * 100)
 			meta:set_string("infotext","Furnace active: "..percent.."%")
-<<<<<<< HEAD
 		node.name = "default:furnace_active"
-=======
-			swap_node(pos,"default:furnace_active")
->>>>>>> 47a49ecc
 			meta:set_string("formspec",default.get_furnace_active_formspec(pos, percent))
 			return
 		end
@@ -1070,22 +1066,14 @@
 		end
 		if fuel.time <= 0 then
 			meta:set_string("infotext","Furnace out of fuel")
-<<<<<<< HEAD
 		node.name = "default:furnace"
-=======
-			swap_node(pos,"default:furnace")
->>>>>>> 47a49ecc
 			meta:set_string("formspec", default.furnace_inactive_formspec)
 			return
 		end
 		if cooked.item:is_empty() then
 			if was_active then
 				meta:set_string("infotext","Furnace is empty")
-<<<<<<< HEAD
 			node.name = "default:furnace"
-=======
-				swap_node(pos,"default:furnace")
->>>>>>> 47a49ecc
 				meta:set_string("formspec", default.furnace_inactive_formspec)
 			end
 			return
@@ -1119,7 +1107,7 @@
 		for i = 1, math.min(1200, gt-meta:get_int("game_time")) do
 			default.furnace_step(pos, node, meta)
 		end
-		hacky_swap_node(pos, node.name)
+		swap_node(pos, node.name)
 		meta:set_int("game_time", gt)
 	end,
 })
