-- mods/default/nodes.lua

local weather = minetest.setting_getbool("weather")
local flowing_sand_type = "flowing"
local flowing_sand_leveled = 1
local flowing_sand_paramtype2 = "leveled"
local flowing_sand_liquid_drop = 1
if tonumber(minetest.setting_get("flowing_sand_disable") or 0) == 1 then
	flowing_sand_type = "none"
	flowing_sand_leveled = 0
	flowing_sand_paramtype2 = "none"
end
if tonumber(minetest.setting_get("flowing_sand_disable") or 0) >= 1 then
	flowing_sand_liquid_drop = 0
end


minetest.register_node("default:stone", {
	description = "Stone",
	tiles = {"default_stone.png"},
	is_ground_content = true,
	groups = {cracky=3, stone=1, melt=3000},
	melt = "default:lava_source",
	drop = 'default:cobble',
	legacy_mineral = true,
	sounds = default.node_sound_stone_defaults(),
})

minetest.register_node("default:desert_stone", {
	description = "Desert Stone",
	tiles = {"default_desert_stone.png"},
	is_ground_content = true,
	groups = {cracky=3, stone=1, melt=3000},
	melt = "default:lava_source",
	drop = 'default:desert_stone',
	legacy_mineral = true,
	sounds = default.node_sound_stone_defaults(),
})

minetest.register_node("default:stone_with_coal", {
	description = "Coal Ore",
	tiles = {"default_stone.png^default_mineral_coal.png"},
	is_ground_content = true,
	groups = {cracky=3},
	drop = 'default:coal_lump',
	sounds = default.node_sound_stone_defaults(),
})

minetest.register_node("default:stone_with_iron", {
	description = "Iron Ore",
	tiles = {"default_stone.png^default_mineral_iron.png"},
	is_ground_content = true,
	groups = {cracky=2},
	drop = 'default:iron_lump',
	sounds = default.node_sound_stone_defaults(),
})

minetest.register_node("default:stone_with_copper", {
	description = "Copper Ore",
	tiles = {"default_stone.png^default_mineral_copper.png"},
	is_ground_content = true,
	groups = {cracky=2},
	drop = 'default:copper_lump',
	sounds = default.node_sound_stone_defaults(),
})

minetest.register_node("default:stone_with_mese", {
	description = "Mese Ore",
	tiles = {"default_stone.png^default_mineral_mese.png"},
	is_ground_content = true,
	groups = {cracky=1},
	drop = "default:mese_crystal",
	sounds = default.node_sound_stone_defaults(),
})

minetest.register_node("default:stone_with_gold", {
	description = "Gold Ore",
	tiles = {"default_stone.png^default_mineral_gold.png"},
	is_ground_content = true,
	groups = {cracky=2},
	drop = "default:gold_lump",
	sounds = default.node_sound_stone_defaults(),
})
	
minetest.register_node("default:stone_with_diamond", {
	description = "Diamond Ore",
	tiles = {"default_stone.png^default_mineral_diamond.png"},
	is_ground_content = true,
	groups = {cracky=1},
	drop = "default:diamond",
	sounds = default.node_sound_stone_defaults(),
})

minetest.register_node("default:stonebrick", {
	description = "Stone Brick",
	tiles = {"default_stone_brick.png"},
	groups = {cracky=2, stone=1, melt=3000},
	melt = "default:lava_source",
	sounds = default.node_sound_stone_defaults(),
})

minetest.register_node("default:desert_stonebrick", {
	description = "Desert Stone Brick",
	tiles = {"default_desert_stone_brick.png"},
	groups = {cracky=2, stone=1, melt=3000},
	melt = "default:lava_source",
	sounds = default.node_sound_stone_defaults(),
})

minetest.register_node("default:dirt_with_grass", {
	description = "Dirt with Grass",
	tiles = {"default_grass.png", "default_dirt.png", "default_dirt.png^default_grass_side.png"},
	is_ground_content = true,
	groups = {crumbly=3,soil=1},
	drop = 'default:dirt',
	sounds = default.node_sound_dirt_defaults({
		footstep = {name="default_grass_footstep", gain=0.25},
	}),
})

minetest.register_node("default:dirt_with_grass_footsteps", {
	description = "Dirt with Grass and Footsteps",
	tiles = {"default_grass_footsteps.png", "default_dirt.png", "default_dirt.png^default_grass_side.png"},
	is_ground_content = true,
	groups = {crumbly=3,soil=1,not_in_creative_inventory=1},
	drop = 'default:dirt',
	sounds = default.node_sound_dirt_defaults({
		footstep = {name="default_grass_footstep", gain=0.25},
	}),
})

minetest.register_node("default:dirt_with_snow", {
	description = "Dirt with Snow",
	tiles = {"default_snow.png", "default_dirt.png", "default_dirt.png^default_snow_side.png"},
	is_ground_content = true,
	groups = {crumbly=3, slippery=70},
	drop = 'default:dirt',
	sounds = default.node_sound_dirt_defaults({
		footstep = {name="default_snow_footstep", gain=0.25},
	}),
})

minetest.register_node("default:dirt", {
	description = "Dirt",
	tiles = {"default_dirt.png"},
	is_ground_content = true,
	groups = {crumbly=3, soil=1, melt=55, liquid_drop=flowing_sand_liquid_drop, weight=2000},
	leveled = flowing_sand_leveled,
	liquidtype = flowing_sand_type,
	paramtype2 = flowing_sand_paramtype2,
	melt = "default:sand",
	sounds = default.node_sound_dirt_defaults(),
})

minetest.register_abm({
	nodenames = {"default:dirt"},
	interval = 2,
	chance = 100,
	action = function(pos, node)
		local above = {x=pos.x, y=pos.y+1, z=pos.z}
		local name = minetest.get_node(above).name
		local nodedef = minetest.registered_nodes[name]
		if (name == "ignore" or not nodedef) then return end
		if ( not ((nodedef.sunlight_propagates or nodedef.paramtype == "light") and nodedef.liquidtype == "none")) then return end
		if (weather and minetest.get_heat(pos) < -10) or name == "default:snow" or
			name == "default:snowblock" or name == "default:ice"
		then
			minetest.set_node(pos, {name = "default:dirt_with_snow"}, 2)
		elseif (not weather or (minetest.get_heat(pos) > 5 and minetest.get_humidity(pos) > 22)) and nodedef and
			(minetest.get_node_light(above) or 0) >= 13
		then
			minetest.set_node(pos, {name = "default:dirt_with_grass"}, 2)
		end
	end
})

minetest.register_abm({
	nodenames = {"default:dirt_with_grass"},
	interval = 2,
	chance = 20,
	action = function(pos, node)
		local above = {x=pos.x, y=pos.y+1, z=pos.z}
		local name = minetest.get_node(above).name
		local nodedef = minetest.registered_nodes[name]
		if (name == "ignore" or not nodedef) then return end
		if ( not ((nodedef.sunlight_propagates or nodedef.paramtype == "light")
				and nodedef.liquidtype == "none")) or (weather
				and (minetest.get_heat(pos) < -5 or minetest.get_heat(pos) > 50 or minetest.get_humidity(pos) < 10))
				or name == "default:snow" or name == "default:snowblock" or name == "default:ice"
		then
			minetest.set_node(pos, {name = "default:dirt"}, 2)
		end
	end
})

minetest.register_abm({
	nodenames = {"default:dirt_with_snow"},
	interval = 2,
	chance = 200,
	action = function(pos, node)
		local above = {x=pos.x, y=pos.y+1, z=pos.z}
		local name = minetest.get_node(above).name
		local nodedef = minetest.registered_nodes[name]
		if (name == "ignore" or not nodedef) then return end
		if (not ((nodedef.sunlight_propagates or nodedef.paramtype == "light")
				and nodedef.liquidtype == "none") or
			(weather and minetest.get_heat(pos) > 3 and name ~= "default:snow" and name ~= "default:snowblock" and name ~= "default:ice"))
		then
			minetest.set_node(pos, {name = "default:dirt"}, 2)
		end
	end
})

minetest.register_node("default:sand", {
	description = "Sand",
	tiles = {"default_sand.png"},
	is_ground_content = true,
	leveled = flowing_sand_leveled,
	liquidtype = flowing_sand_type,
	paramtype2 = flowing_sand_paramtype2,
	groups = {crumbly=3, falling_node=1, sand=1, liquid_drop=flowing_sand_liquid_drop, weight=2000},
	sounds = default.node_sound_sand_defaults(),
})

minetest.register_abm({
	nodenames = {"default:sand", "default:desert_sand"},
	neighbors = {"default:water_flowing"},
	interval = 10,
	neighbors_range = 3,
	chance = 10,
	action = function(pos, node)
		if (not weather or (minetest.get_heat(pos) > 40 or minetest.get_humidity(pos) < 20)) then return end
		minetest.set_node(pos, {name = "default:dirt"}, 2)
	end
})

minetest.register_node("default:desert_sand", {
	description = "Desert Sand",
	tiles = {"default_desert_sand.png"},
	is_ground_content = true,
	leveled = flowing_sand_leveled,
	liquidtype = flowing_sand_type,
	paramtype2 = flowing_sand_paramtype2,
	groups = {crumbly=3, falling_node=1, sand=1, liquid_drop=flowing_sand_liquid_drop, weight=2000},
	sounds = default.node_sound_sand_defaults(),
})

minetest.register_node("default:gravel", {
	description = "Gravel",
	tiles = {"default_gravel.png"},
	is_ground_content = true,
	groups = {crumbly=2, falling_node=1, liquid_drop=flowing_sand_liquid_drop, weight=2000},
	leveled = flowing_sand_leveled,
	liquidtype = flowing_sand_type,
	paramtype2 = flowing_sand_paramtype2,
	sounds = default.node_sound_dirt_defaults({
		footstep = {name="default_gravel_footstep", gain=0.5},
		dug = {name="default_gravel_footstep", gain=1.0},
	}),
})

minetest.register_node("default:sandstone", {
	description = "Sandstone",
	tiles = {"default_sandstone.png"},
	is_ground_content = true,
	groups = {crumbly=2,cracky=3, melt=3400},
	melt = "default:lava_source",
	sounds = default.node_sound_stone_defaults(),
})

minetest.register_node("default:sandstonebrick", {
	description = "Sandstone Brick",
	tiles = {"default_sandstone_brick.png"},
	is_ground_content = true,
	groups = {cracky=2, melt=3000},
	melt = "default:lava_source",
	sounds = default.node_sound_stone_defaults(),
})

minetest.register_node("default:clay", {
	description = "Clay",
	tiles = {"default_clay.png"},
	is_ground_content = true,
	groups = {crumbly=3},
	drop = 'default:clay_lump 4',
	sounds = default.node_sound_dirt_defaults(),
})

minetest.register_node("default:brick", {
	description = "Brick Block",
	tiles = {"default_brick.png"},
	is_ground_content = false,
	groups = {cracky=3, melt=3500},
	melt = "default:lava_source",
	sounds = default.node_sound_stone_defaults(),
})

minetest.register_node("default:tree", {
	description = "Tree",
	tiles = {"default_tree_top.png", "default_tree_top.png", "default_tree.png"},
	paramtype2 = "facedir",
	is_ground_content = false,
	groups = {tree=1,choppy=2,oddly_breakable_by_hand=1,flammable=2},
	sounds = default.node_sound_wood_defaults(),
	on_place = minetest.rotate_node
})

minetest.register_node("default:jungletree", {
	description = "Jungle Tree",
	tiles = {"default_jungletree_top.png", "default_jungletree_top.png", "default_jungletree.png"},
	paramtype2 = "facedir",
	is_ground_content = false,
	groups = {tree=1,choppy=2,oddly_breakable_by_hand=1,flammable=2},
	sounds = default.node_sound_wood_defaults(),
	on_place = minetest.rotate_node
})

minetest.register_node("default:junglewood", {
	description = "Junglewood Planks",
	tiles = {"default_junglewood.png"},
	groups = {choppy=2,oddly_breakable_by_hand=2,flammable=3,wood=1},
	sounds = default.node_sound_wood_defaults(),
})

minetest.register_node("default:jungleleaves", {
	description = "Jungle Leaves",
	drawtype = "allfaces_optional",
	visual_scale = 1.3,
	tiles = {"default_jungleleaves.png"},
	paramtype = "light",
	waving = 1,
	is_ground_content = false,
	groups = {snappy=3, leafdecay=3, flammable=2, leaves=1},
	drop = {
		max_items = 1,
		items = {
			{
				-- player will get sapling with 1/20 chance
				items = {'default:junglesapling'},
				rarity = 20,
			},
			{
				-- player will get leaves only if he get no saplings,
				-- this is because max_items is 1
				items = {'default:jungleleaves'},
			}
		}
	},
	sounds = default.node_sound_leaves_defaults(),
})

minetest.register_node("default:junglesapling", {
	description = "Jungle Sapling",
	drawtype = "plantlike",
	visual_scale = 1.0,
	tiles = {"default_junglesapling.png"},
	inventory_image = "default_junglesapling.png",
	wield_image = "default_junglesapling.png",
	paramtype = "light",
	walkable = false,
	selection_box = {
		type = "fixed",
		fixed = {-0.3, -0.5, -0.3, 0.3, 0.35, 0.3}
	},
	groups = {snappy=2,dig_immediate=3,flammable=2,attached_node=1},
	sounds = default.node_sound_leaves_defaults(),
})

minetest.register_node("default:junglegrass", {
	description = "Jungle Grass",
	drawtype = "plantlike",
	visual_scale = 1.3,
	tiles = {"default_junglegrass.png"},
	inventory_image = "default_junglegrass.png",
	wield_image = "default_junglegrass.png",
	paramtype = "light",
	walkable = false,
	buildable_to = true,
	is_ground_content = true,
	groups = {snappy=3,flammable=2,flora=1,attached_node=1},
	sounds = default.node_sound_leaves_defaults(),
	selection_box = {
		type = "fixed",
		fixed = {-0.5, -0.5, -0.5, 0.5, -5/16, 0.5},
	},
})

minetest.register_node("default:leaves", {
	description = "Leaves",
	drawtype = "allfaces_optional",
	visual_scale = 1.3,
	tiles = {"default_leaves.png"},
	paramtype = "light",
	waving = 1,
	is_ground_content = false,
	groups = {snappy=3, leafdecay=3, flammable=2, leaves=1},
	drop = {
		max_items = 1,
		items = {
			{
				-- player will get sapling with 1/20 chance
				items = {'default:sapling'},
				rarity = 20,
			},
			{
				-- player will get leaves only if he get no saplings,
				-- this is because max_items is 1
				items = {'default:leaves'},
			}
		}
	},
	sounds = default.node_sound_leaves_defaults(),
})

minetest.register_node("default:cactus", {
	description = "Cactus",
	tiles = {"default_cactus_top.png", "default_cactus_top.png", "default_cactus_side.png"},
	paramtype2 = "facedir",
	is_ground_content = true,
	groups = {snappy=1,choppy=3,flammable=2},
	sounds = default.node_sound_wood_defaults(),
	on_place = minetest.rotate_node
})

minetest.register_node("default:papyrus", {
	description = "Papyrus",
	drawtype = "plantlike",
	tiles = {"default_papyrus.png"},
	inventory_image = "default_papyrus.png",
	wield_image = "default_papyrus.png",
	paramtype = "light",
	walkable = false,
	is_ground_content = true,
	selection_box = {
		type = "fixed",
		fixed = {-0.3, -0.5, -0.3, 0.3, 0.5, 0.3}
	},
	groups = {snappy=3,flammable=2},
	sounds = default.node_sound_leaves_defaults(),
})

minetest.register_node("default:bookshelf", {
	description = "Bookshelf",
	tiles = {"default_wood.png", "default_wood.png", "default_bookshelf.png"},
	is_ground_content = false,
	groups = {choppy=3,oddly_breakable_by_hand=2,flammable=3},
	sounds = default.node_sound_wood_defaults(),
})

minetest.register_node("default:glass", {
	description = "Glass",
	drawtype = "glasslike",
	tiles = {"default_glass.png"},
	inventory_image = minetest.inventorycube("default_glass.png"),
	paramtype = "light",
	sunlight_propagates = true,
	is_ground_content = false,
	groups = {cracky=3,oddly_breakable_by_hand=3, melt=1500},
	melt = "default:obsidian_glass",
	sounds = default.node_sound_glass_defaults(),
})

minetest.register_node("default:fence_wood", {
	description = "Wooden Fence",
	drawtype = "fencelike",
	tiles = {"default_wood.png"},
	inventory_image = "default_fence.png",
	wield_image = "default_fence.png",
	paramtype = "light",
	is_ground_content = false,
	selection_box = {
		type = "fixed",
		fixed = {-1/7, -1/2, -1/7, 1/7, 1/2, 1/7},
	},
	groups = {choppy=2,oddly_breakable_by_hand=2,flammable=2},
	sounds = default.node_sound_wood_defaults(),
})

minetest.register_node("default:rail", {
	description = "Rail",
	drawtype = "raillike",
	tiles = {"default_rail.png", "default_rail_curved.png", "default_rail_t_junction.png", "default_rail_crossing.png", "default_rail_diagonal.png", "default_rail_diagonal_end.png"},
	inventory_image = "default_rail.png",
	wield_image = "default_rail.png",
	paramtype = "light",
	walkable = false,
	is_ground_content = false,
	selection_box = {
		type = "fixed",
                -- but how to specify the dimensions for curved and sideways rails?
                fixed = {-1/2, -1/2, -1/2, 1/2, -1/2+1/16, 1/2},
	},
	groups = {bendy=2,dig_immediate=2,attached_node=1},
})

minetest.register_node("default:ladder", {
	description = "Ladder",
	drawtype = "signlike",
	tiles = {"default_ladder.png"},
	inventory_image = "default_ladder.png",
	wield_image = "default_ladder.png",
	paramtype = "light",
	paramtype2 = "wallmounted",
	walkable = false,
	climbable = true,
	is_ground_content = false,
	selection_box = {
		type = "wallmounted",
		--wall_top = = <default>
		--wall_bottom = = <default>
		--wall_side = = <default>
	},
	groups = {choppy=2,oddly_breakable_by_hand=3,flammable=2},
	legacy_wallmounted = true,
	sounds = default.node_sound_wood_defaults(),
})

minetest.register_node("default:wood", {
	description = "Wooden Planks",
	tiles = {"default_wood.png"},
	groups = {choppy=2,oddly_breakable_by_hand=2,flammable=3,wood=1},
	sounds = default.node_sound_wood_defaults(),
})

minetest.register_node("default:cloud", {
	description = "Cloud",
	tiles = {"default_cloud.png"},
	sounds = default.node_sound_defaults(),
	groups = {not_in_creative_inventory=1},
})

minetest.register_node("default:water_flowing", {
	description = "Flowing Water",
	inventory_image = minetest.inventorycube("default_water.png"),
	drawtype = "flowingliquid",
	tiles = {"default_water.png"},
	special_tiles = {
		{
			image="default_water_flowing_animated.png",
			backface_culling=false,
			animation={type="vertical_frames", aspect_w=16, aspect_h=16, length=0.8}
		},
		{
			image="default_water_flowing_animated.png",
			backface_culling=true,
			animation={type="vertical_frames", aspect_w=16, aspect_h=16, length=0.8}
		},
	},
	alpha = WATER_ALPHA,
	paramtype = "light",
	paramtype2 = "flowingliquid",
	walkable = false,
	pointable = false,
	diggable = false,
	buildable_to = true,
	drop = "",
	drowning = 1,
	liquidtype = "flowing",
	liquid_alternative_flowing = "default:water_flowing",
	liquid_alternative_source = "default:water_source",
	liquid_viscosity = WATER_VISC,
	freeze = "default:snow",
	melt = "air",
	post_effect_color = {a=64, r=100, g=100, b=200},
	groups = {water=3, liquid=3, puts_out_fire=1, not_in_creative_inventory=1, freeze=-5, melt=100, liquid_drop=1, weight=1000},
})

minetest.register_node("default:water_source", {
	description = "Water Source",
	inventory_image = minetest.inventorycube("default_water.png"),
	drawtype = "liquid",
	tiles = {
		{name="default_water_source_animated.png", animation={type="vertical_frames", aspect_w=16, aspect_h=16, length=2.0}}
	},
	special_tiles = {
		-- New-style water source material (mostly unused)
		{
			name="default_water_source_animated.png",
			animation={type="vertical_frames", aspect_w=16, aspect_h=16, length=2.0},
			backface_culling = false,
		}
	},
	alpha = WATER_ALPHA,
	paramtype = "light",
	walkable = false,
	pointable = false,
	diggable = false,
	buildable_to = true,
	drop = "",
	drowning = 1,
	liquidtype = "source",
	liquid_alternative_flowing = "default:water_flowing",
	liquid_alternative_source = "default:water_source",
	liquid_viscosity = WATER_VISC,
	freeze = "default:ice",
	melt = "air",
	post_effect_color = {a=64, r=100, g=100, b=200},
	groups = {water=3, liquid=3, puts_out_fire=1, freeze=-1, melt=105, liquid_drop=1, weight=1000},
})

minetest.register_node("default:lava_flowing", {
	description = "Flowing Lava",
	inventory_image = minetest.inventorycube("default_lava.png"),
	drawtype = "flowingliquid",
	tiles = {"default_lava.png"},
	special_tiles = {
		{
			image="default_lava_flowing_animated.png",
			backface_culling=false,
			animation={type="vertical_frames", aspect_w=16, aspect_h=16, length=3.3}
		},
		{
			image="default_lava_flowing_animated.png",
			backface_culling=true,
			animation={type="vertical_frames", aspect_w=16, aspect_h=16, length=3.3}
		},
	},
	paramtype = "light",
	paramtype2 = "leveled",
	leveled = 4,
	light_source = LIGHT_MAX - 1,
	walkable = false,
	pointable = false,
	diggable = false,
	buildable_to = true,
	drop = "",
	drowning = 1,
	liquidtype = "flowing",
	liquid_alternative_flowing = "default:lava_flowing",
	liquid_alternative_source = "default:lava_source",
	liquid_viscosity = LAVA_VISC,
	liquid_renewable = false,
	damage_per_second = 4*2,
	post_effect_color = {a=192, r=255, g=64, b=0},
	groups = {lava=3, liquid=2, hot=700, igniter=1, not_in_creative_inventory=1,wield_light=2, liquid_drop=1, weight=2000},
})

minetest.register_node("default:lava_source", {
	description = "Lava Source",
	inventory_image = minetest.inventorycube("default_lava.png"),
	drawtype = "liquid",
	tiles = {
		{name="default_lava_source_animated.png", animation={type="vertical_frames", aspect_w=16, aspect_h=16, length=3.0}}
	},
	special_tiles = {
		-- New-style lava source material (mostly unused)
		{
			name="default_lava_source_animated.png",
			animation={type="vertical_frames", aspect_w=16, aspect_h=16, length=3.0},
			backface_culling = false,
		}
	},
	paramtype = "light",
	light_source = LIGHT_MAX - 1,
	walkable = false,
	pointable = false,
	diggable = false,
	buildable_to = true,
	drop = "",
	drowning = 1,
	liquidtype = "source",
	liquid_alternative_flowing = "default:lava_flowing",
	liquid_alternative_source = "default:lava_source",
	liquid_viscosity = LAVA_VISC,
	liquid_renewable = false,
	leveled = 4,
	damage_per_second = 4*2,
	post_effect_color = {a=192, r=255, g=64, b=0},
	groups = {lava=3, liquid=2, hot=1200, igniter=1, wield_light=5, liquid_drop=1, weight=2000},
})

minetest.register_node("default:torch", {
	description = "Torch",
	drawtype = "torchlike",
	--tiles = {"default_torch_on_floor.png", "default_torch_on_ceiling.png", "default_torch.png"},
	tiles = {
		{name="default_torch_on_floor_animated.png", animation={type="vertical_frames", aspect_w=16, aspect_h=16, length=3.0}},
		{name="default_torch_on_ceiling_animated.png", animation={type="vertical_frames", aspect_w=16, aspect_h=16, length=3.0}},
		{name="default_torch_animated.png", animation={type="vertical_frames", aspect_w=16, aspect_h=16, length=3.0}}
	},
	inventory_image = "default_torch_on_floor.png",
	wield_image = "default_torch_on_floor.png",
	paramtype = "light",
	paramtype2 = "wallmounted",
	sunlight_propagates = true,
	is_ground_content = false,
	walkable = false,
	light_source = LIGHT_MAX-1,
	selection_box = {
		type = "wallmounted",
		wall_top = {-0.1, 0.5-0.6, -0.1, 0.1, 0.5, 0.1},
		wall_bottom = {-0.1, -0.5, -0.1, 0.1, -0.5+0.6, 0.1},
		wall_side = {-0.5, -0.3, -0.1, -0.5+0.3, 0.3, 0.1},
	},
	groups = {choppy=2,dig_immediate=3,flammable=1,attached_node=1,hot=30,wield_light=LIGHT_MAX-1},
	legacy_wallmounted = true,
	sounds = default.node_sound_defaults(),
})

minetest.register_node("default:sign_wall", {
	description = "Sign",
	drawtype = "signlike",
	tiles = {"default_sign_wall.png"},
	inventory_image = "default_sign_wall.png",
	wield_image = "default_sign_wall.png",
	paramtype = "light",
	paramtype2 = "wallmounted",
	sunlight_propagates = true,
	is_ground_content = false,
	walkable = false,
	selection_box = {
		type = "wallmounted",
		--wall_top = <default>
		--wall_bottom = <default>
		--wall_side = <default>
	},
	groups = {choppy=2,dig_immediate=2,attached_node=1},
	legacy_wallmounted = true,
	sounds = default.node_sound_defaults(),
	on_construct = function(pos)
		--local n = minetest.get_node(pos)
		local meta = minetest.get_meta(pos)
		meta:set_string("formspec", "field[text;;${text}]")
		meta:set_string("infotext", "\"\"")
	end,
	on_receive_fields = function(pos, formname, fields, sender)
		--print("Sign at "..minetest.pos_to_string(pos).." got "..dump(fields))
		if minetest.is_protected(pos, sender:get_player_name()) then
			minetest.record_protection_violation(pos, sender:get_player_name())
			return
		end
		local meta = minetest.get_meta(pos)
		fields.text = fields.text or ""
		minetest.log("action", (sender:get_player_name() or "").." wrote \""..fields.text..
				"\" to sign at "..minetest.pos_to_string(pos))
		meta:set_string("text", fields.text)
		meta:set_string("infotext", '"'..fields.text..'"')
	end,
})

default.chest_formspec = 
	"size[8,9]"..
	"list[current_name;main;0,0;8,4;]"..
	"list[current_player;main;0,5;8,4;]"

function default.get_locked_chest_formspec(pos)
	local spos = pos.x .. "," .. pos.y .. "," ..pos.z
	local formspec =
		"size[8,9]"..
		"list[nodemeta:".. spos .. ";main;0,0;8,4;]"..
		"list[current_player;main;0,5;8,4;]"
	return formspec
end


minetest.register_node("default:chest", {
	description = "Chest",
	tiles = {"default_chest_top.png", "default_chest_top.png", "default_chest_side.png",
		"default_chest_side.png", "default_chest_side.png", "default_chest_front.png"},
	paramtype2 = "facedir",
	groups = {choppy=2,oddly_breakable_by_hand=2},
	legacy_facedir_simple = true,
	is_ground_content = false,
	sounds = default.node_sound_wood_defaults(),
	on_construct = function(pos)
		local meta = minetest.get_meta(pos)
		meta:set_string("formspec",default.chest_formspec)
		meta:set_string("infotext", "Chest")
		local inv = meta:get_inventory()
		inv:set_size("main", 8*4)
	end,
	can_dig = function(pos,player)
		local meta = minetest.get_meta(pos);
		local inv = meta:get_inventory()
		return inv:is_empty("main")
	end,
	on_metadata_inventory_move = function(pos, from_list, from_index, to_list, to_index, count, player)
		minetest.log("action", player:get_player_name()..
				" moves stuff in chest at "..minetest.pos_to_string(pos))
	end,
    on_metadata_inventory_put = function(pos, listname, index, stack, player)
		minetest.log("action", player:get_player_name()..
				" moves stuff to chest at "..minetest.pos_to_string(pos))
	end,
    on_metadata_inventory_take = function(pos, listname, index, stack, player)
		minetest.log("action", player:get_player_name()..
				" takes stuff from chest at "..minetest.pos_to_string(pos))
	end,
})

local function has_locked_chest_privilege(meta, player)
	if player:get_player_name() ~= meta:get_string("owner") then
		return false
	end
	return true
end

minetest.register_node("default:chest_locked", {
	description = "Locked Chest",
	tiles = {"default_chest_top.png", "default_chest_top.png", "default_chest_side.png",
		"default_chest_side.png", "default_chest_side.png", "default_chest_lock.png"},
	paramtype2 = "facedir",
	groups = {choppy=2,oddly_breakable_by_hand=2},
	legacy_facedir_simple = true,
	is_ground_content = false,
	sounds = default.node_sound_wood_defaults(),
	after_place_node = function(pos, placer)
		local meta = minetest.get_meta(pos)
		meta:set_string("owner", placer:get_player_name() or "")
		meta:set_string("infotext", "Locked Chest (owned by "..
				meta:get_string("owner")..")")
	end,
	on_construct = function(pos)
		local meta = minetest.get_meta(pos)
		meta:set_string("infotext", "Locked Chest")
		meta:set_string("owner", "")
		local inv = meta:get_inventory()
		inv:set_size("main", 8*4)
	end,
	can_dig = function(pos,player)
		local meta = minetest.get_meta(pos);
		local inv = meta:get_inventory()
		return inv:is_empty("main") and has_locked_chest_privilege(meta, player)
	end,
	allow_metadata_inventory_move = function(pos, from_list, from_index, to_list, to_index, count, player)
		local meta = minetest.get_meta(pos)
		if not has_locked_chest_privilege(meta, player) then
			minetest.log("action", player:get_player_name()..
					" tried to access a locked chest belonging to "..
					meta:get_string("owner").." at "..
					minetest.pos_to_string(pos))
			return 0
		end
		return count
	end,
    allow_metadata_inventory_put = function(pos, listname, index, stack, player)
		local meta = minetest.get_meta(pos)
		if not has_locked_chest_privilege(meta, player) then
			minetest.log("action", player:get_player_name()..
					" tried to access a locked chest belonging to "..
					meta:get_string("owner").." at "..
					minetest.pos_to_string(pos))
			return 0
		end
		return stack:get_count()
	end,
    allow_metadata_inventory_take = function(pos, listname, index, stack, player)
		local meta = minetest.get_meta(pos)
		if not has_locked_chest_privilege(meta, player) then
			minetest.log("action", player:get_player_name()..
					" tried to access a locked chest belonging to "..
					meta:get_string("owner").." at "..
					minetest.pos_to_string(pos))
			return 0
		end
		return stack:get_count()
	end,
	on_metadata_inventory_move = function(pos, from_list, from_index, to_list, to_index, count, player)
		minetest.log("action", player:get_player_name()..
				" moves stuff in locked chest at "..minetest.pos_to_string(pos))
	end,
    on_metadata_inventory_put = function(pos, listname, index, stack, player)
		minetest.log("action", player:get_player_name()..
				" moves stuff to locked chest at "..minetest.pos_to_string(pos))
	end,
    on_metadata_inventory_take = function(pos, listname, index, stack, player)
		minetest.log("action", player:get_player_name()..
				" takes stuff from locked chest at "..minetest.pos_to_string(pos))
	end,
	on_rightclick = function(pos, node, clicker)
		local meta = minetest.get_meta(pos)
		if has_locked_chest_privilege(meta, clicker) then
			minetest.show_formspec(
				clicker:get_player_name(),
				"default:chest_locked",
				default.get_locked_chest_formspec(pos)
			)
		end
	end,
})

function default.get_furnace_active_formspec(pos, percent)
	local formspec =
		"size[8,9]"..
		"image[2,2;1,1;default_furnace_fire_bg.png^[lowpart:"..
		(100-percent)..":default_furnace_fire_fg.png]"..
		"list[current_name;fuel;2,3;1,1;]"..
		"list[current_name;src;2,1;1,1;]"..
		"list[current_name;dst;5,1;2,2;]"..
		"list[current_player;main;0,5;8,4;]"
	return formspec
end

default.furnace_inactive_formspec =
	"size[8,9]"..
	"image[2,2;1,1;default_furnace_fire_bg.png]"..
	"list[current_name;fuel;2,3;1,1;]"..
	"list[current_name;src;2,1;1,1;]"..
	"list[current_name;dst;5,1;2,2;]"..
	"list[current_player;main;0,5;8,4;]"

minetest.register_node("default:furnace", {
	description = "Furnace",
	tiles = {"default_furnace_top.png", "default_furnace_bottom.png", "default_furnace_side.png",
		"default_furnace_side.png", "default_furnace_side.png", "default_furnace_front.png"},
	paramtype2 = "facedir",
	groups = {cracky=2},
	legacy_facedir_simple = true,
	is_ground_content = false,
	sounds = default.node_sound_stone_defaults(),
	on_construct = function(pos)
		local meta = minetest.get_meta(pos)
		meta:set_string("formspec", default.furnace_inactive_formspec)
		meta:set_string("infotext", "Furnace")
		local inv = meta:get_inventory()
		inv:set_size("fuel", 1)
		inv:set_size("src", 1)
		inv:set_size("dst", 4)
	end,
	can_dig = function(pos,player)
		local meta = minetest.get_meta(pos);
		local inv = meta:get_inventory()
		if not inv:is_empty("fuel") then
			return false
		elseif not inv:is_empty("dst") then
			return false
		elseif not inv:is_empty("src") then
			return false
		end
		return true
	end,
	allow_metadata_inventory_put = function(pos, listname, index, stack, player)
		local meta = minetest.get_meta(pos)
		local inv = meta:get_inventory()
		if listname == "fuel" then
			if minetest.get_craft_result({method="fuel",width=1,items={stack}}).time ~= 0 then
				if inv:is_empty("src") then
					meta:set_string("infotext","Furnace is empty")
				end
				return stack:get_count()
			else
				return 0
			end
		elseif listname == "src" then
			return stack:get_count()
		elseif listname == "dst" then
			return 0
		end
	end,
	allow_metadata_inventory_move = function(pos, from_list, from_index, to_list, to_index, count, player)
		local meta = minetest.get_meta(pos)
		local inv = meta:get_inventory()
		local stack = inv:get_stack(from_list, from_index)
		if to_list == "fuel" then
			if minetest.get_craft_result({method="fuel",width=1,items={stack}}).time ~= 0 then
				if inv:is_empty("src") then
					meta:set_string("infotext","Furnace is empty")
				end
				return count
			else
				return 0
			end
		elseif to_list == "src" then
			return count
		elseif to_list == "dst" then
			return 0
		end
	end,
})

minetest.register_node("default:furnace_active", {
	description = "Furnace",
	tiles = {"default_furnace_top.png", "default_furnace_bottom.png", "default_furnace_side.png",
		"default_furnace_side.png", "default_furnace_side.png", "default_furnace_front_active.png"},
	paramtype2 = "facedir",
	light_source = 8,
	drop = "default:furnace",
	groups = {cracky=2, not_in_creative_inventory=1,hot=60},
	legacy_facedir_simple = true,
	is_ground_content = false,
	sounds = default.node_sound_stone_defaults(),
	on_construct = function(pos)
		local meta = minetest.get_meta(pos)
		meta:set_string("formspec", default.furnace_inactive_formspec)
		meta:set_string("infotext", "Furnace");
		local inv = meta:get_inventory()
		inv:set_size("fuel", 1)
		inv:set_size("src", 1)
		inv:set_size("dst", 4)
	end,
	can_dig = function(pos,player)
		local meta = minetest.get_meta(pos);
		local inv = meta:get_inventory()
		if not inv:is_empty("fuel") then
			return false
		elseif not inv:is_empty("dst") then
			return false
		elseif not inv:is_empty("src") then
			return false
		end
		return true
	end,
	allow_metadata_inventory_put = function(pos, listname, index, stack, player)
		local meta = minetest.get_meta(pos)
		local inv = meta:get_inventory()
		if listname == "fuel" then
			if minetest.get_craft_result({method="fuel",width=1,items={stack}}).time ~= 0 then
				if inv:is_empty("src") then
					meta:set_string("infotext","Furnace is empty")
				end
				return stack:get_count()
			else
				return 0
			end
		elseif listname == "src" then
			return stack:get_count()
		elseif listname == "dst" then
			return 0
		end
	end,
	allow_metadata_inventory_move = function(pos, from_list, from_index, to_list, to_index, count, player)
		local meta = minetest.get_meta(pos)
		local inv = meta:get_inventory()
		local stack = inv:get_stack(from_list, from_index)
		if to_list == "fuel" then
			if minetest.get_craft_result({method="fuel",width=1,items={stack}}).time ~= 0 then
				if inv:is_empty("src") then
					meta:set_string("infotext","Furnace is empty")
				end
				return count
			else
				return 0
			end
		elseif to_list == "src" then
			return count
		elseif to_list == "dst" then
			return 0
		end
	end,
})

local function swap_node(pos,name)
	local node = minetest.get_node(pos)
	if node.name == name then
		return
	end
	node.name = name
	minetest.swap_node(pos,node)
end

function default.furnace_step(pos, node, meta)
		local inv = meta:get_inventory()
		local srclist = inv:get_list("src")
		local cooked = nil
		local aftercooked
		
		if srclist then
			cooked, aftercooked = minetest.get_craft_result({method = "cooking", width = 1, items = srclist})
		end
		
		local was_active = false
		
		if meta:get_float("fuel_time") < meta:get_float("fuel_totaltime") then
			was_active = true
			meta:set_float("fuel_time", meta:get_float("fuel_time") + 1)
			meta:set_float("src_time", meta:get_float("src_time") + 1)
			if cooked and cooked.item and meta:get_float("src_time") >= cooked.time then
				-- check if there's room for output in "dst" list
				if inv:room_for_item("dst",cooked.item) then
					-- Put result in "dst" list
					inv:add_item("dst", cooked.item)
					-- take stuff from "src" list
					inv:set_stack("src", 1, aftercooked.items[1])
				else
					--print("Could not insert '"..cooked.item:to_string().."'")
				end
				meta:set_string("src_time", 0)
			end
		end
		
		if meta:get_float("fuel_time") < meta:get_float("fuel_totaltime") then
			local percent = math.floor(meta:get_float("fuel_time") /
					meta:get_float("fuel_totaltime") * 100)
			meta:set_string("infotext","Furnace active: "..percent.."%")
		node.name = "default:furnace_active"
			meta:set_string("formspec",default.get_furnace_active_formspec(pos, percent))
			return
		end
		local fuel = nil
		local afterfuel
		local cooked = nil
		local fuellist = inv:get_list("fuel")
		local srclist = inv:get_list("src")
		
		if srclist then
			cooked = minetest.get_craft_result({method = "cooking", width = 1, items = srclist})
		end
		if fuellist then
			fuel, afterfuel = minetest.get_craft_result({method = "fuel", width = 1, items = fuellist})
		end
<<<<<<< HEAD
		if fuel.time <= 0 then
=======

		if not fuel or fuel.time <= 0 then
>>>>>>> d09d8f02
			meta:set_string("infotext","Furnace out of fuel")
		node.name = "default:furnace"
			meta:set_string("formspec", default.furnace_inactive_formspec)
			return
		end
		if cooked.item:is_empty() then
			if was_active then
				meta:set_string("infotext","Furnace is empty")
			node.name = "default:furnace"
				meta:set_string("formspec", default.furnace_inactive_formspec)
			end
			return
		end
		meta:set_string("fuel_totaltime", fuel.time)
		meta:set_string("fuel_time", 0)
		
		inv:set_stack("fuel", 1, afterfuel.items[1])
end

minetest.register_abm({
	nodenames = {"default:furnace","default:furnace_active"},
	interval = 1.0,
	chance = 1,
	action = function(pos, node, active_object_count, active_object_count_wider)
		local meta = minetest.get_meta(pos)
		for i, name in ipairs({
				"fuel_totaltime",
				"fuel_time",
				"src_totaltime",
				"src_time"
		}) do
			if meta:get_string(name) == "" then
				meta:set_float(name, 0.0)
			end
		end
		local gt = minetest.get_gametime()
		if meta:get_string("game_time") == "" then
			meta:set_int("game_time", gt-1)
		end
		for i = 1, math.min(1200, gt-meta:get_int("game_time")) do
			default.furnace_step(pos, node, meta)
		end
		swap_node(pos, node.name)
		meta:set_int("game_time", gt)
	end,
})

minetest.register_node("default:cobble", {
	description = "Cobblestone",
	tiles = {"default_cobble.png"},
	is_ground_content = true,
	melt = "default:lava_source",
	groups = {cracky=3, stone=2, melt=2900},
	sounds = default.node_sound_stone_defaults(),
})

minetest.register_node("default:mossycobble", {
	description = "Mossy Cobblestone",
	tiles = {"default_mossycobble.png"},
	is_ground_content = true,
	groups = {cracky=3},
	sounds = default.node_sound_stone_defaults(),
})

minetest.register_node("default:coalblock", {
	description = "Coal Block",
	tiles = {"default_coal_block.png"},
	is_ground_content = true,
	groups = {cracky=3},
	sounds = default.node_sound_stone_defaults(),
})

minetest.register_node("default:steelblock", {
	description = "Steel Block",
	tiles = {"default_steel_block.png"},
	is_ground_content = true,
	groups = {cracky=1,level=2},
	sounds = default.node_sound_stone_defaults(),
})

minetest.register_node("default:copperblock", {
	description = "Copper Block",
	tiles = {"default_copper_block.png"},
	is_ground_content = true,
	groups = {cracky=1,level=2},
	sounds = default.node_sound_stone_defaults(),
})

minetest.register_node("default:bronzeblock", {
	description = "Bronze Block",
	tiles = {"default_bronze_block.png"},
	is_ground_content = true,
	groups = {cracky=1,level=2},
	sounds = default.node_sound_stone_defaults(),
})

minetest.register_node("default:mese", {
	description = "Mese Block",
	tiles = {"default_mese_block.png"},
	is_ground_content = true,
	groups = {cracky=1,level=2},
	sounds = default.node_sound_stone_defaults(),
})
minetest.register_alias("default:mese_block", "default:mese")

minetest.register_node("default:goldblock", {
	description = "Gold Block",
	tiles = {"default_gold_block.png"},
	is_ground_content = true,
	groups = {cracky=1},
	sounds = default.node_sound_stone_defaults(),
})

minetest.register_node("default:diamondblock", {
	description = "Diamond Block",
	tiles = {"default_diamond_block.png"},
	is_ground_content = true,
	groups = {cracky=1,level=3},
	sounds = default.node_sound_stone_defaults(),
})

minetest.register_node("default:obsidian_glass", {
	description = "Obsidian Glass",
	drawtype = "glasslike",
	tiles = {"default_obsidian_glass.png"},
	paramtype = "light",
	is_ground_content = false,
	sunlight_propagates = true,
	sounds = default.node_sound_glass_defaults(),
	groups = {cracky=3,oddly_breakable_by_hand=3},
})

minetest.register_node("default:obsidian", {
	description = "Obsidian",
	tiles = {"default_obsidian.png"},
	is_ground_content = true,
	sounds = default.node_sound_stone_defaults(),
	groups = {cracky=1,level=2, melt=5000},
	melt = "default:lava_source",
})

minetest.register_node("default:nyancat", {
	description = "Nyan Cat",
	tiles = {"default_nc_side.png", "default_nc_side.png", "default_nc_side.png",
		"default_nc_side.png", "default_nc_back.png", "default_nc_front.png"},
	paramtype2 = "facedir",
	groups = {cracky=2},
	is_ground_content = false,
	legacy_facedir_simple = true,
	sounds = default.node_sound_defaults(),
})

minetest.register_node("default:nyancat_rainbow", {
	description = "Nyan Cat Rainbow",
	tiles = {"default_nc_rb.png^[transformR90", "default_nc_rb.png^[transformR90",
		"default_nc_rb.png", "default_nc_rb.png"},
	paramtype2 = "facedir",
	groups = {cracky=2},
	is_ground_content = false,
	sounds = default.node_sound_defaults(),
})

minetest.register_node("default:sapling", {
	description = "Sapling",
	drawtype = "plantlike",
	visual_scale = 1.0,
	tiles = {"default_sapling.png"},
	inventory_image = "default_sapling.png",
	wield_image = "default_sapling.png",
	paramtype = "light",
	walkable = false,
	is_ground_content = true,
	selection_box = {
		type = "fixed",
		fixed = {-0.3, -0.5, -0.3, 0.3, 0.35, 0.3}
	},
	groups = {snappy=2,dig_immediate=3,flammable=2,attached_node=1},
	sounds = default.node_sound_leaves_defaults(),
})

minetest.register_node("default:apple", {
	description = "Apple",
	drawtype = "plantlike",
	visual_scale = 1.0,
	tiles = {"default_apple.png"},
	inventory_image = "default_apple.png",
	paramtype = "light",
	sunlight_propagates = true,
	walkable = false,
	is_ground_content = true,
	selection_box = {
		type = "fixed",
		fixed = {-0.2, -0.5, -0.2, 0.2, 0, 0.2}
	},
	groups = {fleshy=3,dig_immediate=3,flammable=2,leafdecay=3,leafdecay_drop=1},
	on_use = minetest.item_eat(1),
	sounds = default.node_sound_leaves_defaults(),
	after_place_node = function(pos, placer, itemstack)
		if placer:is_player() then
			minetest.set_node(pos, {name="default:apple", param2=1})
		end
	end,
})

minetest.register_node("default:dry_shrub", {
	description = "Dry Shrub",
	drawtype = "plantlike",
	visual_scale = 1.0,
	tiles = {"default_dry_shrub.png"},
	inventory_image = "default_dry_shrub.png",
	wield_image = "default_dry_shrub.png",
	paramtype = "light",
	waving = 1,
	walkable = false,
	is_ground_content = true,
	buildable_to = true,
	groups = {snappy=3,flammable=3,attached_node=1},
	sounds = default.node_sound_leaves_defaults(),
	selection_box = {
		type = "fixed",
		fixed = {-0.5, -0.5, -0.5, 0.5, -5/16, 0.5},
	},
})

minetest.register_node("default:grass_1", {
	description = "Grass",
	drawtype = "plantlike",
	tiles = {"default_grass_1.png"},
	-- use a bigger inventory image
	inventory_image = "default_grass_3.png",
	wield_image = "default_grass_3.png",
	paramtype = "light",
	walkable = false,
	is_ground_content = true,
	buildable_to = true,
	groups = {snappy=3,flammable=3,flora=1,attached_node=1},
	sounds = default.node_sound_leaves_defaults(),
	selection_box = {
		type = "fixed",
		fixed = {-0.5, -0.5, -0.5, 0.5, -5/16, 0.5},
	},
	on_place = function(itemstack, placer, pointed_thing)
		-- place a random grass node
		local stack = ItemStack("default:grass_"..math.random(1,5))
		local ret = minetest.item_place(stack, placer, pointed_thing)
		return ItemStack("default:grass_1 "..itemstack:get_count()-(1-ret:get_count()))
	end,
})

minetest.register_node("default:grass_2", {
	description = "Grass",
	drawtype = "plantlike",
	tiles = {"default_grass_2.png"},
	inventory_image = "default_grass_2.png",
	wield_image = "default_grass_2.png",
	paramtype = "light",
	walkable = false,
	buildable_to = true,
	is_ground_content = true,
	drop = "default:grass_1",
	groups = {snappy=3,flammable=3,flora=1,attached_node=1,not_in_creative_inventory=1},
	sounds = default.node_sound_leaves_defaults(),
	selection_box = {
		type = "fixed",
		fixed = {-0.5, -0.5, -0.5, 0.5, -5/16, 0.5},
	},
})
minetest.register_node("default:grass_3", {
	description = "Grass",
	drawtype = "plantlike",
	tiles = {"default_grass_3.png"},
	inventory_image = "default_grass_3.png",
	wield_image = "default_grass_3.png",
	paramtype = "light",
	walkable = false,
	buildable_to = true,
	is_ground_content = true,
	drop = "default:grass_1",
	groups = {snappy=3,flammable=3,flora=1,attached_node=1,not_in_creative_inventory=1},
	sounds = default.node_sound_leaves_defaults(),
	selection_box = {
		type = "fixed",
		fixed = {-0.5, -0.5, -0.5, 0.5, -5/16, 0.5},
	},
})

minetest.register_node("default:grass_4", {
	description = "Grass",
	drawtype = "plantlike",
	tiles = {"default_grass_4.png"},
	inventory_image = "default_grass_4.png",
	wield_image = "default_grass_4.png",
	paramtype = "light",
	walkable = false,
	buildable_to = true,
	is_ground_content = true,
	drop = "default:grass_1",
	groups = {snappy=3,flammable=3,flora=1,attached_node=1,not_in_creative_inventory=1},
	sounds = default.node_sound_leaves_defaults(),
	selection_box = {
		type = "fixed",
		fixed = {-0.5, -0.5, -0.5, 0.5, -5/16, 0.5},
	},
})

minetest.register_node("default:grass_5", {
	description = "Grass",
	drawtype = "plantlike",
	tiles = {"default_grass_5.png"},
	inventory_image = "default_grass_5.png",
	wield_image = "default_grass_5.png",
	paramtype = "light",
	walkable = false,
	buildable_to = true,
	is_ground_content = true,
	drop = "default:grass_1",
	groups = {snappy=3,flammable=3,flora=1,attached_node=1,not_in_creative_inventory=1},
	sounds = default.node_sound_leaves_defaults(),
	selection_box = {
		type = "fixed",
		fixed = {-0.5, -0.5, -0.5, 0.5, -5/16, 0.5},
	},
})

minetest.register_node("default:ice", {
	description = "Ice",
	tiles = {"default_ice.png"},
	is_ground_content = true,
	paramtype = "light",
	melt = "default:water_source",
	groups = {cracky=3, melt=3, slippery=90},
	sounds = default.node_sound_glass_defaults(),
})

minetest.register_node("default:snow", {
	description = "Snow",
	tiles = {"default_snow.png"},
	inventory_image = "default_snowball.png",
	wield_image = "default_snowball.png",
	is_ground_content = true,
	paramtype = "light",
	buildable_to = true,
	leveled = 7,
	paramtype2 = "leveled",
	drawtype = "nodebox",
	melt = "default:water_flowing",
	node_box = {
		type = "leveled",
		fixed = {
			{-0.5, -0.5, -0.5,  0.5, -0.5+2/16, 0.5},
		},
	},
	groups = {crumbly=3,falling_node=1, melt=1, float=1, slippery=80},
	sounds = default.node_sound_dirt_defaults({
		footstep = {name="default_snow_footstep", gain=0.25},
		dug = {name="default_snow_footstep", gain=0.75},
	}),
	on_construct = function(pos)
		pos.y = pos.y - 1
		if minetest.get_node(pos).name == "default:dirt_with_grass" then
			minetest.set_node(pos, {name="default:dirt_with_snow"}, 2)
		end
	end,
})
minetest.register_alias("snow", "default:snow")

minetest.register_node("default:snowblock", {
	description = "Snow Block",
	tiles = {"default_snow.png"},
	is_ground_content = true,
	groups = {crumbly=3, melt=2, slippery=80},
	melt = "default:water_source",
	sounds = default.node_sound_dirt_defaults({
		footstep = {name="default_snow_footstep", gain=0.25},
		dug = {name="default_snow_footstep", gain=0.75},
	}),
})<|MERGE_RESOLUTION|>--- conflicted
+++ resolved
@@ -1098,12 +1098,8 @@
 		if fuellist then
 			fuel, afterfuel = minetest.get_craft_result({method = "fuel", width = 1, items = fuellist})
 		end
-<<<<<<< HEAD
-		if fuel.time <= 0 then
-=======
 
 		if not fuel or fuel.time <= 0 then
->>>>>>> d09d8f02
 			meta:set_string("infotext","Furnace out of fuel")
 		node.name = "default:furnace"
 			meta:set_string("formspec", default.furnace_inactive_formspec)
