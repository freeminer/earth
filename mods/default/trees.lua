local random = math.random

--
-- Grow trees from saplings
--

-- 'can grow' function

function default.can_grow(pos)
	local node_under = minetest.get_node_or_nil({x = pos.x, y = pos.y - 1, z = pos.z})
	if not node_under then
		return false
	end
	local name_under = node_under.name
	local is_soil = minetest.get_item_group(name_under, "soil")
	if is_soil == 0 then
		return false
	end
	local light_level = minetest.get_node_light(pos)
	if not light_level or light_level < 2 then
		return false
	end
	return true
end

-- 'is snow nearby' function

local function is_snow_nearby(pos)
	local x, y, z = pos.x, pos.y, pos.z
	local c_snow = minetest.get_content_id("default:snow")
	local c_snowblock = minetest.get_content_id("default:snowblock")
	local c_dirtsnow = minetest.get_content_id("default:dirt_with_snow")

	local vm = minetest.get_voxel_manip()
	local minp, maxp = vm:read_from_map(
		{x = x - 1, y = y - 1, z = z - 1},
		{x = x + 1, y = y + 1, z = z + 1}
	)
	local a = VoxelArea:new({MinEdge = minp, MaxEdge = maxp})
	local data = vm:get_data()

	for yy = y - 1, y + 1 do
	for zz = z - 1, z + 1 do
		local vi  = a:index(x - 1, yy, zz)
		for xx = x - 1, x + 1 do
			local nodid = data[vi]
			if nodid == c_snow or nodid == c_snowblock or nodid == c_dirtsnow then
				return true
			end
			vi  = vi + 1
		end
	end
	end

	return false
end

-- Sapling ABM

function default.grow_sapling(pos)
	if not default.can_grow(pos) then
		-- try a bit later again
		minetest.get_node_timer(pos):start(math.random(240, 600))
		return
	end

<<<<<<< HEAD
		local mapgen = minetest.get_mapgen_params().mgname
		if mapgen == "indev" then mapgen = "v6" end
		if node.name == "default:sapling" then
			if default.weather and (core.get_heat(pos) < 5 or core.get_humidity(pos) < 20) then return end
			minetest.log("action", "A sapling grows into a tree at "..
				minetest.pos_to_string(pos))
			if mapgen == "v6" then
				default.grow_tree(pos, random(1, 4) == 1)
			else
				default.grow_new_apple_tree(pos)
			end
		elseif node.name == "default:junglesapling" then
			if default.weather and (core.get_heat(pos) < 15 or core.get_humidity(pos) < 30) then return end
			minetest.log("action", "A jungle sapling grows into a tree at "..
				minetest.pos_to_string(pos))
			if mapgen == "v6" then
				default.grow_jungle_tree(pos)
			else
				default.grow_new_jungle_tree(pos)
			end
		elseif node.name == "default:pine_sapling" then
			if default.weather and (core.get_heat(pos) < 3 or core.get_humidity(pos) < 10) then return end
			minetest.log("action", "A pine sapling grows into a tree at "..
				minetest.pos_to_string(pos))
			local snow = is_snow_nearby(pos)
			if mapgen == "v6" then
				default.grow_pine_tree(pos, snow)
			elseif snow then
				default.grow_new_snowy_pine_tree(pos)
			else
				default.grow_new_pine_tree(pos)
			end
		elseif node.name == "default:acacia_sapling" then
			if default.weather and (core.get_heat(pos) < 20 or core.get_humidity(pos) < 20) then return end
			minetest.log("action", "An acacia sapling grows into a tree at "..
				minetest.pos_to_string(pos))
			default.grow_new_acacia_tree(pos)
		elseif node.name == "default:aspen_sapling" then
			minetest.log("action", "An aspen sapling grows into a tree at "..
				minetest.pos_to_string(pos))
			default.grow_new_aspen_tree(pos)
=======
	local mapgen = minetest.get_mapgen_params().mgname
	local node = minetest.get_node(pos)
	if node.name == "default:sapling" then
		minetest.log("action", "A sapling grows into a tree at "..
			minetest.pos_to_string(pos))
		if mapgen == "v6" then
			default.grow_tree(pos, random(1, 4) == 1)
		else
			default.grow_new_apple_tree(pos)
		end
	elseif node.name == "default:junglesapling" then
		minetest.log("action", "A jungle sapling grows into a tree at "..
			minetest.pos_to_string(pos))
		if mapgen == "v6" then
			default.grow_jungle_tree(pos)
		else
			default.grow_new_jungle_tree(pos)
>>>>>>> e0cb3fce
		end
	elseif node.name == "default:pine_sapling" then
		minetest.log("action", "A pine sapling grows into a tree at "..
			minetest.pos_to_string(pos))
		local snow = is_snow_nearby(pos)
		if mapgen == "v6" then
			default.grow_pine_tree(pos, snow)
		elseif snow then
			default.grow_new_snowy_pine_tree(pos)
		else
			default.grow_new_pine_tree(pos)
		end
	elseif node.name == "default:acacia_sapling" then
		minetest.log("action", "An acacia sapling grows into a tree at "..
			minetest.pos_to_string(pos))
		default.grow_new_acacia_tree(pos)
	elseif node.name == "default:aspen_sapling" then
		minetest.log("action", "An aspen sapling grows into a tree at "..
			minetest.pos_to_string(pos))
		default.grow_new_aspen_tree(pos)
	end
end

minetest.register_lbm({
	name = "default:convert_saplings_to_node_timer",
	nodenames = {"default:sapling", "default:junglesapling",
			"default:pine_sapling", "default:acacia_sapling",
			"default:aspen_sapling"},
	action = function(pos)
		minetest.get_node_timer(pos):start(math.random(1200, 2400))
	end
})

--
-- Tree generation
--

-- Apple tree and jungle tree trunk and leaves function

local function add_trunk_and_leaves(data, a, pos, tree_cid, leaves_cid,
		height, size, iters, is_apple_tree)
	local x, y, z = pos.x, pos.y, pos.z
	local c_air = minetest.get_content_id("air")
	local c_ignore = minetest.get_content_id("ignore")
	local c_apple = minetest.get_content_id("default:apple")

	-- Trunk
	data[a:index(x, y, z)] = tree_cid -- Force-place lowest trunk node to replace sapling
	for yy = y + 1, y + height - 1 do
		local vi = a:index(x, yy, z)
		local node_id = data[vi]
		if node_id == c_air or node_id == c_ignore or node_id == leaves_cid then
			data[vi] = tree_cid
		end
	end

	-- Force leaves near the trunk
	for z_dist = -1, 1 do
	for y_dist = -size, 1 do
		local vi = a:index(x - 1, y + height + y_dist, z + z_dist)
		for x_dist = -1, 1 do
			if data[vi] == c_air or data[vi] == c_ignore then
				if is_apple_tree and random(1, 8) == 1 then
					data[vi] = c_apple
				else
					data[vi] = leaves_cid
				end
			end
			vi = vi + 1
		end
	end
	end

	-- Randomly add leaves in 2x2x2 clusters.
	for i = 1, iters do
		local clust_x = x + random(-size, size - 1)
		local clust_y = y + height + random(-size, 0)
		local clust_z = z + random(-size, size - 1)

		for xi = 0, 1 do
		for yi = 0, 1 do
		for zi = 0, 1 do
			local vi = a:index(clust_x + xi, clust_y + yi, clust_z + zi)
			if data[vi] == c_air or data[vi] == c_ignore then
				if is_apple_tree and random(1, 8) == 1 then
					data[vi] = c_apple
				else
					data[vi] = leaves_cid
				end
			end
		end
		end
		end
	end
end


-- Apple tree

function default.grow_tree(pos, is_apple_tree, bad)
	--[[
		NOTE: Tree-placing code is currently duplicated in the engine
		and in games that have saplings; both are deprecated but not
		replaced yet
	--]]
	if bad then
		error("Deprecated use of default.grow_tree")
	end

	local x, y, z = pos.x, pos.y, pos.z
	local height = random(4, 5)
	local c_tree = minetest.get_content_id("default:tree")
	local c_leaves = minetest.get_content_id("default:leaves")

	local vm = minetest.get_voxel_manip()
	local minp, maxp = vm:read_from_map(
		{x = pos.x - 2, y = pos.y, z = pos.z - 2},
		{x = pos.x + 2, y = pos.y + height + 1, z = pos.z + 2}
	)
	local a = VoxelArea:new({MinEdge = minp, MaxEdge = maxp})
	local data = vm:get_data()

	add_trunk_and_leaves(data, a, pos, c_tree, c_leaves, height, 2, 8, is_apple_tree)

	vm:set_data(data)
	vm:write_to_map()
	vm:update_map()
end


-- Jungle tree

function default.grow_jungle_tree(pos, bad)
	--[[
		NOTE: Jungletree-placing code is currently duplicated in the engine
		and in games that have saplings; both are deprecated but not
		replaced yet
	--]]
	if bad then
		error("Deprecated use of default.grow_jungle_tree")
	end

	local x, y, z = pos.x, pos.y, pos.z
	local height = random(8, 12)
	local c_air = minetest.get_content_id("air")
	local c_ignore = minetest.get_content_id("ignore")
	local c_jungletree = minetest.get_content_id("default:jungletree")
	local c_jungleleaves = minetest.get_content_id("default:jungleleaves")

	local vm = minetest.get_voxel_manip()
	local minp, maxp = vm:read_from_map(
		{x = pos.x - 3, y = pos.y - 1, z = pos.z - 3},
		{x = pos.x + 3, y = pos.y + height + 1, z = pos.z + 3}
	)
	local a = VoxelArea:new({MinEdge = minp, MaxEdge = maxp})
	local data = vm:get_data()

	add_trunk_and_leaves(data, a, pos, c_jungletree, c_jungleleaves,
		height, 3, 30, false)

	-- Roots
	for z_dist = -1, 1 do
		local vi_1 = a:index(x - 1, y - 1, z + z_dist)
		local vi_2 = a:index(x - 1, y, z + z_dist)
		for x_dist = -1, 1 do
			if random(1, 3) >= 2 then
				if data[vi_1] == c_air or data[vi_1] == c_ignore then
					data[vi_1] = c_jungletree
				elseif data[vi_2] == c_air or data[vi_2] == c_ignore then
					data[vi_2] = c_jungletree
				end
			end
			vi_1 = vi_1 + 1
			vi_2 = vi_2 + 1
		end
	end

	vm:set_data(data)
	vm:write_to_map()
	vm:update_map()
end


-- Pine tree from mg mapgen mod, design by sfan5, pointy top added by paramat

local function add_pine_needles(data, vi, c_air, c_ignore, c_snow, c_pine_needles)
	local node_id = data[vi]
	if node_id == c_air or node_id == c_ignore or node_id == c_snow then
		data[vi] = c_pine_needles
	end
end

local function add_snow(data, vi, c_air, c_ignore, c_snow)
	local node_id = data[vi]
	if node_id == c_air or node_id == c_ignore then
		data[vi] = c_snow
	end
end

function default.grow_pine_tree(pos, snow)
	local x, y, z = pos.x, pos.y, pos.z
	local maxy = y + random(9, 13) -- Trunk top

	local c_air = minetest.get_content_id("air")
	local c_ignore = minetest.get_content_id("ignore")
	local c_pine_tree = minetest.get_content_id("default:pine_tree")
	local c_pine_needles  = minetest.get_content_id("default:pine_needles")
	local c_snow = minetest.get_content_id("default:snow")

	local vm = minetest.get_voxel_manip()
	local minp, maxp = vm:read_from_map(
		{x = x - 3, y = y, z = z - 3},
		{x = x + 3, y = maxy + 3, z = z + 3}
	)
	local a = VoxelArea:new({MinEdge = minp, MaxEdge = maxp})
	local data = vm:get_data()

	-- Upper branches layer
	local dev = 3
	for yy = maxy - 1, maxy + 1 do
		for zz = z - dev, z + dev do
			local vi = a:index(x - dev, yy, zz)
			local via = a:index(x - dev, yy + 1, zz)
			for xx = x - dev, x + dev do
				if random() < 0.95 - dev * 0.05 then
					add_pine_needles(data, vi, c_air, c_ignore, c_snow,
						c_pine_needles)
					if snow then
						add_snow(data, via, c_air, c_ignore, c_snow)
					end
				end
				vi  = vi + 1
				via = via + 1
			end
		end
		dev = dev - 1
	end

	-- Centre top nodes
	add_pine_needles(data, a:index(x, maxy + 1, z), c_air, c_ignore, c_snow,
		c_pine_needles)
	add_pine_needles(data, a:index(x, maxy + 2, z), c_air, c_ignore, c_snow,
		c_pine_needles) -- Paramat added a pointy top node
	if snow then
		add_snow(data, a:index(x, maxy + 3, z), c_air, c_ignore, c_snow)
	end

	-- Lower branches layer
	local my = 0
	for i = 1, 20 do -- Random 2x2 squares of needles
		local xi = x + random(-3, 2)
		local yy = maxy + random(-6, -5)
		local zi = z + random(-3, 2)
		if yy > my then
			my = yy
		end
		for zz = zi, zi+1 do
			local vi = a:index(xi, yy, zz)
			local via = a:index(xi, yy + 1, zz)
			for xx = xi, xi + 1 do
				add_pine_needles(data, vi, c_air, c_ignore, c_snow,
					c_pine_needles)
				if snow then
					add_snow(data, via, c_air, c_ignore, c_snow)
				end
				vi  = vi + 1
				via = via + 1
			end
		end
	end

	local dev = 2
	for yy = my + 1, my + 2 do
		for zz = z - dev, z + dev do
			local vi = a:index(x - dev, yy, zz)
			local via = a:index(x - dev, yy + 1, zz)
			for xx = x - dev, x + dev do
				if random() < 0.95 - dev * 0.05 then
					add_pine_needles(data, vi, c_air, c_ignore, c_snow,
						c_pine_needles)
					if snow then
						add_snow(data, via, c_air, c_ignore, c_snow)
					end
				end
				vi  = vi + 1
				via = via + 1
			end
		end
		dev = dev - 1
	end

	-- Trunk
	-- Force-place lowest trunk node to replace sapling
	data[a:index(x, y, z)] = c_pine_tree
	for yy = y + 1, maxy do
		local vi = a:index(x, yy, z)
		local node_id = data[vi]
		if node_id == c_air or node_id == c_ignore or
				node_id == c_pine_needles or node_id == c_snow then
			data[vi] = c_pine_tree
		end
	end

	vm:set_data(data)
	vm:write_to_map()
	vm:update_map()
end


-- New apple tree

function default.grow_new_apple_tree(pos)
	local path = minetest.get_modpath("default") ..
		"/schematics/apple_tree_from_sapling.mts"
	minetest.place_schematic({x = pos.x - 2, y = pos.y - 1, z = pos.z - 2},
		path, "0", nil, false)
end


-- New jungle tree

function default.grow_new_jungle_tree(pos)
	local path = minetest.get_modpath("default") ..
		"/schematics/jungle_tree_from_sapling.mts"
	minetest.place_schematic({x = pos.x - 2, y = pos.y - 1, z = pos.z - 2},
		path, "random", nil, false)
end


-- New pine tree

function default.grow_new_pine_tree(pos)
	local path = minetest.get_modpath("default") ..
		"/schematics/pine_tree_from_sapling.mts"
	minetest.place_schematic({x = pos.x - 2, y = pos.y - 1, z = pos.z - 2},
		path, "0", nil, false)
end


-- New snowy pine tree

function default.grow_new_snowy_pine_tree(pos)
	local path = minetest.get_modpath("default") ..
		"/schematics/snowy_pine_tree_from_sapling.mts"
	minetest.place_schematic({x = pos.x - 2, y = pos.y - 1, z = pos.z - 2},
		path, "random", nil, false)
end


-- New acacia tree

function default.grow_new_acacia_tree(pos)
	local path = minetest.get_modpath("default") ..
		"/schematics/acacia_tree_from_sapling.mts"
	minetest.place_schematic({x = pos.x - 4, y = pos.y - 1, z = pos.z - 4},
		path, "random", nil, false)
end

-- New aspen tree

function default.grow_new_aspen_tree(pos)
	local path = minetest.get_modpath("default") ..
		"/schematics/aspen_tree_from_sapling.mts"
	minetest.place_schematic({x = pos.x - 2, y = pos.y - 1, z = pos.z - 2},
		path, "0", nil, false)
end<|MERGE_RESOLUTION|>--- conflicted
+++ resolved
@@ -64,52 +64,11 @@
 		return
 	end
 
-<<<<<<< HEAD
-		local mapgen = minetest.get_mapgen_params().mgname
-		if mapgen == "indev" then mapgen = "v6" end
-		if node.name == "default:sapling" then
-			if default.weather and (core.get_heat(pos) < 5 or core.get_humidity(pos) < 20) then return end
-			minetest.log("action", "A sapling grows into a tree at "..
-				minetest.pos_to_string(pos))
-			if mapgen == "v6" then
-				default.grow_tree(pos, random(1, 4) == 1)
-			else
-				default.grow_new_apple_tree(pos)
-			end
-		elseif node.name == "default:junglesapling" then
-			if default.weather and (core.get_heat(pos) < 15 or core.get_humidity(pos) < 30) then return end
-			minetest.log("action", "A jungle sapling grows into a tree at "..
-				minetest.pos_to_string(pos))
-			if mapgen == "v6" then
-				default.grow_jungle_tree(pos)
-			else
-				default.grow_new_jungle_tree(pos)
-			end
-		elseif node.name == "default:pine_sapling" then
-			if default.weather and (core.get_heat(pos) < 3 or core.get_humidity(pos) < 10) then return end
-			minetest.log("action", "A pine sapling grows into a tree at "..
-				minetest.pos_to_string(pos))
-			local snow = is_snow_nearby(pos)
-			if mapgen == "v6" then
-				default.grow_pine_tree(pos, snow)
-			elseif snow then
-				default.grow_new_snowy_pine_tree(pos)
-			else
-				default.grow_new_pine_tree(pos)
-			end
-		elseif node.name == "default:acacia_sapling" then
-			if default.weather and (core.get_heat(pos) < 20 or core.get_humidity(pos) < 20) then return end
-			minetest.log("action", "An acacia sapling grows into a tree at "..
-				minetest.pos_to_string(pos))
-			default.grow_new_acacia_tree(pos)
-		elseif node.name == "default:aspen_sapling" then
-			minetest.log("action", "An aspen sapling grows into a tree at "..
-				minetest.pos_to_string(pos))
-			default.grow_new_aspen_tree(pos)
-=======
 	local mapgen = minetest.get_mapgen_params().mgname
+	if mapgen == "indev" then mapgen = "v6" end
 	local node = minetest.get_node(pos)
 	if node.name == "default:sapling" then
+		if default.weather and (core.get_heat(pos) < 5 or core.get_humidity(pos) < 20) then return end
 		minetest.log("action", "A sapling grows into a tree at "..
 			minetest.pos_to_string(pos))
 		if mapgen == "v6" then
@@ -118,15 +77,16 @@
 			default.grow_new_apple_tree(pos)
 		end
 	elseif node.name == "default:junglesapling" then
+		if default.weather and (core.get_heat(pos) < 15 or core.get_humidity(pos) < 30) then return end
 		minetest.log("action", "A jungle sapling grows into a tree at "..
 			minetest.pos_to_string(pos))
 		if mapgen == "v6" then
 			default.grow_jungle_tree(pos)
 		else
 			default.grow_new_jungle_tree(pos)
->>>>>>> e0cb3fce
 		end
 	elseif node.name == "default:pine_sapling" then
+		if default.weather and (core.get_heat(pos) < 3 or core.get_humidity(pos) < 10) then return end
 		minetest.log("action", "A pine sapling grows into a tree at "..
 			minetest.pos_to_string(pos))
 		local snow = is_snow_nearby(pos)
@@ -138,10 +98,12 @@
 			default.grow_new_pine_tree(pos)
 		end
 	elseif node.name == "default:acacia_sapling" then
+		if default.weather and (core.get_heat(pos) < 20 or core.get_humidity(pos) < 20) then return end
 		minetest.log("action", "An acacia sapling grows into a tree at "..
 			minetest.pos_to_string(pos))
 		default.grow_new_acacia_tree(pos)
 	elseif node.name == "default:aspen_sapling" then
+		if default.weather and (core.get_heat(pos) < 7 or core.get_humidity(pos) < 22) then return end
 		minetest.log("action", "An aspen sapling grows into a tree at "..
 			minetest.pos_to_string(pos))
 		default.grow_new_aspen_tree(pos)
