--- conflicted
+++ resolved
@@ -41,12 +41,8 @@
 		return
 	end
 
-<<<<<<< HEAD
-	local mapgen = minetest.get_mapgen_params().mgname
-	if mapgen == "indev" then mapgen = "v6" end
-=======
 	local mg_name = minetest.get_mapgen_setting("mg_name")
->>>>>>> 79dbafc1
+	if mg_name == "indev" then mg_name = "v6" end
 	local node = minetest.get_node(pos)
 	if node.name == "default:sapling" then
 		if default.weather and (core.get_heat(pos) < 5 or core.get_humidity(pos) < 20) then return end
