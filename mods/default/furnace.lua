--- conflicted
+++ resolved
@@ -293,163 +293,4 @@
 	allow_metadata_inventory_put = allow_metadata_inventory_put,
 	allow_metadata_inventory_move = allow_metadata_inventory_move,
 	allow_metadata_inventory_take = allow_metadata_inventory_take,
-})
-<<<<<<< HEAD
-
---
--- ABM
---
-
-local function swap_node(pos, name)
-	local node = minetest.get_node(pos)
-	if node.name == name then
-		return
-	end
-	node.name = name
-	minetest.swap_node(pos, node)
-end
-
-
-function default.furnace_step(pos, node, meta)
-		local fuel_time = meta:get_float("fuel_time") or 0
-		local src_time = meta:get_float("src_time") or 0
-		local fuel_totaltime = meta:get_float("fuel_totaltime") or 0
-		
-		--
-		-- Inizialize inventory
-		--
-		local inv = meta:get_inventory()
-		for listname, size in pairs({
-				src = 1,
-				fuel = 1,
-				dst = 4,
-		}) do
-			if inv:get_size(listname) ~= size then
-				inv:set_size(listname, size)
-			end
-		end
-		local srclist = inv:get_list("src")
-		local fuellist = inv:get_list("fuel")
-		local dstlist = inv:get_list("dst")
-		
-		--
-		-- Cooking
-		--
-		
-		-- Check if we have cookable content
-		local cooked, aftercooked = minetest.get_craft_result({method = "cooking", width = 1, items = srclist})
-		local cookable = true
-		
-		if cooked.time == 0 then
-			cookable = false
-		end
-		
-		-- Check if we have enough fuel to burn
-		if fuel_time < fuel_totaltime then
-			-- The furnace is currently active and has enough fuel
-			fuel_time = fuel_time + 1
-			
-			-- If there is a cookable item then check if it is ready yet
-			if cookable then
-				src_time = src_time + 1
-				if src_time >= cooked.time then
-					-- Place result in dst list if possible
-					if inv:room_for_item("dst", cooked.item) then
-						inv:add_item("dst", cooked.item)
-						inv:set_stack("src", 1, aftercooked.items[1])
-						src_time = 0
-					end
-				end
-			end
-		else
-			-- Furnace ran out of fuel
-			if cookable then
-				-- We need to get new fuel
-				local fuel, afterfuel = minetest.get_craft_result({method = "fuel", width = 1, items = fuellist})
-				
-				if fuel.time == 0 then
-					-- No valid fuel in fuel list
-					fuel_totaltime = 0
-					fuel_time = 0
-					src_time = 0
-				else
-					-- Take fuel from fuel list
-					inv:set_stack("fuel", 1, afterfuel.items[1])
-					
-					fuel_totaltime = fuel.time
-					fuel_time = 0
-					
-				end
-			else
-				-- We don't need to get new fuel since there is no cookable item
-				fuel_totaltime = 0
-				fuel_time = 0
-				src_time = 0
-			end
-		end
-		
-		--
-		-- Update formspec, infotext and node
-		--
-		local formspec = inactive_formspec
-		local item_state = ""
-		local item_percent = 0
-		if cookable then
-			item_percent =  math.floor(src_time / cooked.time * 100)
-			item_state = item_percent .. "%"
-		else
-			if srclist[1]:is_empty() then
-				item_state = "Empty"
-			else
-				item_state = "Not cookable"
-			end
-		end
-		
-		local fuel_state = "Empty"
-		local active = "inactive "
-		if fuel_time <= fuel_totaltime and fuel_totaltime ~= 0 then
-			active = "active "
-			local fuel_percent = math.floor(fuel_time / fuel_totaltime * 100)
-			fuel_state = fuel_percent .. "%"
-			formspec = active_formspec(fuel_percent, item_percent)
-			node.name = "default:furnace_active"
-		else
-			if not fuellist[1]:is_empty() then
-				fuel_state = "0%"
-			end
-			node.name = "default:furnace"
-		end
-		
-		local infotext =  "Furnace " .. active .. "(Item: " .. item_state .. "; Fuel: " .. fuel_state .. ")"
-		
-		--
-		-- Set meta values
-		--
-		meta:set_float("fuel_totaltime", fuel_totaltime)
-		meta:set_float("fuel_time", fuel_time)
-		meta:set_float("src_time", src_time)
-		meta:set_string("formspec", formspec)
-		meta:set_string("infotext", infotext)
-end
-
-
-core.register_abm({
-	nodenames = {"default:furnace","default:furnace_active"},
-	interval = 1.0,
-	chance = 1,
-	action = function(pos, node, active_object_count, active_object_count_wider)
-		local meta = minetest.get_meta(pos)
-		local gt = minetest.get_gametime()
-		if meta:get_string("game_time") == "" then
-			meta:set_int("game_time", gt-1)
-		end
-		for i = 1, math.min(1200, gt-meta:get_int("game_time")) do
-			default.furnace_step(pos, node, meta)
-			if node.name == "default:furnace" then break end
-		end
-		swap_node(pos, node.name)
-		meta:set_int("game_time", gt)
-	end,
-})
-=======
->>>>>>> 7d2dfe41
+})