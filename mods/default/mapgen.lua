--- conflicted
+++ resolved
@@ -811,21 +811,10 @@
 -- the use of minetest.generate_ores or minetest.generate_decorations
 
 local mg_params = minetest.get_mapgen_params()
-<<<<<<< HEAD
-if mg_params.mgname == "v5" then
-	default.register_ores()
-	default.register_biomes()
-	default.register_decorations()
-elseif mg_params.mgname == "v6"  or mg_params.mgname == "indev" then
-	default.register_ores()
-	default.register_mgv6_decorations()
-elseif mg_params.mgname == "v7" or mg_params.mgname == "math"  then
-=======
-if mg_params.mgname == "v6" then
+if mg_params.mgname == "v6"  or mg_params.mgname == "indev" then
 	default.register_ores()
 	default.register_mgv6_decorations()
 elseif mg_params.mgname ~= "singlenode" then
->>>>>>> dd34dffa
 	default.register_ores()
 	default.register_biomes()
 	default.register_decorations()
