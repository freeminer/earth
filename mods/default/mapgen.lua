--- conflicted
+++ resolved
@@ -108,17 +108,6 @@
 	-- Clay
 
 	minetest.register_ore({ 
-<<<<<<< HEAD
-		ore_type         = "blob",
-		ore              = "default:clay",
-		wherein          = {"default:sand"},
-		clust_scarcity   = 16 * 16 * 16,
-		clust_size       = 5,
-		y_min            = -15,
-		y_max            = 0,
-		noise_threshold = 0.0,
-		noise_params     = {
-=======
 		ore_type        = "blob",
 		ore             = "default:clay",
 		wherein         = {"default:sand"},
@@ -128,7 +117,6 @@
 		y_max           = 0,
 		noise_threshold = 0.0,
 		noise_params    = {
->>>>>>> 32bdb9a3
 			offset = 0.5,
 			scale = 0.2,
 			spread = {x = 5, y = 5, z = 5},
@@ -141,17 +129,6 @@
 	-- Sand
 
 	minetest.register_ore({ 
-<<<<<<< HEAD
-		ore_type         = "blob",
-		ore              = "default:sand",
-		wherein          = {"default:stone"},
-		clust_scarcity   = 16 * 16 * 16,
-		clust_size       = 5,
-		y_min            = -31,
-		y_max            = 4,
-		noise_threshold = 0.0,
-		noise_params     = {
-=======
 		ore_type        = "blob",
 		ore             = "default:sand",
 		wherein         = {"default:stone", "default:sandstone",
@@ -162,7 +139,6 @@
 		y_max           = 4,
 		noise_threshold = 0.0,
 		noise_params    = {
->>>>>>> 32bdb9a3
 			offset = 0.5,
 			scale = 0.2,
 			spread = {x = 5, y = 5, z = 5},
@@ -175,17 +151,6 @@
 	-- Dirt
 
 	minetest.register_ore({
-<<<<<<< HEAD
-		ore_type         = "blob",
-		ore              = "default:dirt",
-		wherein          = {"default:stone"},
-		clust_scarcity   = 16 * 16 * 16,
-		clust_size       = 5,
-		y_min            = -31,
-		y_max            = 31000,
-		noise_threshold = 0.0,
-		noise_params     = {
-=======
 		ore_type        = "blob",
 		ore             = "default:dirt",
 		wherein         = {"default:stone", "default:sandstone"},
@@ -195,7 +160,6 @@
 		y_max           = 31000,
 		noise_threshold = 0.0,
 		noise_params    = {
->>>>>>> 32bdb9a3
 			offset = 0.5,
 			scale = 0.2,
 			spread = {x = 5, y = 5, z = 5},
@@ -208,17 +172,6 @@
 	-- Gravel
 
 	minetest.register_ore({
-<<<<<<< HEAD
-		ore_type         = "blob",
-		ore              = "default:gravel",
-		wherein          = {"default:stone"},
-		clust_scarcity   = 16 * 16 * 16,
-		clust_size       = 5,
-		y_min            = -31000,
-		y_max            = 31000,
-		noise_threshold = 0.0,
-		noise_params     = {
-=======
 		ore_type        = "blob",
 		ore             = "default:gravel",
 		wherein         = {"default:stone"},
@@ -228,7 +181,6 @@
 		y_max           = 31000,
 		noise_threshold = 0.0,
 		noise_params    = {
->>>>>>> 32bdb9a3
 			offset = 0.5,
 			scale = 0.2,
 			spread = {x = 5, y = 5, z = 5},
