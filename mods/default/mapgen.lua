-- mods/default/mapgen.lua

--
-- Aliases for map generator outputs
--

minetest.register_alias("mapgen_stone", "default:stone")
minetest.register_alias("mapgen_tree", "default:tree")
minetest.register_alias("mapgen_leaves", "default:leaves")
minetest.register_alias("mapgen_jungletree", "default:jungletree")
minetest.register_alias("mapgen_jungleleaves", "default:jungleleaves")
minetest.register_alias("mapgen_apple", "default:apple")
minetest.register_alias("mapgen_water_source", "default:water_source")
minetest.register_alias("mapgen_dirt", "default:dirt")
minetest.register_alias("mapgen_sand", "default:sand")
minetest.register_alias("mapgen_gravel", "default:gravel")
minetest.register_alias("mapgen_clay", "default:clay")
minetest.register_alias("mapgen_lava_source", "default:lava_source")
minetest.register_alias("mapgen_cobble", "default:cobble")
minetest.register_alias("mapgen_mossycobble", "default:mossycobble")
minetest.register_alias("mapgen_dirt_with_grass", "default:dirt_with_grass")
minetest.register_alias("mapgen_dirt_with_snow", "default:dirt_with_snow")
minetest.register_alias("mapgen_junglegrass", "default:junglegrass")
minetest.register_alias("mapgen_stone_with_coal", "default:stone_with_coal")
minetest.register_alias("mapgen_stone_with_iron", "default:stone_with_iron")
minetest.register_alias("mapgen_mese", "default:mese")
minetest.register_alias("mapgen_desert_sand", "default:desert_sand")
minetest.register_alias("mapgen_desert_stone", "default:desert_stone")
minetest.register_alias("mapgen_stair_cobble", "stairs:stair_cobble")
minetest.register_alias("mapgen_ice", "default:ice")

--
-- Ore generation
--

local coal_params = {offset = 0, scale = 1, spread = {x = 100, y = 100, z = 100}, seed = 42, octaves = 3, persist = 0.7}
local coal_threshhold = 0.2

local iron_params = {offset = 0, scale = 1, spread = {x = 100, y = 100, z = 100}, seed = 43, octaves = 3, persist = 0.7}
local iron_threshhold = 0.4

local mese_params = {offset = 0, scale = 1, spread = {x = 100, y = 100, z = 100}, seed = 44, octaves = 3, persist = 0.7}
local mese_threshhold = 0.7
local mese_block_threshhold = 1.0

local gold_params = {offset = 0, scale = 1, spread = {x = 100, y = 100, z = 100}, seed = 45, octaves = 3, persist = 0.7}
local gold_threshhold = 0.6

local diamond_params = {offset = 0, scale = 1, spread = {x = 100, y = 100, z = 100}, seed = 46, octaves = 3, persist = 0.7}
local diamond_threshhold = 0.8

local copper_params = {offset = 0, scale = 1, spread = {x = 100, y = 100, z = 100}, seed = 47, octaves = 3, persist = 0.7}
local copper_threshhold = 0.5

minetest.register_ore({
	ore_type       = "scatter",
	ore              = "default:stone_with_coal",
	wherein        = "default:stone",
	clust_scarcity   = 6*6*6,
	clust_num_ores   = 8,
	clust_size       = 3,
	height_min       = -31000,
	height_max       = 64,
	noise_params     = coal_params,
	noise_threshhold = coal_threshhold,
})

minetest.register_ore({
	ore_type       = "scatter",
	ore            = "default:stone_with_iron",
	wherein          = "default:stone",
	clust_scarcity   = 8*8*8,
	clust_num_ores   = 3,
	clust_size       = 2,
	height_min       = -15,
	height_max       = 2,
	noise_params     = iron_params,
	noise_threshhold = iron_threshhold,
})

minetest.register_ore({
	ore_type       = "scatter",
	ore            = "default:stone_with_iron",
	wherein        = "default:stone",
	clust_scarcity = 7*7*7,
	clust_num_ores = 5,
	clust_size     = 3,
	flags          = "absheight",
	height_min       = -63,
	height_max       = -16,
	noise_params     = iron_params,
	noise_threshhold = iron_threshhold,
})

minetest.register_ore({
	ore_type       = "scatter",
	ore            = "default:stone_with_iron",
	wherein        = "default:stone",
	clust_scarcity   = 6*6*6,
	clust_num_ores   = 5,
	clust_size       = 3,
	height_min     = -31000,
	height_max     = -64,
	flags          = "absheight",
	noise_params     = iron_params,
	noise_threshhold = iron_threshhold,
})

minetest.register_ore({
	ore_type       = "scatter",
	ore            = "default:stone_with_mese",
	wherein        = "default:stone",
	clust_scarcity   = 9*9*9,
	clust_num_ores = 3,
	clust_size     = 2,
	height_min     = -255,
	height_max     = -64,
	flags          = "absheight",
	noise_params     = mese_params,
	noise_threshhold = mese_threshhold,
})

minetest.register_ore({
	ore_type       = "scatter",
	ore            = "default:stone_with_mese",
	wherein        = "default:stone",
	clust_scarcity = 7*7*7,
	clust_num_ores = 5,
	clust_size     = 3,
	height_min     = -31000,
	height_max     = -256,
	flags          = "absheight",
	noise_params     = mese_params,
	noise_threshhold = mese_threshhold,
})

minetest.register_ore({
	ore_type       = "scatter",
	ore            = "default:mese",
	wherein        = "default:stone",
	clust_scarcity   = 9*9*9,
	clust_num_ores = 3,
	clust_size     = 2,
	height_min     = -31000,
	height_max     = -1024,
	flags          = "absheight",
	noise_params     = mese_params,
	noise_threshhold = mese_block_threshhold,
})

minetest.register_ore({
	ore_type       = "scatter",
	ore            = "default:stone_with_gold",
	wherein        = "default:stone",
	clust_scarcity   = 9*9*9,
	clust_num_ores = 3,
	clust_size     = 2,
	height_min     = -255,
	height_max     = -64,
	flags          = "absheight",
	noise_params     = gold_params,
	noise_threshhold = gold_threshhold,
})

minetest.register_ore({
	ore_type       = "scatter",
	ore            = "default:stone_with_gold",
	wherein        = "default:stone",
	clust_scarcity   = 7*7*7,
	clust_num_ores = 5,
	clust_size     = 3,
	height_min     = -31000,
	height_max     = -256,
	flags          = "absheight",
	noise_params     = gold_params,
	noise_threshhold = gold_threshhold,
})

minetest.register_ore({
	ore_type       = "scatter",
	ore            = "default:stone_with_diamond",
	wherein        = "default:stone",
	clust_scarcity   = 10*10*10,
	clust_num_ores = 4,
	clust_size     = 3,
	height_min     = -255,
	height_max     = -128,
	flags          = "absheight",
	noise_params     = diamond_params,
	noise_threshhold = diamond_threshhold,
})

minetest.register_ore({
	ore_type       = "scatter",
	ore            = "default:stone_with_diamond",
	wherein        = "default:stone",
	clust_scarcity = 8*8*8,
	clust_num_ores = 4,
	clust_size     = 3,
	height_min     = -31000,
	height_max     = -256,
	flags          = "absheight",
	noise_params     = diamond_params,
	noise_threshhold = diamond_threshhold,
})

minetest.register_ore({
	ore_type       = "scatter",
	ore            = "default:stone_with_copper",
	wherein        = "default:stone",
	clust_scarcity   = 8*8*8,
	clust_num_ores = 4,
	clust_size     = 3,
	height_min     = -63,
	height_max     = -16,
	noise_params     = copper_params,
	noise_threshhold = copper_threshhold,
})

minetest.register_ore({
	ore_type       = "scatter",
	ore            = "default:stone_with_copper",
	wherein        = "default:stone",
	clust_scarcity   = 6*6*6,
	clust_num_ores = 5,
	clust_size     = 3,
	height_min     = -31000,
	height_max     = -64,
	flags          = "absheight",
	noise_params     = copper_params,
	noise_threshhold = copper_threshhold,
})

<<<<<<< HEAD
--if minetest.setting_get("mg_name") == "indev" then
	-- Floatlands and high mountains springs
	minetest.register_ore({
		ore_type       = "scatter",
		ore            = "default:water_source",
		ore_param2     = 128,
		wherein        = "default:stone",
		clust_scarcity = 40*40*40,
		clust_num_ores = 8,
		clust_size     = 3,
		height_min     = 0,
		height_max     = 31000,
	})

	minetest.register_ore({
		ore_type       = "scatter",
		ore            = "default:lava_source",
		ore_param2     = 128,
		wherein        = "default:stone",
		clust_scarcity = 50*50*50,
		clust_num_ores = 5,
		clust_size     = 2,
		height_min     = 10000,
		height_max     = 31000,
	})

	minetest.register_ore({
		ore_type       = "scatter",
		ore            = "default:lava_source",
		ore_param2     = 128,
		wherein        = "default:stone",
		clust_scarcity = 80*80*80,
		clust_num_ores = 35,
		clust_size     = 4,
		height_min     = -31000,
		height_max     = 10000,
	})

	minetest.register_ore({
		ore_type       = "scatter",
		ore            = "default:sand",
		wherein        = "default:stone",
		clust_scarcity = 20*20*20,
		clust_num_ores = 5*5*4,
		clust_size     = 6,
		height_min     = -31000,
		height_max     = 31000,
	})

	minetest.register_ore({
		ore_type       = "scatter",
		ore            = "default:gravel",
		wherein        = "default:stone",
		clust_scarcity = 25*25*25,
		clust_num_ores = 5*5*4,
		clust_size     = 5,
		height_min     = -31000,
		height_max     = 31000,
	})

	minetest.register_ore({
		ore_type       = "scatter",
		ore            = "default:dirt",
		wherein        = "default:stone",
		clust_scarcity = 30*30*30,
		clust_num_ores = 5*5*5,
		clust_size     = 5,
		height_min     = -31000,
		height_max     = 31000,
	})

	-- Underground springs
	minetest.register_ore({
		ore_type       = "scatter",
		ore            = "default:water_source",
		ore_param2     = 128,
		wherein        = "default:stone",
		clust_scarcity = 25*25*25,
		clust_num_ores = 12,
		clust_size     = 3,
		height_min     = -10000,
		height_max     = 7,
	})

	minetest.register_ore({
		ore_type       = "scatter",
		ore            = "default:lava_source",
		ore_param2     = 128,
		wherein        = "default:stone",
		clust_scarcity = 35*35*35,
		clust_num_ores = 5,
		clust_size     = 2,
		height_min     = -31000,
		height_max     = -100,
	})
--end

=======
>>>>>>> e71b71c1
minetest.register_ore({
	ore_type       = "scatter",
	ore            = "default:clay",
	wherein        = "default:sand",
	clust_scarcity = 15*15*15,
	clust_num_ores = 64,
	clust_size     = 5,
	height_max     = 0,
	height_min     = -10,
})

function default.generate_ore(name, wherein, minp, maxp, seed, chunks_per_volume, chunk_size, ore_per_chunk, height_min, height_max)
	minetest.log('action', "WARNING: default.generate_ore is deprecated")

	if maxp.y < height_min or minp.y > height_max then
		return
	end
	local y_min = math.max(minp.y, height_min)
	local y_max = math.min(maxp.y, height_max)
	if chunk_size >= y_max - y_min + 1 then
		return
	end
	local volume = (maxp.x-minp.x+1)*(y_max-y_min+1)*(maxp.z-minp.z+1)
	local pr = PseudoRandom(seed)
	local num_chunks = math.floor(chunks_per_volume * volume)
	local inverse_chance = math.floor(chunk_size*chunk_size*chunk_size / ore_per_chunk)
	--print("generate_ore num_chunks: "..dump(num_chunks))
	for i=1,num_chunks do
		local y0 = pr:next(y_min, y_max-chunk_size+1)
		if y0 >= height_min and y0 <= height_max then
			local x0 = pr:next(minp.x, maxp.x-chunk_size+1)
			local z0 = pr:next(minp.z, maxp.z-chunk_size+1)
			local p0 = {x=x0, y=y0, z=z0}
			for x1=0,chunk_size-1 do
			for y1=0,chunk_size-1 do
			for z1=0,chunk_size-1 do
				if pr:next(1,inverse_chance) == 1 then
					local x2 = x0+x1
					local y2 = y0+y1
					local z2 = z0+z1
					local p2 = {x=x2, y=y2, z=z2}
					if minetest.get_node(p2).name == wherein then
						minetest.set_node(p2, {name=name})
					end
				end
			end
			end
			end
		end
	end
	--print("generate_ore done")
end

--
-- Mgv6 papyrus, cactus, long grasses
--

function default.mgv6_ongen(minp, maxp, seed)

	function default.make_papyrus(pos, size)
		for y=0,size-1 do
			local p = {x=pos.x, y=pos.y+y, z=pos.z}
			local nn = minetest.get_node(p).name
			if minetest.registered_nodes[nn] and
				minetest.registered_nodes[nn].buildable_to then
				minetest.set_node(p, {name="default:papyrus"})
			else
				return
			end
		end
	end
	
	function default.make_cactus(pos, size)
		for y=0,size-1 do
			local p = {x=pos.x, y=pos.y+y, z=pos.z}
			local nn = minetest.get_node(p).name
			if minetest.registered_nodes[nn] and
				minetest.registered_nodes[nn].buildable_to then
				minetest.set_node(p, {name="default:cactus"})
			else
				return
			end
		end
	end

	if maxp.y >= 2 and minp.y <= 0 then
		-- Generate papyrus
		local perlin1 = minetest.get_perlin(354, 3, 0.7, 100)
		-- Assume X and Z lengths are equal
		local divlen = 8
		local divs = (maxp.x-minp.x)/divlen+1;
		for divx=0,divs-1 do
		for divz=0,divs-1 do
			local x0 = minp.x + math.floor((divx+0)*divlen)
			local z0 = minp.z + math.floor((divz+0)*divlen)
			local x1 = minp.x + math.floor((divx+1)*divlen)
			local z1 = minp.z + math.floor((divz+1)*divlen)
			-- Determine papyrus amount from perlin noise
			local papyrus_amount = math.floor(perlin1:get2d({x=x0, y=z0}) * 45 - 20)
			-- Find random positions for papyrus based on this random
			local pr = PseudoRandom(seed+1)
			for i=0,papyrus_amount do
				local x = pr:next(x0, x1)
				local z = pr:next(z0, z1)
				if minetest.get_node({x=x,y=1,z=z}).name == "default:dirt_with_grass" and
						minetest.find_node_near({x=x,y=1,z=z}, 1, "default:water_source") then
					default.make_papyrus({x=x,y=2,z=z}, pr:next(2, 4))
				end
			end
		end
		end
		-- Generate cactuses
		local perlin1 = minetest.get_perlin(230, 3, 0.6, 100)
		-- Assume X and Z lengths are equal
		local divlen = 16
		local divs = (maxp.x-minp.x)/divlen+1;
		for divx=0,divs-1 do
		for divz=0,divs-1 do
			local x0 = minp.x + math.floor((divx+0)*divlen)
			local z0 = minp.z + math.floor((divz+0)*divlen)
			local x1 = minp.x + math.floor((divx+1)*divlen)
			local z1 = minp.z + math.floor((divz+1)*divlen)
			-- Determine cactus amount from perlin noise
			local cactus_amount = math.floor(perlin1:get2d({x=x0, y=z0}) * 6 - 3)
			-- Find random positions for cactus based on this random
			local pr = PseudoRandom(seed+1)
			for i=0,cactus_amount do
				local x = pr:next(x0, x1)
				local z = pr:next(z0, z1)
				-- Find ground level (0...15)
				local ground_y = nil
				for y=30,0,-1 do
					if minetest.get_node({x=x,y=y,z=z}).name ~= "air" then
						ground_y = y
						break
					end
				end
				-- If desert sand, make cactus
				if ground_y and minetest.get_node({x=x,y=ground_y,z=z}).name == "default:desert_sand" then
					default.make_cactus({x=x,y=ground_y+1,z=z}, pr:next(3, 4))
				end
			end
		end
		end
		-- Generate grass
		local perlin1 = minetest.get_perlin(329, 3, 0.6, 100)
		-- Assume X and Z lengths are equal
		local divlen = 16
		local divs = (maxp.x-minp.x)/divlen+1;
		for divx=0,divs-1 do
		for divz=0,divs-1 do
			local x0 = minp.x + math.floor((divx+0)*divlen)
			local z0 = minp.z + math.floor((divz+0)*divlen)
			local x1 = minp.x + math.floor((divx+1)*divlen)
			local z1 = minp.z + math.floor((divz+1)*divlen)
			-- Determine grass amount from perlin noise
			local grass_amount = math.floor(perlin1:get2d({x=x0, y=z0}) ^ 3 * 9)
			-- Find random positions for grass based on this random
			local pr = PseudoRandom(seed+1)
			for i=0,grass_amount do
				local x = pr:next(x0, x1)
				local z = pr:next(z0, z1)
				-- Find ground level (0...15)
				local ground_y = nil
				for y=30,0,-1 do
					if minetest.get_node({x=x,y=y,z=z}).name ~= "air" then
						ground_y = y
						break
					end
				end
				
				if ground_y then
					local p = {x=x,y=ground_y+1,z=z}
					local nn = minetest.get_node(p).name
					-- Check if the node can be replaced
					if minetest.registered_nodes[nn] and
						minetest.registered_nodes[nn].buildable_to then
						nn = minetest.get_node({x=x,y=ground_y,z=z}).name
						-- If desert sand, add dry shrub
						if nn == "default:desert_sand" then
							minetest.set_node(p,{name="default:dry_shrub"})
							
						-- If dirt with grass, add grass
						elseif nn == "default:dirt_with_grass" then
							minetest.set_node(p,{name="default:grass_"..pr:next(1, 5)})
						end
					end
				end
				
			end
		end
		end
	end
end

--
-- Detect mapgen and register suitable on-generated function
--

minetest.register_on_mapgen_init(function(MapgenParams)
	mgname = MapgenParams.mgname
	if mgname == "v6" then
		minetest.register_on_generated(default.mgv6_ongen)
	end
end)

<<<<<<< HEAD

local mg_params = {
	layer_default_thickness = 1,
	layer_thickness_multiplier = 1,
	layers= {
		{ name = "default:stone",              thickness  = 25, },
		{ name = "default:stone_with_coal",    height_max = -1000, },
		{ name = "default:water_source",       height_min = -3000, height_max = -70, thickness  = 3},
		{ name = "default:stone",              height_min = -3000, height_max = -70, }, -- stone after water
		{ name = "default:dirt",               height_min = -500,  height_max = 50, },
		{ name = "default:desert_stone",       thickness  = 3, },
		{ name = "default:stone_with_iron",    height_max = -2000, },
		{ name = "default:gravel",             height_max = -1, },
		{ name = "default:stone_with_copper",  height_max = -3000, },
		{ name = "default:stone",              height_max = -1, },
		{ name = "default:stone_with_gold",    height_max = -5000, },
		{ name = "default:lava_source",        height_max = -3000, },
		{ name = "default:stone_with_diamond", height_max = -7000, },
		{ name = "default:obsidian",           height_max = -5000, thickness  = 5 },
		{ name = "default:stone",              thickness  = 20, },
		{ name = "default:stone_with_mese",    height_max = -10000, },
		{ name = "default:air",                thickness  = 20, height_max = -1000, height_min = -20000, }, --huge caves
		{ name = "default:lava_source",        height_max = -20000, thickness  = 15,},
		{ name = "default:mese",               height_max = -15000, },
		{ name = "default:air",                thickness  = 2 },
	}
}

if core.setting_get("mg_params") == "" then
	core.setting_set("mg_params", core.write_json(mg_params))
end
=======
--
-- Generate nyan cats in all mapgens
--

-- facedir: 0/1/2/3 (head node facedir value)
-- length: length of rainbow tail
function default.make_nyancat(pos, facedir, length)
	local tailvec = {x=0, y=0, z=0}
	if facedir == 0 then
		tailvec.z = 1
	elseif facedir == 1 then
		tailvec.x = 1
	elseif facedir == 2 then
		tailvec.z = -1
	elseif facedir == 3 then
		tailvec.x = -1
	else
		--print("default.make_nyancat(): Invalid facedir: "+dump(facedir))
		facedir = 0
		tailvec.z = 1
	end
	local p = {x=pos.x, y=pos.y, z=pos.z}
	minetest.set_node(p, {name="default:nyancat", param2=facedir})
	for i=1,length do
		p.x = p.x + tailvec.x
		p.z = p.z + tailvec.z
		minetest.set_node(p, {name="default:nyancat_rainbow", param2=facedir})
	end
end

function default.generate_nyancats(minp, maxp, seed)
	local height_min = -31000
	local height_max = -32
	if maxp.y < height_min or minp.y > height_max then
		return
	end
	local y_min = math.max(minp.y, height_min)
	local y_max = math.min(maxp.y, height_max)
	local volume = (maxp.x-minp.x+1)*(y_max-y_min+1)*(maxp.z-minp.z+1)
	local pr = PseudoRandom(seed + 9324342)
	local max_num_nyancats = math.floor(volume / (16*16*16))
	for i=1,max_num_nyancats do
		if pr:next(0, 1000) == 0 then
			local x0 = pr:next(minp.x, maxp.x)
			local y0 = pr:next(minp.y, maxp.y)
			local z0 = pr:next(minp.z, maxp.z)
			local p0 = {x=x0, y=y0, z=z0}
			default.make_nyancat(p0, pr:next(0,3), pr:next(3,15))
		end
	end
end

minetest.register_on_generated(default.generate_nyancats)
>>>>>>> e71b71c1
<|MERGE_RESOLUTION|>--- conflicted
+++ resolved
@@ -231,7 +231,6 @@
 	noise_threshhold = copper_threshhold,
 })
 
-<<<<<<< HEAD
 --if minetest.setting_get("mg_name") == "indev" then
 	-- Floatlands and high mountains springs
 	minetest.register_ore({
@@ -329,8 +328,6 @@
 	})
 --end
 
-=======
->>>>>>> e71b71c1
 minetest.register_ore({
 	ore_type       = "scatter",
 	ore            = "default:clay",
@@ -537,7 +534,6 @@
 	end
 end)
 
-<<<<<<< HEAD
 
 local mg_params = {
 	layer_default_thickness = 1,
@@ -569,7 +565,7 @@
 if core.setting_get("mg_params") == "" then
 	core.setting_set("mg_params", core.write_json(mg_params))
 end
-=======
+
 --
 -- Generate nyan cats in all mapgens
 --
@@ -623,4 +619,3 @@
 end
 
 minetest.register_on_generated(default.generate_nyancats)
->>>>>>> e71b71c1
