--
-- Aliases for map generator outputs
--

minetest.register_alias("mapgen_stone", "default:stone")
minetest.register_alias("mapgen_dirt", "default:dirt")
minetest.register_alias("mapgen_dirt_with_grass", "default:dirt_with_grass")
minetest.register_alias("mapgen_sand", "default:sand")
minetest.register_alias("mapgen_water_source", "default:water_source")
minetest.register_alias("mapgen_river_water_source", "default:river_water_source")
minetest.register_alias("mapgen_lava_source", "default:lava_source")
minetest.register_alias("mapgen_gravel", "default:gravel")
minetest.register_alias("mapgen_desert_stone", "default:desert_stone")
minetest.register_alias("mapgen_desert_sand", "default:desert_sand")
minetest.register_alias("mapgen_dirt_with_snow", "default:dirt_with_snow")
minetest.register_alias("mapgen_snowblock", "default:snowblock")
minetest.register_alias("mapgen_snow", "default:snow")
minetest.register_alias("mapgen_ice", "default:ice")
minetest.register_alias("mapgen_sandstone", "default:sandstone")

minetest.register_alias("mapgen_tree", "default:tree")
minetest.register_alias("mapgen_leaves", "default:leaves")
minetest.register_alias("mapgen_apple", "default:apple")
minetest.register_alias("mapgen_jungletree", "default:jungletree")
minetest.register_alias("mapgen_jungleleaves", "default:jungleleaves")
minetest.register_alias("mapgen_junglegrass", "default:junglegrass")
minetest.register_alias("mapgen_pinetree", "default:pinetree")
minetest.register_alias("mapgen_pine_needles", "default:pine_needles")

minetest.register_alias("mapgen_cobble", "default:cobble")
minetest.register_alias("mapgen_stair_cobble", "stairs:stair_cobble")
minetest.register_alias("mapgen_mossycobble", "default:mossycobble")
minetest.register_alias("mapgen_sandstonebrick", "default:sandstonebrick")
minetest.register_alias("mapgen_stair_sandstonebrick", "stairs:stair_sandstonebrick")


--freeminer:
minetest.register_alias("mapgen_ice", "default:ice")
minetest.register_alias("mapgen_dirt_with_snow", "default:dirt_with_snow")


-- freeminer layers
local mg_params = {
	layer_default_thickness = 1,
	layer_thickness_multiplier = 1,
	layers= {
		{ name = "default:stone",              thickness  = 25, },
		{ name = "default:stone_with_coal",    y_max = -1000, },
		{ name = "default:water_source",       y_min = -3000, y_max = -70, thickness  = 3},
		{ name = "default:stone",              y_min = -3000, y_max = -70, }, -- stone after water
		{ name = "default:dirt",               y_min = -500,  y_max = 50, },
		{ name = "default:desert_stone",       thickness  = 3, },
		{ name = "default:stone_with_iron",    y_max = -2000, },
		{ name = "default:gravel",             y_max = -1, },
		{ name = "default:stone_with_copper",  y_max = -3000, },
		{ name = "default:clay",               thickness  = 4, },
		{ name = "default:stone_with_gold",    y_max = -5000, },
		{ name = "default:lava_source",        y_max = -3000, },
		{ name = "default:stone_with_diamond", y_max = -7000, },
		{ name = "default:obsidian",           y_max = -5000, thickness  = 5 },
		{ name = "default:stone",              thickness  = 20, },
		{ name = "default:stone_with_mese",    y_max = -10000, },
		{ name = "air",                        thickness  = 20, y_max = -500, y_min = -20000, }, --caves
		{ name = "default:lava_source",        y_max = -20000, thickness  = 15,},
		{ name = "default:mese",               y_max = -15000, },
		{ name = "air",                        thickness  = 2 },
	}
}

if core.setting_get("mg_params") == "" then
	core.setting_set("mg_params", core.write_json(mg_params))
end


--
-- Register ores
--

local coal_params = {offset = 0, scale = 1, spread = {x = 100, y = 100, z = 100}, seed = 42, octaves = 3, persist = 0.7}
local coal_threshhold = 0.2

local iron_params = {offset = 0, scale = 1, spread = {x = 100, y = 100, z = 100}, seed = 43, octaves = 3, persist = 0.7}
local iron_threshhold = 0.4

local mese_params = {offset = 0, scale = 1, spread = {x = 100, y = 100, z = 100}, seed = 44, octaves = 3, persist = 0.7}
local mese_threshhold = 0.7
local mese_block_threshhold = 1.0

local gold_params = {offset = 0, scale = 1, spread = {x = 100, y = 100, z = 100}, seed = 45, octaves = 3, persist = 0.7}
local gold_threshhold = 0.6

local diamond_params = {offset = 0, scale = 1, spread = {x = 100, y = 100, z = 100}, seed = 46, octaves = 3, persist = 0.7}
local diamond_threshhold = 0.8

local copper_params = {offset = 0, scale = 1, spread = {x = 100, y = 100, z = 100}, seed = 47, octaves = 3, persist = 0.7}
local copper_threshhold = 0.5


-- Blob ore first to avoid other ores inside blobs

function default.register_ores()
	minetest.register_ore({ 
		ore_type         = "blob",
		ore              = "default:clay",
		wherein          = {"default:sand"},
		clust_scarcity   = 24 * 24 * 24,
		clust_size       = 7,
		y_min            = -15,
		y_max            = 0,
		noise_threshhold = 0,
		noise_params     = {
			offset = 0.35,
			scale = 0.2,
			spread = {x = 5, y = 5, z = 5},
			seed = -316,
			octaves = 1,
			persist = 0.5
		},
	})

	minetest.register_ore({ 
		ore_type         = "blob",
		ore              = "default:sand",
		wherein          = {"default:stone"},
		clust_scarcity   = 24 * 24 * 24,
		clust_size       = 7,
		y_min            = -63,
		y_max            = 4,
		noise_threshhold = 0,
		noise_params     = {
			offset = 0.35,
			scale = 0.2,
			spread = {x = 5, y = 5, z = 5},
			seed = 2316,
			octaves = 1,
			persist = 0.5
		},
	})

	minetest.register_ore({
		ore_type         = "blob",
		ore              = "default:dirt",
		wherein          = {"default:stone"},
		clust_scarcity   = 24 * 24 * 24,
		clust_size       = 7,
		y_min            = -63,
		y_max            = 31000,
		noise_threshhold = 0,
		noise_params     = {
			offset = 0.35,
			scale = 0.2,
			spread = {x = 5, y = 5, z = 5},
			seed = 17676,
			octaves = 1,
			persist = 0.5
		},
	})

	minetest.register_ore({
		ore_type         = "blob",
		ore              = "default:gravel",
		wherein          = {"default:stone"},
		clust_scarcity   = 24 * 24 * 24,
		clust_size       = 7,
		y_min            = -31000,
		y_max            = 31000,
		noise_threshhold = 0,
		noise_params     = {
			offset = 0.35,
			scale = 0.2,
			spread = {x = 5, y = 5, z = 5},
			seed = 766,
			octaves = 1,
			persist = 0.5
		},
	})


	minetest.register_ore({
		ore_type       = "scatter",
		ore            = "default:stone_with_coal",
		wherein        = "default:stone",
<<<<<<< HEAD
		clust_scarcity = 6*6*6,
=======
		clust_scarcity = 8 * 8 * 8,
>>>>>>> 0914e595
		clust_num_ores = 8,
		clust_size     = 3,
		y_min          = -31000,
		y_max          = 64,
<<<<<<< HEAD
		noise_params     = coal_params,
		noise_threshhold = coal_threshhold,
=======
	})

	minetest.register_ore({
		ore_type       = "scatter",
		ore            = "default:stone_with_coal",
		wherein        = "default:stone",
		clust_scarcity = 24 * 24 * 24,
		clust_num_ores = 27,
		clust_size     = 6,
		y_min          = -31000,
		y_max          = 0,
>>>>>>> 0914e595
	})

	minetest.register_ore({
		ore_type       = "scatter",
		ore            = "default:stone_with_iron",
<<<<<<< HEAD
		wherein          = "default:stone",
		clust_scarcity   = 8*8*8,
		clust_num_ores   = 3,
		clust_size       = 2,
=======
		wherein        = "default:stone",
		clust_scarcity = 12 * 12 * 12,
		clust_num_ores = 3,
		clust_size     = 2,
>>>>>>> 0914e595
		y_min          = -15,
		y_max          = 2,
		noise_params     = iron_params,
		noise_threshhold = iron_threshhold,
	})

	minetest.register_ore({
		ore_type       = "scatter",
		ore            = "default:stone_with_iron",
		wherein        = "default:stone",
<<<<<<< HEAD
		clust_scarcity = 7*7*7,
=======
		clust_scarcity = 9 * 9 * 9,
>>>>>>> 0914e595
		clust_num_ores = 5,
		clust_size     = 3,
		flags          = "absheight",
		y_min          = -63,
		y_max          = -16,
		noise_params     = iron_params,
		noise_threshhold = iron_threshhold,
	})

	minetest.register_ore({
		ore_type       = "scatter",
		ore            = "default:stone_with_iron",
		wherein        = "default:stone",
<<<<<<< HEAD
		clust_scarcity   = 6*6*6,
		clust_num_ores   = 5,
		clust_size       = 3,
=======
		clust_scarcity = 7 * 7 * 7,
		clust_num_ores = 5,
		clust_size     = 3,
		y_min          = -31000,
		y_max          = -64,
	})

	minetest.register_ore({
		ore_type       = "scatter",
		ore            = "default:stone_with_iron",
		wherein        = "default:stone",
		clust_scarcity = 24 * 24 * 24,
		clust_num_ores = 27,
		clust_size     = 6,
>>>>>>> 0914e595
		y_min          = -31000,
		y_max          = -64,
		flags          = "absheight",
		noise_params     = iron_params,
		noise_threshhold = iron_threshhold,
	})

	minetest.register_ore({
		ore_type       = "scatter",
		ore            = "default:stone_with_mese",
		wherein        = "default:stone",
<<<<<<< HEAD
		clust_scarcity   = 9*9*9,
=======
		clust_scarcity = 18 * 18 * 18,
>>>>>>> 0914e595
		clust_num_ores = 3,
		clust_size     = 2,
		y_min          = -255,
		y_max          = -64,
		flags          = "absheight",
		noise_params     = mese_params,
		noise_threshhold = mese_threshhold,
	})

	minetest.register_ore({
		ore_type       = "scatter",
		ore            = "default:stone_with_mese",
		wherein        = "default:stone",
<<<<<<< HEAD
		clust_scarcity = 7*7*7,
=======
		clust_scarcity = 14 * 14 * 14,
>>>>>>> 0914e595
		clust_num_ores = 5,
		clust_size     = 3,
		y_min          = -31000,
		y_max          = -256,
		flags          = "absheight",
		noise_params     = mese_params,
		noise_threshhold = mese_threshhold,
	})

	minetest.register_ore({
		ore_type       = "scatter",
		ore            = "default:mese",
		wherein        = "default:stone",
<<<<<<< HEAD
		clust_scarcity   = 9*9*9,
=======
		clust_scarcity = 36 * 36 * 36,
>>>>>>> 0914e595
		clust_num_ores = 3,
		clust_size     = 2,
		y_min          = -31000,
		y_max          = -1024,
		flags          = "absheight",
		noise_params     = mese_params,
		noise_threshhold = mese_block_threshhold,
	})

	minetest.register_ore({
		ore_type       = "scatter",
		ore            = "default:stone_with_gold",
		wherein        = "default:stone",
<<<<<<< HEAD
		clust_scarcity   = 9*9*9,
=======
		clust_scarcity = 15 * 15 * 15,
>>>>>>> 0914e595
		clust_num_ores = 3,
		clust_size     = 2,
		y_min          = -255,
		y_max          = -64,
		flags          = "absheight",
		noise_params     = gold_params,
		noise_threshhold = gold_threshhold,
	})

	minetest.register_ore({
		ore_type       = "scatter",
		ore            = "default:stone_with_gold",
		wherein        = "default:stone",
<<<<<<< HEAD
		clust_scarcity   = 7*7*7,
=======
		clust_scarcity = 13 * 13 * 13,
>>>>>>> 0914e595
		clust_num_ores = 5,
		clust_size     = 3,
		y_min          = -31000,
		y_max          = -256,
		flags          = "absheight",
		noise_params     = gold_params,
		noise_threshhold = gold_threshhold,
	})

	minetest.register_ore({
		ore_type       = "scatter",
		ore            = "default:stone_with_diamond",
		wherein        = "default:stone",
<<<<<<< HEAD
		clust_scarcity   = 10*10*10,
=======
		clust_scarcity = 17 * 17 * 17,
>>>>>>> 0914e595
		clust_num_ores = 4,
		clust_size     = 3,
		y_min          = -255,
		y_max          = -128,
		flags          = "absheight",
		noise_params     = diamond_params,
		noise_threshhold = diamond_threshhold,
	})

	minetest.register_ore({
		ore_type       = "scatter",
		ore            = "default:stone_with_diamond",
		wherein        = "default:stone",
<<<<<<< HEAD
		clust_scarcity = 8*8*8,
=======
		clust_scarcity = 15 * 15 * 15,
>>>>>>> 0914e595
		clust_num_ores = 4,
		clust_size     = 3,
		y_min          = -31000,
		y_max          = -256,
		flags          = "absheight",
		noise_params     = diamond_params,
		noise_threshhold = diamond_threshhold,
	})

	minetest.register_ore({
		ore_type       = "scatter",
		ore            = "default:stone_with_copper",
		wherein        = "default:stone",
<<<<<<< HEAD
		clust_scarcity   = 8*8*8,
=======
		clust_scarcity = 12 * 12 * 12,
>>>>>>> 0914e595
		clust_num_ores = 4,
		clust_size     = 3,
		y_min          = -63,
		y_max          = -16,
		noise_params     = copper_params,
		noise_threshhold = copper_threshhold,
	})

	minetest.register_ore({
		ore_type       = "scatter",
		ore            = "default:stone_with_copper",
		wherein        = "default:stone",
<<<<<<< HEAD
		clust_scarcity   = 6*6*6,
=======
		clust_scarcity = 9 * 9 * 9,
>>>>>>> 0914e595
		clust_num_ores = 5,
		clust_size     = 3,
		y_min          = -31000,
		y_max          = -64,
		flags          = "absheight",
		noise_params     = copper_params,
		noise_threshhold = copper_threshhold,
	})

--if minetest.setting_get("mg_name") == "indev" then
	-- Floatlands and high mountains springs
	minetest.register_ore({
		ore_type       = "scatter",
		ore            = "default:water_source",
		ore_param2     = 128,
		wherein        = "default:stone",
		clust_scarcity = 40*40*40,
		clust_num_ores = 8,
		clust_size     = 3,
		y_min          = 0,
		y_max          = 31000,
	})

	minetest.register_ore({
		ore_type       = "scatter",
		ore            = "default:lava_source",
		ore_param2     = 128,
		wherein        = "default:stone",
		clust_scarcity = 50*50*50,
		clust_num_ores = 5,
		clust_size     = 2,
		y_min          = 10000,
		y_max          = 31000,
	})

	minetest.register_ore({
		ore_type       = "scatter",
		ore            = "default:lava_source",
		ore_param2     = 128,
		wherein        = "default:stone",
		clust_scarcity = 80*80*80,
		clust_num_ores = 35,
		clust_size     = 4,
		y_min          = -31000,
		y_max          = 10000,
	})

	minetest.register_ore({
		ore_type       = "scatter",
		ore            = "default:sand",
		wherein        = "default:stone",
		clust_scarcity = 20*20*20,
		clust_num_ores = 5*5*4,
		clust_size     = 6,
		y_min          = -31000,
		y_max          = 31000,
	})

	minetest.register_ore({
		ore_type       = "scatter",
		ore            = "default:gravel",
		wherein        = "default:stone",
		clust_scarcity = 25*25*25,
		clust_num_ores = 5*5*4,
		clust_size     = 5,
		y_min          = -31000,
		y_max          = 31000,
	})

	minetest.register_ore({
		ore_type       = "scatter",
		ore            = "default:dirt",
		wherein        = "default:stone",
		clust_scarcity = 30*30*30,
		clust_num_ores = 5*5*5,
		clust_size     = 5,
		y_min          = -31000,
		y_max          = 31000,
	})

	-- Underground springs
	minetest.register_ore({
		ore_type       = "scatter",
		ore            = "default:water_source",
		ore_param2     = 128,
		wherein        = "default:stone",
		clust_scarcity = 25*25*25,
		clust_num_ores = 12,
		clust_size     = 3,
		y_min          = -10000,
		y_max          = 7,
	})

	minetest.register_ore({
		ore_type       = "scatter",
		ore            = "default:lava_source",
		ore_param2     = 128,
		wherein        = "default:stone",
		clust_scarcity = 35*35*35,
		clust_num_ores = 5,
		clust_size     = 2,
		y_min          = -31000,
		y_max          = -100,
	})
--end

end

--
-- Register biomes
--


function default.register_biomes()
	minetest.clear_registered_biomes()

	minetest.register_biome({
		name = "default:grassland",
		--node_dust = "",
		node_top = "default:dirt_with_grass",
		depth_top = 1,
		node_filler = "default:dirt",
		depth_filler = 1,
		--node_stone = "",
		--node_water_top = "",
		--depth_water_top = ,
		--node_water = "",
		y_min = 5,
		y_max = 31000,
		heat_point = 50,
		humidity_point = 50,
	})

	minetest.register_biome({
		name = "default:grassland_ocean",
		--node_dust = "",
		node_top = "default:sand",
		depth_top = 1,
		node_filler = "default:sand",
		depth_filler = 2,
		--node_stone = "",
		--node_water_top = "",
		--depth_water_top = ,
		--node_water = "",
		y_min = -31000,
		y_max = 4,
		heat_point = 50,
		humidity_point = 50,
	})
end


--
-- Register mgv6 decorations
--


function default.register_mgv6_decorations()

	-- Papyrus

	minetest.register_decoration({
		deco_type = "simple",
		place_on = {"default:dirt_with_grass"},
		sidelen = 8,
		noise_params = {
			offset = -0.3,
			scale = 0.7,
			spread = {x = 100, y = 100, z = 100},
			seed = 354,
			octaves = 3,
			persist = 0.7
		},
		y_min = 1,
		y_max = 1,
		decoration = "default:papyrus",
		height = 2,
	        height_max = 4,
		spawn_by = "default:water_source",
		num_spawn_by = 1,
	})

	-- Cacti

	minetest.register_decoration({
		deco_type = "simple",
		place_on = {"default:desert_sand"},
		sidelen = 16,
		noise_params = {
			offset = -0.012,
			scale = 0.024,
			spread = {x = 100, y = 100, z = 100},
			seed = 230,
			octaves = 3,
			persist = 0.6
		},
		y_min = 1,
		y_max = 30,
		decoration = "default:cactus",
		height = 3,
	        height_max = 4,
	})

	-- Grasses

	for length = 1, 5 do
		minetest.register_decoration({
			deco_type = "simple",
			place_on = {"default:dirt_with_grass"},
			sidelen = 16,
			noise_params = {
				offset = 0,
				scale = 0.007,
				spread = {x = 100, y = 100, z = 100},
				seed = 329,
				octaves = 3,
				persist = 0.6
			},
			y_min = 1,
			y_max = 30,
			decoration = "default:grass_"..length,
		})
	end

	-- Dry shrubs

	minetest.register_decoration({
		deco_type = "simple",
		place_on = {"default:desert_sand", "default:dirt_with_snow"},
		sidelen = 16,
		noise_params = {
			offset = 0,
			scale = 0.035,
			spread = {x = 100, y = 100, z = 100},
			seed = 329,
			octaves = 3,
			persist = 0.6
		},
		y_min = 1,
		y_max = 30,
		decoration = "default:dry_shrub",
	})
end


--
-- Register decorations
--


function default.register_decorations()

	-- Flowers

	minetest.register_decoration({
		deco_type = "simple",
		place_on = {"default:dirt_with_grass"},
		sidelen = 16,
		noise_params = {
			offset = -0.02,
			scale = 0.03,
			spread = {x = 200, y = 200, z = 200},
			seed = 436,
			octaves = 3,
			persist = 0.6
		},
		biomes = {"default:grassland"},
		y_min = -31000,
		y_max = 31000,
		decoration = "flowers:rose",
	})
	
	minetest.register_decoration({
		deco_type = "simple",
		place_on = {"default:dirt_with_grass"},
		sidelen = 16,
		noise_params = {
			offset = -0.02,
			scale = 0.03,
			spread = {x = 200, y = 200, z = 200},
			seed = 19822,
			octaves = 3,
			persist = 0.6
		},
		biomes = {"default:grassland"},
		y_min = 33,
		y_max = 31000,
		decoration = "flowers:tulip",
	})
	
	minetest.register_decoration({
		deco_type = "simple",
		place_on = {"default:dirt_with_grass"},
		sidelen = 16,
		noise_params = {
			offset = -0.02,
			scale = 0.03,
			spread = {x = 200, y = 200, z = 200},
			seed = 1220999,
			octaves = 3,
			persist = 0.6
		},
		biomes = {"default:grassland"},
		y_min = -31000,
		y_max = 31000,
		decoration = "flowers:dandelion_yellow",
	})
	
	minetest.register_decoration({
		deco_type = "simple",
		place_on = {"default:dirt_with_grass"},
		sidelen = 16,
		noise_params = {
			offset = -0.02,
			scale = 0.03,
			spread = {x = 200, y = 200, z = 200},
			seed = 36662,
			octaves = 3,
			persist = 0.6
		},
		biomes = {"default:grassland"},
		y_min = -31000,
		y_max = 31000,
		decoration = "flowers:geranium",
	})
	
	minetest.register_decoration({
		deco_type = "simple",
		place_on = {"default:dirt_with_grass"},
		sidelen = 16,
		noise_params = {
			offset = -0.02,
			scale = 0.03,
			spread = {x = 200, y = 200, z = 200},
			seed = 1133,
			octaves = 3,
			persist = 0.6
		},
		biomes = {"default:grassland"},
		y_min = -31000,
		y_max = 31000,
		decoration = "flowers:viola",
	})
	
	minetest.register_decoration({
		deco_type = "simple",
		place_on = {"default:dirt_with_grass"},
		sidelen = 16,
		noise_params = {
			offset = -0.02,
			scale = 0.03,
			spread = {x = 200, y = 200, z = 200},
			seed = 73133,
			octaves = 3,
			persist = 0.6
		},
		biomes = {"default:grassland"},
		y_min = -31000,
		y_max = 31000,
		decoration = "flowers:dandelion_white",
	})

	-- Grasses

	minetest.register_decoration({
		deco_type = "simple",
		place_on = {"default:dirt_with_grass"},
		sidelen = 16,
		noise_params = {
			offset = 0.04,
			scale = 0.04,
			spread = {x = 200, y = 200, z = 200},
			seed = 66440,
			octaves = 3,
			persist = 0.6
		},
		biomes = {"default:grassland"},
		y_min = -31000,
		y_max = 31000,
		decoration = "default:grass_1",
	})
	
	minetest.register_decoration({
		deco_type = "simple",
		place_on = {"default:dirt_with_grass"},
		sidelen = 16,
		noise_params = {
			offset = 0.02,
			scale = 0.06,
			spread = {x = 200, y = 200, z = 200},
			seed = 66440,
			octaves = 3,
			persist = 0.6
		},
		biomes = {"default:grassland"},
		y_min = -31000,
		y_max = 31000,
		decoration = "default:grass_2",
	})
	
	minetest.register_decoration({
		deco_type = "simple",
		place_on = {"default:dirt_with_grass"},
		sidelen = 16,
		noise_params = {
			offset = 0,
			scale = 0.08,
			spread = {x = 200, y = 200, z = 200},
			seed = 66440,
			octaves = 3,
			persist = 0.6
		},
		biomes = {"default:grassland"},
		y_min = -31000,
		y_max = 31000,
		decoration = "default:grass_3",
	})
	
	minetest.register_decoration({
		deco_type = "simple",
		place_on = {"default:dirt_with_grass"},
		sidelen = 16,
		noise_params = {
			offset = -0.02,
			scale = 0.10,
			spread = {x = 200, y = 200, z = 200},
			seed = 66440,
			octaves = 3,
			persist = 0.6
		},
		biomes = {"default:grassland"},
		y_min = -31000,
		y_max = 31000,
		decoration = "default:grass_4",
	})
	
	minetest.register_decoration({
		deco_type = "simple",
		place_on = {"default:dirt_with_grass"},
		sidelen = 16,
		noise_params = {
			offset = -0.04,
			scale = 0.12,
			spread = {x = 200, y = 200, z = 200},
			seed = 66440,
			octaves = 3,
			persist = 0.6
		},
		biomes = {"default:grassland"},
		y_min = -31000,
		y_max = 31000,
		decoration = "default:grass_5",
	})
end


--
-- Detect mapgen to select functions
--


-- Mods using singlenode mapgen can call these functions to enable
-- the use of minetest.generate_ores or minetest.generate_decorations

local mg_params = minetest.get_mapgen_params()
if mg_params.mgname == "v6"  or mg_params.mgname == "indev" then
	default.register_ores()
	default.register_mgv6_decorations()
elseif mg_params.mgname ~= "singlenode" then
	default.register_ores()
	default.register_biomes()
	default.register_decorations()
end


--
-- Generate nyan cats in all mapgens
--


-- facedir: 0/1/2/3 (head node facedir value)
-- length: length of rainbow tail
function default.make_nyancat(pos, facedir, length)
	local tailvec = {x = 0, y = 0, z = 0}
	if facedir == 0 then
		tailvec.z = 1
	elseif facedir == 1 then
		tailvec.x = 1
	elseif facedir == 2 then
		tailvec.z = -1
	elseif facedir == 3 then
		tailvec.x = -1
	else
		--print("default.make_nyancat(): Invalid facedir: "+dump(facedir))
		facedir = 0
		tailvec.z = 1
	end
	local p = {x = pos.x, y = pos.y, z = pos.z}
	minetest.set_node(p, {name = "default:nyancat", param2 = facedir})
	for i = 1, length do
		p.x = p.x + tailvec.x
		p.z = p.z + tailvec.z
		minetest.set_node(p, {name = "default:nyancat_rainbow", param2 = facedir})
	end
end


function default.generate_nyancats(minp, maxp, seed)
	local height_min = -31000
	local height_max = -32
	if maxp.y < height_min or minp.y > height_max then
		return
	end
	local y_min = math.max(minp.y, height_min)
	local y_max = math.min(maxp.y, height_max)
	local volume = (maxp.x - minp.x + 1) * (y_max - y_min + 1) * (maxp.z - minp.z + 1)
	local pr = PseudoRandom(seed + 9324342)
	local max_num_nyancats = math.floor(volume / (16 * 16 * 16))
	for i = 1, max_num_nyancats do
		if pr:next(0, 1000) == 0 then
			local x0 = pr:next(minp.x, maxp.x)
			local y0 = pr:next(minp.y, maxp.y)
			local z0 = pr:next(minp.z, maxp.z)
			local p0 = {x = x0, y = y0, z = z0}
			default.make_nyancat(p0, pr:next(0, 3), pr:next(3, 15))
		end
	end
end


minetest.register_on_generated(default.generate_nyancats)<|MERGE_RESOLUTION|>--- conflicted
+++ resolved
@@ -180,21 +180,16 @@
 		ore_type       = "scatter",
 		ore            = "default:stone_with_coal",
 		wherein        = "default:stone",
-<<<<<<< HEAD
-		clust_scarcity = 6*6*6,
-=======
-		clust_scarcity = 8 * 8 * 8,
->>>>>>> 0914e595
+		clust_scarcity = 6 * 6 * 6,
 		clust_num_ores = 8,
 		clust_size     = 3,
 		y_min          = -31000,
 		y_max          = 64,
-<<<<<<< HEAD
 		noise_params     = coal_params,
 		noise_threshhold = coal_threshhold,
-=======
-	})
-
+	})
+
+--[[
 	minetest.register_ore({
 		ore_type       = "scatter",
 		ore            = "default:stone_with_coal",
@@ -204,23 +199,16 @@
 		clust_size     = 6,
 		y_min          = -31000,
 		y_max          = 0,
->>>>>>> 0914e595
-	})
+	})
+]]
 
 	minetest.register_ore({
 		ore_type       = "scatter",
 		ore            = "default:stone_with_iron",
-<<<<<<< HEAD
-		wherein          = "default:stone",
-		clust_scarcity   = 8*8*8,
-		clust_num_ores   = 3,
-		clust_size       = 2,
-=======
-		wherein        = "default:stone",
-		clust_scarcity = 12 * 12 * 12,
+		wherein        = "default:stone",
+		clust_scarcity = 8 * 8 * 8,
 		clust_num_ores = 3,
 		clust_size     = 2,
->>>>>>> 0914e595
 		y_min          = -15,
 		y_max          = 2,
 		noise_params     = iron_params,
@@ -231,11 +219,7 @@
 		ore_type       = "scatter",
 		ore            = "default:stone_with_iron",
 		wherein        = "default:stone",
-<<<<<<< HEAD
-		clust_scarcity = 7*7*7,
-=======
-		clust_scarcity = 9 * 9 * 9,
->>>>>>> 0914e595
+		clust_scarcity = 7 * 7 * 7,
 		clust_num_ores = 5,
 		clust_size     = 3,
 		flags          = "absheight",
@@ -249,26 +233,9 @@
 		ore_type       = "scatter",
 		ore            = "default:stone_with_iron",
 		wherein        = "default:stone",
-<<<<<<< HEAD
-		clust_scarcity   = 6*6*6,
-		clust_num_ores   = 5,
-		clust_size       = 3,
-=======
-		clust_scarcity = 7 * 7 * 7,
+		clust_scarcity = 6 * 6 * 6,
 		clust_num_ores = 5,
 		clust_size     = 3,
-		y_min          = -31000,
-		y_max          = -64,
-	})
-
-	minetest.register_ore({
-		ore_type       = "scatter",
-		ore            = "default:stone_with_iron",
-		wherein        = "default:stone",
-		clust_scarcity = 24 * 24 * 24,
-		clust_num_ores = 27,
-		clust_size     = 6,
->>>>>>> 0914e595
 		y_min          = -31000,
 		y_max          = -64,
 		flags          = "absheight",
@@ -280,11 +247,7 @@
 		ore_type       = "scatter",
 		ore            = "default:stone_with_mese",
 		wherein        = "default:stone",
-<<<<<<< HEAD
-		clust_scarcity   = 9*9*9,
-=======
-		clust_scarcity = 18 * 18 * 18,
->>>>>>> 0914e595
+		clust_scarcity = 9 * 9 * 9,
 		clust_num_ores = 3,
 		clust_size     = 2,
 		y_min          = -255,
@@ -298,11 +261,7 @@
 		ore_type       = "scatter",
 		ore            = "default:stone_with_mese",
 		wherein        = "default:stone",
-<<<<<<< HEAD
-		clust_scarcity = 7*7*7,
-=======
-		clust_scarcity = 14 * 14 * 14,
->>>>>>> 0914e595
+		clust_scarcity = 7 * 7 * 7,
 		clust_num_ores = 5,
 		clust_size     = 3,
 		y_min          = -31000,
@@ -316,11 +275,7 @@
 		ore_type       = "scatter",
 		ore            = "default:mese",
 		wherein        = "default:stone",
-<<<<<<< HEAD
-		clust_scarcity   = 9*9*9,
-=======
-		clust_scarcity = 36 * 36 * 36,
->>>>>>> 0914e595
+		clust_scarcity = 9 * 9 * 9,
 		clust_num_ores = 3,
 		clust_size     = 2,
 		y_min          = -31000,
@@ -334,11 +289,7 @@
 		ore_type       = "scatter",
 		ore            = "default:stone_with_gold",
 		wherein        = "default:stone",
-<<<<<<< HEAD
-		clust_scarcity   = 9*9*9,
-=======
-		clust_scarcity = 15 * 15 * 15,
->>>>>>> 0914e595
+		clust_scarcity = 9 * 9 * 9,
 		clust_num_ores = 3,
 		clust_size     = 2,
 		y_min          = -255,
@@ -352,11 +303,7 @@
 		ore_type       = "scatter",
 		ore            = "default:stone_with_gold",
 		wherein        = "default:stone",
-<<<<<<< HEAD
-		clust_scarcity   = 7*7*7,
-=======
-		clust_scarcity = 13 * 13 * 13,
->>>>>>> 0914e595
+		clust_scarcity = 7 * 7 * 7,
 		clust_num_ores = 5,
 		clust_size     = 3,
 		y_min          = -31000,
@@ -370,11 +317,7 @@
 		ore_type       = "scatter",
 		ore            = "default:stone_with_diamond",
 		wherein        = "default:stone",
-<<<<<<< HEAD
-		clust_scarcity   = 10*10*10,
-=======
-		clust_scarcity = 17 * 17 * 17,
->>>>>>> 0914e595
+		clust_scarcity = 10 * 10 * 10,
 		clust_num_ores = 4,
 		clust_size     = 3,
 		y_min          = -255,
@@ -388,11 +331,7 @@
 		ore_type       = "scatter",
 		ore            = "default:stone_with_diamond",
 		wherein        = "default:stone",
-<<<<<<< HEAD
-		clust_scarcity = 8*8*8,
-=======
-		clust_scarcity = 15 * 15 * 15,
->>>>>>> 0914e595
+		clust_scarcity = 8 * 8 * 8,
 		clust_num_ores = 4,
 		clust_size     = 3,
 		y_min          = -31000,
@@ -406,11 +345,7 @@
 		ore_type       = "scatter",
 		ore            = "default:stone_with_copper",
 		wherein        = "default:stone",
-<<<<<<< HEAD
-		clust_scarcity   = 8*8*8,
-=======
-		clust_scarcity = 12 * 12 * 12,
->>>>>>> 0914e595
+		clust_scarcity = 8 * 8 * 8,
 		clust_num_ores = 4,
 		clust_size     = 3,
 		y_min          = -63,
@@ -423,11 +358,7 @@
 		ore_type       = "scatter",
 		ore            = "default:stone_with_copper",
 		wherein        = "default:stone",
-<<<<<<< HEAD
-		clust_scarcity   = 6*6*6,
-=======
-		clust_scarcity = 9 * 9 * 9,
->>>>>>> 0914e595
+		clust_scarcity = 6 * 6 * 6,
 		clust_num_ores = 5,
 		clust_size     = 3,
 		y_min          = -31000,
