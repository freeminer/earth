--- conflicted
+++ resolved
@@ -22,18 +22,14 @@
 })
 
 minetest.register_craft({
-<<<<<<< HEAD
+	output = 'default:acacia_wood 4',
+	recipe = {
+		{'default:acacia_tree'},
+	}
+})
+
+minetest.register_craft({
 	output = 'default:stick 16',
-=======
-	output = 'default:acacia_wood 4',
-	recipe = {
-		{'default:acacia_tree'},
-	}
-})
-
-minetest.register_craft({
-	output = 'default:stick 4',
->>>>>>> 2ddbf68e
 	recipe = {
 		{'group:wood'},
 	}
