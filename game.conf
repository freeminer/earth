--- conflicted
+++ resolved
@@ -1,7 +1,3 @@
-<<<<<<< HEAD
-name = Default
-=======
-title       = Minetest Game
+title       = Default Game
 author      = Minetest
-description = A basic exploration, mining, crafting, and building, sandbox game with no NPCs, monsters, or animals. Minetest Game is usually used with mods added, and many mods are available for this game. Reliably maintained by Minetest Engine core developers.
->>>>>>> aff9c28e
+description = A basic exploration, mining, crafting, and building, sandbox game with no NPCs, monsters, or animals. Minetest Game is usually used with mods added, and many mods are available for this game. Reliably maintained by Minetest Engine core developers.