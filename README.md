# Freeminer default Game

Based on Minetest Game



# Minetest Game

[![ContentDB](https://content.minetest.net/packages/Minetest/minetest_game/shields/title/)](https://content.minetest.net/packages/Minetest/minetest_game/)

Minetest Game (abbreviated MTG) is a simple and peaceful sandbox game, with no
real goals or built-in enemy mobs.

While it provides a basic gameplay experience out of the box, it is best played
with mods.

Minetest Game is currently in maintenance-only mode, meaning it will not see new
gameplay features or anything else that breaks compatibility (See
[#2710](https://github.com/minetest/minetest_game/issues/2710)).

## Installation

<<<<<<< HEAD
- Unzip the archive, rename the folder to `default` and
place it in .. `freeminer/games/`
=======
### ContentDB

* Content > Browse Online Content
* Search for Minetest Game
* Click Install

### Manually

- Unzip the archive, rename the folder to `minetest_game` and
place it in .. `minetest/games/`
>>>>>>> 3ad8a6a4

- GNU/Linux: If you use a system-wide installation place it in `~/.freeminer/games/`.

The Minetest engine can be found at [GitHub](https://github.com/minetest/minetest).

For further information or help, see: [Installing Mods](https://wiki.minetest.net/Installing_Mods).

## Compatibility

The Minetest Game GitHub `master` `HEAD` is generally compatible with the GitHub
`master` `HEAD` of the Minetest engine.

Additionally, when the Minetest engine is tagged to be a certain version (e.g.
`0.4.10`), Minetest Game is tagged with the version, too.

When stable releases are made, Minetest Game and the Minetest engine is packaged
and made available at [www.minetest.net](https://www.minetest.net/downloads/).

## Licensing

See `LICENSE.txt`<|MERGE_RESOLUTION|>--- conflicted
+++ resolved
@@ -20,10 +20,6 @@
 
 ## Installation
 
-<<<<<<< HEAD
-- Unzip the archive, rename the folder to `default` and
-place it in .. `freeminer/games/`
-=======
 ### ContentDB
 
 * Content > Browse Online Content
@@ -32,9 +28,8 @@
 
 ### Manually
 
-- Unzip the archive, rename the folder to `minetest_game` and
-place it in .. `minetest/games/`
->>>>>>> 3ad8a6a4
+- Unzip the archive, rename the folder to `default` and
+place it in .. `freeminer/games/`
 
 - GNU/Linux: If you use a system-wide installation place it in `~/.freeminer/games/`.
 
