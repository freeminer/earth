--- conflicted
+++ resolved
@@ -28,13 +28,8 @@
 
 ### Manually
 
-<<<<<<< HEAD
 - Unzip the archive, rename the folder to `default` and
-place it in .. `freeminer/games/`
-=======
-- Unzip the archive, rename the folder to `minetest_game` and
-place it in `.../minetest/games/`
->>>>>>> 093cd28a
+place it in `../freeminer/games/`
 
 - GNU/Linux: If you use a system-wide installation place it in `~/.freeminer/games/`.
 
